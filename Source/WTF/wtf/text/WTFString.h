/*
 * (C) 1999 Lars Knoll (knoll@kde.org)
 * Copyright (C) 2004-2018 Apple Inc. All rights reserved.
 *
 * This library is free software; you can redistribute it and/or
 * modify it under the terms of the GNU Library General Public
 * License as published by the Free Software Foundation; either
 * version 2 of the License, or (at your option) any later version.
 *
 * This library is distributed in the hope that it will be useful,
 * but WITHOUT ANY WARRANTY; without even the implied warranty of
 * MERCHANTABILITY or FITNESS FOR A PARTICULAR PURPOSE.  See the GNU
 * Library General Public License for more details.
 *
 * You should have received a copy of the GNU Library General Public License
 * along with this library; see the file COPYING.LIB.  If not, write to
 * the Free Software Foundation, Inc., 51 Franklin Street, Fifth Floor,
 * Boston, MA 02110-1301, USA.
 *
 */

#pragma once

// This file would be called String.h, but that conflicts with <string.h>
// on systems without case-sensitive file systems.

#include <stdarg.h>
#include <wtf/Function.h>
#include <wtf/text/ASCIILiteral.h>
#include <wtf/text/IntegerToStringConversion.h>
#include <wtf/text/StringImpl.h>

#ifdef __OBJC__
#include <objc/objc.h>
#endif

<<<<<<< HEAD
#if PLATFORM(HAIKU)
class BString;
=======
#if OS(WINDOWS)
#include <wtf/text/win/WCharStringExtras.h>
>>>>>>> 3d11299d
#endif

namespace WTF {

// Declarations of string operations

WTF_EXPORT_PRIVATE int charactersToIntStrict(const LChar*, size_t, bool* ok = nullptr, int base = 10);
WTF_EXPORT_PRIVATE int charactersToIntStrict(const UChar*, size_t, bool* ok = nullptr, int base = 10);
WTF_EXPORT_PRIVATE unsigned charactersToUIntStrict(const LChar*, size_t, bool* ok = nullptr, int base = 10);
WTF_EXPORT_PRIVATE unsigned charactersToUIntStrict(const UChar*, size_t, bool* ok = nullptr, int base = 10);
int64_t charactersToInt64Strict(const LChar*, size_t, bool* ok = nullptr, int base = 10);
int64_t charactersToInt64Strict(const UChar*, size_t, bool* ok = nullptr, int base = 10);
WTF_EXPORT_PRIVATE uint64_t charactersToUInt64Strict(const LChar*, size_t, bool* ok = nullptr, int base = 10);
WTF_EXPORT_PRIVATE uint64_t charactersToUInt64Strict(const UChar*, size_t, bool* ok = nullptr, int base = 10);
intptr_t charactersToIntPtrStrict(const LChar*, size_t, bool* ok = nullptr, int base = 10);
intptr_t charactersToIntPtrStrict(const UChar*, size_t, bool* ok = nullptr, int base = 10);

WTF_EXPORT_PRIVATE int charactersToInt(const LChar*, size_t, bool* ok = nullptr); // ignores trailing garbage
WTF_EXPORT_PRIVATE int charactersToInt(const UChar*, size_t, bool* ok = nullptr); // ignores trailing garbage
unsigned charactersToUInt(const LChar*, size_t, bool* ok = nullptr); // ignores trailing garbage
unsigned charactersToUInt(const UChar*, size_t, bool* ok = nullptr); // ignores trailing garbage
int64_t charactersToInt64(const LChar*, size_t, bool* ok = nullptr); // ignores trailing garbage
int64_t charactersToInt64(const UChar*, size_t, bool* ok = nullptr); // ignores trailing garbage
uint64_t charactersToUInt64(const LChar*, size_t, bool* ok = nullptr); // ignores trailing garbage
WTF_EXPORT_PRIVATE uint64_t charactersToUInt64(const UChar*, size_t, bool* ok = nullptr); // ignores trailing garbage
intptr_t charactersToIntPtr(const LChar*, size_t, bool* ok = nullptr); // ignores trailing garbage
intptr_t charactersToIntPtr(const UChar*, size_t, bool* ok = nullptr); // ignores trailing garbage

// FIXME: Like the strict functions above, these give false for "ok" when there is trailing garbage.
// Like the non-strict functions above, these return the value when there is trailing garbage.
// It would be better if these were more consistent with the above functions instead.
WTF_EXPORT_PRIVATE double charactersToDouble(const LChar*, size_t, bool* ok = nullptr);
WTF_EXPORT_PRIVATE double charactersToDouble(const UChar*, size_t, bool* ok = nullptr);
WTF_EXPORT_PRIVATE float charactersToFloat(const LChar*, size_t, bool* ok = nullptr);
WTF_EXPORT_PRIVATE float charactersToFloat(const UChar*, size_t, bool* ok = nullptr);
WTF_EXPORT_PRIVATE float charactersToFloat(const LChar*, size_t, size_t& parsedLength);
WTF_EXPORT_PRIVATE float charactersToFloat(const UChar*, size_t, size_t& parsedLength);

template<bool isSpecialCharacter(UChar), typename CharacterType> bool isAllSpecialCharacters(const CharacterType*, size_t);

enum TrailingZerosTruncatingPolicy { KeepTrailingZeros, TruncateTrailingZeros };

class String {
public:
    // Construct a null string, distinguishable from an empty string.
    String() = default;

    // Construct a string with UTF-16 data.
    WTF_EXPORT_PRIVATE String(const UChar* characters, unsigned length);

    // Construct a string by copying the contents of a vector.  To avoid
    // copying, consider using String::adopt instead.
    // This method will never create a null string. Vectors with size() == 0
    // will return the empty string.
    // NOTE: This is different from String(vector.data(), vector.size())
    // which will sometimes return a null string when vector.data() is null
    // which can only occur for vectors without inline capacity.
    // See: https://bugs.webkit.org/show_bug.cgi?id=109792
    template<size_t inlineCapacity, typename OverflowHandler>
    explicit String(const Vector<UChar, inlineCapacity, OverflowHandler>&);

    // Construct a string with UTF-16 data, from a null-terminated source.
    WTF_EXPORT_PRIVATE String(const UChar*);

    // Construct a string with latin1 data.
    WTF_EXPORT_PRIVATE String(const LChar* characters, unsigned length);
    WTF_EXPORT_PRIVATE String(const char* characters, unsigned length);

    // Construct a string with latin1 data, from a null-terminated source.
    WTF_EXPORT_PRIVATE String(const LChar* characters);
    WTF_EXPORT_PRIVATE String(const char* characters);

    // Construct a string referencing an existing StringImpl.
    String(StringImpl&);
    String(StringImpl*);
    String(Ref<StringImpl>&&);
    String(RefPtr<StringImpl>&&);

    String(Ref<AtomicStringImpl>&&);
    String(RefPtr<AtomicStringImpl>&&);

    String(StaticStringImpl&);
    String(StaticStringImpl*);

    // Construct a string from a constant string literal.
    WTF_EXPORT_PRIVATE String(ASCIILiteral);

    // Construct a string from a constant string literal.
    // This constructor is the "big" version, as it put the length in the function call and generate bigger code.
    enum ConstructFromLiteralTag { ConstructFromLiteral };
    template<unsigned characterCount> String(const char (&characters)[characterCount], ConstructFromLiteralTag) : m_impl(StringImpl::createFromLiteral<characterCount>(characters)) { }

    // FIXME: Why do we have to define these explicitly given that we just want the default versions?
    // We have verified empirically that we do.
    String(const String&) = default;
    String(String&&) = default;
    String& operator=(const String&) = default;
    String& operator=(String&&) = default;

    ALWAYS_INLINE ~String() = default;

    void swap(String& o) { m_impl.swap(o.m_impl); }

    static String adopt(StringBuffer<LChar>&& buffer) { return StringImpl::adopt(WTFMove(buffer)); }
    static String adopt(StringBuffer<UChar>&& buffer) { return StringImpl::adopt(WTFMove(buffer)); }
    template<typename CharacterType, size_t inlineCapacity, typename OverflowHandler, size_t minCapacity>
    static String adopt(Vector<CharacterType, inlineCapacity, OverflowHandler, minCapacity>&& vector) { return StringImpl::adopt(WTFMove(vector)); }

    bool isNull() const { return !m_impl; }
    bool isEmpty() const { return !m_impl || m_impl->isEmpty(); }

    StringImpl* impl() const { return m_impl.get(); }
    RefPtr<StringImpl> releaseImpl() { return WTFMove(m_impl); }

    unsigned length() const { return m_impl ? m_impl->length() : 0; }
    const LChar* characters8() const { return m_impl ? m_impl->characters8() : nullptr; }
    const UChar* characters16() const { return m_impl ? m_impl->characters16() : nullptr; }

    // Return characters8() or characters16() depending on CharacterType.
    template<typename CharacterType> const CharacterType* characters() const;

    bool is8Bit() const { return !m_impl || m_impl->is8Bit(); }

    unsigned sizeInBytes() const { return m_impl ? m_impl->length() * (is8Bit() ? sizeof(LChar) : sizeof(UChar)) : 0; }

    WTF_EXPORT_PRIVATE CString ascii() const;
    WTF_EXPORT_PRIVATE CString latin1() const;

    WTF_EXPORT_PRIVATE CString utf8(ConversionMode) const;
    WTF_EXPORT_PRIVATE CString utf8() const;

    WTF_EXPORT_PRIVATE Expected<CString, UTF8ConversionError> tryGetUtf8(ConversionMode) const;
    WTF_EXPORT_PRIVATE Expected<CString, UTF8ConversionError> tryGetUtf8() const;

    UChar characterAt(unsigned index) const;
    UChar operator[](unsigned index) const { return characterAt(index); }

    WTF_EXPORT_PRIVATE static String number(int);
    WTF_EXPORT_PRIVATE static String number(unsigned);
    WTF_EXPORT_PRIVATE static String number(long);
    WTF_EXPORT_PRIVATE static String number(unsigned long);
    WTF_EXPORT_PRIVATE static String number(long long);
    WTF_EXPORT_PRIVATE static String number(unsigned long long);
    // FIXME: Change number to be numberToStringShortest instead of numberToStringFixedPrecision.
    static String number(float);
    static String number(double, unsigned precision = 6, TrailingZerosTruncatingPolicy = TruncateTrailingZeros);

    WTF_EXPORT_PRIVATE static String numberToStringShortest(float);
    WTF_EXPORT_PRIVATE static String numberToStringShortest(double);
    WTF_EXPORT_PRIVATE static String numberToStringFixedPrecision(float, unsigned precision = 6, TrailingZerosTruncatingPolicy = TruncateTrailingZeros);
    WTF_EXPORT_PRIVATE static String numberToStringFixedPrecision(double, unsigned precision = 6, TrailingZerosTruncatingPolicy = TruncateTrailingZeros);
    WTF_EXPORT_PRIVATE static String numberToStringFixedWidth(float, unsigned decimalPlaces);
    WTF_EXPORT_PRIVATE static String numberToStringFixedWidth(double, unsigned decimalPlaces);

    // FIXME: Delete in favor of the name numberToStringShortest or just number.
    static String numberToStringECMAScript(float);
    static String numberToStringECMAScript(double);

    // Find a single character or string, also with match function & latin1 forms.
    size_t find(UChar character, unsigned start = 0) const { return m_impl ? m_impl->find(character, start) : notFound; }

    size_t find(const String& string) const { return m_impl ? m_impl->find(string.impl()) : notFound; }
    size_t find(const String& string, unsigned start) const { return m_impl ? m_impl->find(string.impl(), start) : notFound; }
    size_t findIgnoringASCIICase(const String& string) const { return m_impl ? m_impl->findIgnoringASCIICase(string.impl()) : notFound; }
    size_t findIgnoringASCIICase(const String& string, unsigned startOffset) const { return m_impl ? m_impl->findIgnoringASCIICase(string.impl(), startOffset) : notFound; }

    size_t find(CodeUnitMatchFunction matchFunction, unsigned start = 0) const { return m_impl ? m_impl->find(matchFunction, start) : notFound; }
    size_t find(const LChar* string, unsigned start = 0) const { return m_impl ? m_impl->find(string, start) : notFound; }

    // Find the last instance of a single character or string.
    size_t reverseFind(UChar character, unsigned start = MaxLength) const { return m_impl ? m_impl->reverseFind(character, start) : notFound; }
    size_t reverseFind(const String& string, unsigned start = MaxLength) const { return m_impl ? m_impl->reverseFind(string.impl(), start) : notFound; }

    WTF_EXPORT_PRIVATE Vector<UChar> charactersWithNullTermination() const;

    WTF_EXPORT_PRIVATE UChar32 characterStartingAt(unsigned) const;

    bool contains(UChar character) const { return find(character) != notFound; }
    bool contains(const LChar* string) const { return find(string) != notFound; }
    bool contains(const String& string) const { return find(string) != notFound; }
    bool containsIgnoringASCIICase(const String& string) const { return findIgnoringASCIICase(string) != notFound; }
    bool containsIgnoringASCIICase(const String& string, unsigned startOffset) const { return findIgnoringASCIICase(string, startOffset) != notFound; }

    bool startsWith(const String& string) const { return m_impl ? m_impl->startsWith(string.impl()) : string.isEmpty(); }
    bool startsWithIgnoringASCIICase(const String& string) const { return m_impl ? m_impl->startsWithIgnoringASCIICase(string.impl()) : string.isEmpty(); }
    bool startsWith(UChar character) const { return m_impl && m_impl->startsWith(character); }
    template<unsigned matchLength> bool startsWith(const char (&prefix)[matchLength]) const { return m_impl ? m_impl->startsWith<matchLength>(prefix) : !matchLength; }
    bool hasInfixStartingAt(const String& prefix, unsigned startOffset) const { return m_impl && prefix.impl() && m_impl->hasInfixStartingAt(*prefix.impl(), startOffset); }

    bool endsWith(const String& string) const { return m_impl ? m_impl->endsWith(string.impl()) : string.isEmpty(); }
    bool endsWithIgnoringASCIICase(const String& string) const { return m_impl ? m_impl->endsWithIgnoringASCIICase(string.impl()) : string.isEmpty(); }
    bool endsWith(UChar character) const { return m_impl && m_impl->endsWith(character); }
    bool endsWith(char character) const { return endsWith(static_cast<UChar>(character)); }
    template<unsigned matchLength> bool endsWith(const char (&prefix)[matchLength]) const { return m_impl ? m_impl->endsWith<matchLength>(prefix) : !matchLength; }
    bool hasInfixEndingAt(const String& suffix, unsigned endOffset) const { return m_impl && suffix.impl() && m_impl->hasInfixEndingAt(*suffix.impl(), endOffset); }

    WTF_EXPORT_PRIVATE void append(const String&);
    WTF_EXPORT_PRIVATE void append(LChar);
    void append(char character) { append(static_cast<LChar>(character)); };
    WTF_EXPORT_PRIVATE void append(UChar);
    WTF_EXPORT_PRIVATE void append(const LChar*, unsigned length);
    WTF_EXPORT_PRIVATE void append(const UChar*, unsigned length);
    WTF_EXPORT_PRIVATE void insert(const String&, unsigned position);

    String& replace(UChar target, UChar replacement);
    String& replace(UChar target, const String& replacement);
    String& replace(const String& target, const String& replacement);
    String& replace(unsigned start, unsigned length, const String& replacement);
    template<unsigned characterCount> String& replaceWithLiteral(UChar target, const char (&replacement)[characterCount]);

    WTF_EXPORT_PRIVATE void truncate(unsigned length);
    WTF_EXPORT_PRIVATE void remove(unsigned position, unsigned length = 1);

    WTF_EXPORT_PRIVATE String substring(unsigned position, unsigned length = MaxLength) const;
    WTF_EXPORT_PRIVATE String substringSharingImpl(unsigned position, unsigned length = MaxLength) const;
    String left(unsigned length) const { return substring(0, length); }
    String right(unsigned length) const { return substring(this->length() - length, length); }

    WTF_EXPORT_PRIVATE String convertToASCIILowercase() const;
    WTF_EXPORT_PRIVATE String convertToASCIIUppercase() const;
    WTF_EXPORT_PRIVATE String convertToLowercaseWithoutLocale() const;
    WTF_EXPORT_PRIVATE String convertToLowercaseWithoutLocaleStartingAtFailingIndex8Bit(unsigned) const;
    WTF_EXPORT_PRIVATE String convertToUppercaseWithoutLocale() const;
    WTF_EXPORT_PRIVATE String convertToLowercaseWithLocale(const AtomicString& localeIdentifier) const;
    WTF_EXPORT_PRIVATE String convertToUppercaseWithLocale(const AtomicString& localeIdentifier) const;

    WTF_EXPORT_PRIVATE String stripWhiteSpace() const;
    WTF_EXPORT_PRIVATE String simplifyWhiteSpace() const;
    WTF_EXPORT_PRIVATE String simplifyWhiteSpace(CodeUnitMatchFunction) const;

    WTF_EXPORT_PRIVATE String stripLeadingAndTrailingCharacters(CodeUnitMatchFunction) const;
    WTF_EXPORT_PRIVATE String removeCharacters(CodeUnitMatchFunction) const;

    // Returns the string with case folded for case insensitive comparison.
    // Use convertToASCIILowercase instead if ASCII case insensitive comparison is desired.
    WTF_EXPORT_PRIVATE String foldCase() const;

    // Returns an uninitialized string. The characters needs to be written
    // into the buffer returned in data before the returned string is used.
    static String createUninitialized(unsigned length, UChar*& data) { return StringImpl::createUninitialized(length, data); }
    static String createUninitialized(unsigned length, LChar*& data) { return StringImpl::createUninitialized(length, data); }

    using SplitFunctor = WTF::Function<void(const StringView&)>;

    WTF_EXPORT_PRIVATE void split(UChar separator, const SplitFunctor&) const;
    WTF_EXPORT_PRIVATE Vector<String> split(UChar separator) const;
    WTF_EXPORT_PRIVATE Vector<String> split(const String& separator) const;

    WTF_EXPORT_PRIVATE void splitAllowingEmptyEntries(UChar separator, const SplitFunctor&) const;
    WTF_EXPORT_PRIVATE Vector<String> splitAllowingEmptyEntries(UChar separator) const;
    WTF_EXPORT_PRIVATE Vector<String> splitAllowingEmptyEntries(const String& separator) const;

    WTF_EXPORT_PRIVATE int toIntStrict(bool* ok = nullptr, int base = 10) const;
    WTF_EXPORT_PRIVATE unsigned toUIntStrict(bool* ok = nullptr, int base = 10) const;
    WTF_EXPORT_PRIVATE int64_t toInt64Strict(bool* ok = nullptr, int base = 10) const;
    WTF_EXPORT_PRIVATE uint64_t toUInt64Strict(bool* ok = nullptr, int base = 10) const;
    WTF_EXPORT_PRIVATE intptr_t toIntPtrStrict(bool* ok = nullptr, int base = 10) const;

    WTF_EXPORT_PRIVATE int toInt(bool* ok = nullptr) const;
    WTF_EXPORT_PRIVATE unsigned toUInt(bool* ok = nullptr) const;
    WTF_EXPORT_PRIVATE int64_t toInt64(bool* ok = nullptr) const;
    WTF_EXPORT_PRIVATE uint64_t toUInt64(bool* ok = nullptr) const;
    WTF_EXPORT_PRIVATE intptr_t toIntPtr(bool* ok = nullptr) const;

    // FIXME: Like the strict functions above, these give false for "ok" when there is trailing garbage.
    // Like the non-strict functions above, these return the value when there is trailing garbage.
    // It would be better if these were more consistent with the above functions instead.
    WTF_EXPORT_PRIVATE double toDouble(bool* ok = nullptr) const;
    WTF_EXPORT_PRIVATE float toFloat(bool* ok = nullptr) const;

    bool percentage(int& percentage) const;

    WTF_EXPORT_PRIVATE String isolatedCopy() const &;
    WTF_EXPORT_PRIVATE String isolatedCopy() &&;

    WTF_EXPORT_PRIVATE bool isSafeToSendToAnotherThread() const;

    // Prevent Strings from being implicitly convertable to bool as it will be ambiguous on any platform that
    // allows implicit conversion to another pointer type (e.g., Mac allows implicit conversion to NSString *).
    typedef struct ImplicitConversionFromWTFStringToBoolDisallowedA* (String::*UnspecifiedBoolTypeA);
    typedef struct ImplicitConversionFromWTFStringToBoolDisallowedB* (String::*UnspecifiedBoolTypeB);
    operator UnspecifiedBoolTypeA() const;
    operator UnspecifiedBoolTypeB() const;

#if USE(CF)
    WTF_EXPORT_PRIVATE String(CFStringRef);
    WTF_EXPORT_PRIVATE RetainPtr<CFStringRef> createCFString() const;
#endif

#ifdef __OBJC__
    WTF_EXPORT_PRIVATE String(NSString *);

    // This conversion converts the null string to an empty NSString rather than to nil.
    // Given Cocoa idioms, this is a more useful default. Clients that need to preserve the
    // null string can check isNull explicitly.
    operator NSString *() const;
#endif

<<<<<<< HEAD
#if PLATFORM(HAIKU)
    String(const BString&);
    operator BString() const;
=======
#if OS(WINDOWS)
#if U_ICU_VERSION_MAJOR_NUM >= 59
    String(const wchar_t* characters, unsigned length)
        : String(ucharFrom(characters), length) { }

    String(const wchar_t* characters)
        : String(ucharFrom(characters)) { }
#endif

    WTF_EXPORT_PRIVATE Vector<wchar_t> wideCharacters() const;
>>>>>>> 3d11299d
#endif

    WTF_EXPORT_PRIVATE static String make8BitFrom16BitSource(const UChar*, size_t);
    template<size_t inlineCapacity> static String make8BitFrom16BitSource(const Vector<UChar, inlineCapacity>&);

    WTF_EXPORT_PRIVATE static String make16BitFrom8BitSource(const LChar*, size_t);

    // String::fromUTF8 will return a null string if
    // the input data contains invalid UTF-8 sequences.
    WTF_EXPORT_PRIVATE static String fromUTF8(const LChar*, size_t);
    WTF_EXPORT_PRIVATE static String fromUTF8(const LChar*);
    static String fromUTF8(const char* characters, size_t length) { return fromUTF8(reinterpret_cast<const LChar*>(characters), length); };
    static String fromUTF8(const char* string) { return fromUTF8(reinterpret_cast<const LChar*>(string)); };
    WTF_EXPORT_PRIVATE static String fromUTF8(const CString&);
    static String fromUTF8(const Vector<LChar>& characters);

    // Tries to convert the passed in string to UTF-8, but will fall back to Latin-1 if the string is not valid UTF-8.
    WTF_EXPORT_PRIVATE static String fromUTF8WithLatin1Fallback(const LChar*, size_t);
    static String fromUTF8WithLatin1Fallback(const char* characters, size_t length) { return fromUTF8WithLatin1Fallback(reinterpret_cast<const LChar*>(characters), length); };

    // Determines the writing direction using the Unicode Bidi Algorithm rules P2 and P3.
    UCharDirection defaultWritingDirection(bool* hasStrongDirectionality = nullptr) const;

    bool isAllASCII() const { return !m_impl || m_impl->isAllASCII(); }
    bool isAllLatin1() const { return !m_impl || m_impl->isAllLatin1(); }
    template<bool isSpecialCharacter(UChar)> bool isAllSpecialCharacters() const { return !m_impl || m_impl->isAllSpecialCharacters<isSpecialCharacter>(); }

    // Hash table deleted values, which are only constructed and never copied or destroyed.
    String(WTF::HashTableDeletedValueType) : m_impl(WTF::HashTableDeletedValue) { }
    bool isHashTableDeletedValue() const { return m_impl.isHashTableDeletedValue(); }

    unsigned hash() const { return isNull() ? 0 : impl()->hash(); }
    unsigned existingHash() const { return isNull() ? 0 : impl()->existingHash(); }

#ifndef NDEBUG
    WTF_EXPORT_PRIVATE void show() const;
#endif

    // Turns this String empty if the StringImpl is not referenced by anyone else.
    // This is useful for clearing String-based caches.
    void clearImplIfNotShared();

    static constexpr unsigned MaxLength = StringImpl::MaxLength;

private:
    template<typename CharacterType> void removeInternal(const CharacterType*, unsigned, unsigned);

    template<bool allowEmptyEntries> void splitInternal(UChar separator, const SplitFunctor&) const;
    template<bool allowEmptyEntries> Vector<String> splitInternal(UChar separator) const;
    template<bool allowEmptyEntries> Vector<String> splitInternal(const String& separator) const;

    RefPtr<StringImpl> m_impl;
};

static_assert(sizeof(String) == sizeof(void*), "String should effectively be a pointer to a StringImpl, and efficient to pass by value");

inline bool operator==(const String& a, const String& b) { return equal(a.impl(), b.impl()); }
inline bool operator==(const String& a, const LChar* b) { return equal(a.impl(), b); }
inline bool operator==(const String& a, const char* b) { return equal(a.impl(), reinterpret_cast<const LChar*>(b)); }
inline bool operator==(const String& a, ASCIILiteral b) { return equal(a.impl(), reinterpret_cast<const LChar*>(b.characters())); }
inline bool operator==(const LChar* a, const String& b) { return equal(a, b.impl()); }
inline bool operator==(const char* a, const String& b) { return equal(reinterpret_cast<const LChar*>(a), b.impl()); }
inline bool operator==(ASCIILiteral a, const String& b) { return equal(reinterpret_cast<const LChar*>(a.characters()), b.impl()); }
template<size_t inlineCapacity> inline bool operator==(const Vector<char, inlineCapacity>& a, const String& b) { return equal(b.impl(), a.data(), a.size()); }
template<size_t inlineCapacity> inline bool operator==(const String& a, const Vector<char, inlineCapacity>& b) { return b == a; }

inline bool operator!=(const String& a, const String& b) { return !equal(a.impl(), b.impl()); }
inline bool operator!=(const String& a, const LChar* b) { return !equal(a.impl(), b); }
inline bool operator!=(const String& a, const char* b) { return !equal(a.impl(), reinterpret_cast<const LChar*>(b)); }
inline bool operator!=(const String& a, ASCIILiteral b) { return !equal(a.impl(), reinterpret_cast<const LChar*>(b.characters())); }
inline bool operator!=(const LChar* a, const String& b) { return !equal(a, b.impl()); }
inline bool operator!=(const char* a, const String& b) { return !equal(reinterpret_cast<const LChar*>(a), b.impl()); }
inline bool operator!=(ASCIILiteral a, const String& b) { return !equal(reinterpret_cast<const LChar*>(a.characters()), b.impl()); }
template<size_t inlineCapacity> inline bool operator!=(const Vector<char, inlineCapacity>& a, const String& b) { return !(a == b); }
template<size_t inlineCapacity> inline bool operator!=(const String& a, const Vector<char, inlineCapacity>& b) { return b != a; }

bool equalIgnoringASCIICase(const String&, const String&);
bool equalIgnoringASCIICase(const String&, const char*);

template<unsigned length> bool equalLettersIgnoringASCIICase(const String&, const char (&lowercaseLetters)[length]);
template<unsigned length> bool startsWithLettersIgnoringASCIICase(const String&, const char (&lowercaseLetters)[length]);

inline bool equalIgnoringNullity(const String& a, const String& b) { return equalIgnoringNullity(a.impl(), b.impl()); }
template<size_t inlineCapacity> inline bool equalIgnoringNullity(const Vector<UChar, inlineCapacity>& a, const String& b) { return equalIgnoringNullity(a, b.impl()); }

inline bool operator!(const String& string) { return string.isNull(); }

inline void swap(String& a, String& b) { a.swap(b); }

#ifdef __OBJC__

// Used in a small number of places where the long standing behavior has been "nil if empty".
NSString * nsStringNilIfEmpty(const String&);

#endif

WTF_EXPORT_PRIVATE int codePointCompare(const String&, const String&);
bool codePointCompareLessThan(const String&, const String&);

template<typename CharacterType> void appendNumber(Vector<CharacterType>&, unsigned char number);

// Shared global empty and null string.
WTF_EXPORT_PRIVATE const String& emptyString();
WTF_EXPORT_PRIVATE const String& nullString();

template<typename> struct DefaultHash;
template<> struct DefaultHash<String> { using Hash = StringHash; };
template<> struct VectorTraits<String> : VectorTraitsBase<false, void> {
    static const bool canInitializeWithMemset = true;
    static const bool canMoveWithMemcpy = true;
};

template<> struct IntegerToStringConversionTrait<String> {
    using ReturnType = String;
    using AdditionalArgumentType = void;
    static String flush(LChar* characters, unsigned length, void*) { return { characters, length }; }
};

// Definitions of string operations

inline String::String(StringImpl& string)
    : m_impl(&string)
{
}

inline String::String(StringImpl* string)
    : m_impl(string)
{
}

inline String::String(Ref<StringImpl>&& string)
    : m_impl(WTFMove(string))
{
}

inline String::String(RefPtr<StringImpl>&& string)
    : m_impl(WTFMove(string))
{
}

inline String::String(Ref<AtomicStringImpl>&& string)
    : m_impl(WTFMove(string))
{
}

inline String::String(RefPtr<AtomicStringImpl>&& string)
    : m_impl(WTFMove(string))
{
}

inline String::String(StaticStringImpl& string)
    : m_impl(reinterpret_cast<StringImpl*>(&string))
{
}

inline String::String(StaticStringImpl* string)
    : m_impl(reinterpret_cast<StringImpl*>(string))
{
}

template<size_t inlineCapacity, typename OverflowHandler> String::String(const Vector<UChar, inlineCapacity, OverflowHandler>& vector)
    : m_impl(vector.size() ? StringImpl::create(vector.data(), vector.size()) : Ref<StringImpl> { *StringImpl::empty() })
{
}

template<> inline const LChar* String::characters<LChar>() const
{
    return characters8();
}

template<> inline const UChar* String::characters<UChar>() const
{
    return characters16();
}

inline UChar String::characterAt(unsigned index) const
{
    if (!m_impl || index >= m_impl->length())
        return 0;
    return (*m_impl)[index];
}

inline String& String::replace(UChar target, UChar replacement)
{
    if (m_impl)
        m_impl = m_impl->replace(target, replacement);
    return *this;
}

inline String& String::replace(UChar target, const String& replacement)
{
    if (m_impl)
        m_impl = m_impl->replace(target, replacement.impl());
    return *this;
}

inline String& String::replace(const String& target, const String& replacement)
{
    if (m_impl)
        m_impl = m_impl->replace(target.impl(), replacement.impl());
    return *this;
}

inline String& String::replace(unsigned start, unsigned length, const String& replacement)
{
    if (m_impl)
        m_impl = m_impl->replace(start, length, replacement.impl());
    return *this;
}

template<unsigned characterCount> ALWAYS_INLINE String& String::replaceWithLiteral(UChar target, const char (&characters)[characterCount])
{
    if (m_impl)
        m_impl = m_impl->replace(target, characters, characterCount - 1);
    return *this;
}

template<size_t inlineCapacity> inline String String::make8BitFrom16BitSource(const Vector<UChar, inlineCapacity>& buffer)
{
    return make8BitFrom16BitSource(buffer.data(), buffer.size());
}

inline UCharDirection String::defaultWritingDirection(bool* hasStrongDirectionality) const
{
    if (m_impl)
        return m_impl->defaultWritingDirection(hasStrongDirectionality);
    if (hasStrongDirectionality)
        *hasStrongDirectionality = false;
    return U_LEFT_TO_RIGHT;
}

inline void String::clearImplIfNotShared()
{
    if (m_impl && m_impl->hasOneRef())
        m_impl = nullptr;
}

#ifdef __OBJC__

inline String::operator NSString *() const
{
    if (!m_impl)
        return @"";
    return *m_impl;
}

inline NSString * nsStringNilIfEmpty(const String& string)
{
    if (string.isEmpty())
        return nil;
    return *string.impl();
}

#endif

inline bool codePointCompareLessThan(const String& a, const String& b)
{
    return codePointCompare(a.impl(), b.impl()) < 0;
}

template<typename CharacterType>
inline void appendNumber(Vector<CharacterType>& vector, unsigned char number)
{
    int numberLength = number > 99 ? 3 : (number > 9 ? 2 : 1);
    size_t vectorSize = vector.size();
    vector.grow(vectorSize + numberLength);

    switch (numberLength) {
    case 3:
        vector[vectorSize + 2] = number % 10 + '0';
        number /= 10;
        FALLTHROUGH;

    case 2:
        vector[vectorSize + 1] = number % 10 + '0';
        number /= 10;
        FALLTHROUGH;

    case 1:
        vector[vectorSize] = number % 10 + '0';
    }
}

inline String String::fromUTF8(const Vector<LChar>& characters)
{
    if (characters.isEmpty())
        return emptyString();
    return fromUTF8(characters.data(), characters.size());
}

template<unsigned length> inline bool equalLettersIgnoringASCIICase(const String& string, const char (&lowercaseLetters)[length])
{
    return equalLettersIgnoringASCIICase(string.impl(), lowercaseLetters);
}

inline bool equalIgnoringASCIICase(const String& a, const String& b)
{
    return equalIgnoringASCIICase(a.impl(), b.impl());
}

inline bool equalIgnoringASCIICase(const String& a, const char* b)
{
    return equalIgnoringASCIICase(a.impl(), b);
}

template<unsigned length> inline bool startsWithLettersIgnoringASCIICase(const String& string, const char (&lowercaseLetters)[length])
{
    return startsWithLettersIgnoringASCIICase(string.impl(), lowercaseLetters);
}

inline String String::number(float number)
{
    return numberToStringFixedPrecision(number);
}

inline String String::number(double number, unsigned precision, TrailingZerosTruncatingPolicy policy)
{
    return numberToStringFixedPrecision(number, precision, policy);
}

inline String String::numberToStringECMAScript(float number)
{
    // FIXME: This preserves existing behavior but is not what we want.
    // In the future, this should either be a compilation error or call numberToStringShortest without converting to double.
    return numberToStringShortest(static_cast<double>(number));
}

inline String String::numberToStringECMAScript(double number)
{
    return numberToStringShortest(number);
}

inline namespace StringLiterals {

inline String operator"" _str(const char* characters, size_t)
{
    return ASCIILiteral::fromLiteralUnsafe(characters);
}

} // inline StringLiterals

} // namespace WTF

using WTF::KeepTrailingZeros;
using WTF::String;
using WTF::appendNumber;
using WTF::charactersToDouble;
using WTF::charactersToFloat;
using WTF::charactersToInt64;
using WTF::charactersToInt64Strict;
using WTF::charactersToInt;
using WTF::charactersToIntPtr;
using WTF::charactersToIntPtrStrict;
using WTF::charactersToIntStrict;
using WTF::charactersToUInt64;
using WTF::charactersToUInt64Strict;
using WTF::charactersToUInt;
using WTF::charactersToUIntStrict;
using WTF::emptyString;
using WTF::nullString;
using WTF::equal;
using WTF::find;
using WTF::isAllSpecialCharacters;
using WTF::isSpaceOrNewline;
using WTF::reverseFind;

#include <wtf/text/AtomicString.h><|MERGE_RESOLUTION|>--- conflicted
+++ resolved
@@ -34,13 +34,12 @@
 #include <objc/objc.h>
 #endif
 
-<<<<<<< HEAD
 #if PLATFORM(HAIKU)
 class BString;
-=======
+#endif
+
 #if OS(WINDOWS)
 #include <wtf/text/win/WCharStringExtras.h>
->>>>>>> 3d11299d
 #endif
 
 namespace WTF {
@@ -339,11 +338,11 @@
     operator NSString *() const;
 #endif
 
-<<<<<<< HEAD
 #if PLATFORM(HAIKU)
     String(const BString&);
     operator BString() const;
-=======
+#endif
+
 #if OS(WINDOWS)
 #if U_ICU_VERSION_MAJOR_NUM >= 59
     String(const wchar_t* characters, unsigned length)
@@ -354,7 +353,6 @@
 #endif
 
     WTF_EXPORT_PRIVATE Vector<wchar_t> wideCharacters() const;
->>>>>>> 3d11299d
 #endif
 
     WTF_EXPORT_PRIVATE static String make8BitFrom16BitSource(const UChar*, size_t);
