--- conflicted
+++ resolved
@@ -82,13 +82,8 @@
 #elif   OS(LINUX)               \
      || OS(FREEBSD)             \
      || OS(OPENBSD)             \
-<<<<<<< HEAD
      || OS(NETBSD)              \
-     || OS(HAIKU)               \
-     || OS(QNX)
-=======
-     || OS(NETBSD)
->>>>>>> c8720d2c
+     || OS(HAIKU)
     // GNU as-compatible syntax.
 #define LOCAL_LABEL_STRING(name) ".L" #name
 #endif
