/*
 * Copyright (C) 2006, 2010 Apple Inc. All rights reserved.
 * Copyright (C) 2008 Google Inc. All rights reserved.
 * Copyright (C) 2007-2009 Torch Mobile, Inc.
 *
 * Redistribution and use in source and binary forms, with or without
 * modification, are permitted provided that the following conditions are
 * met:
 *
 *     * Redistributions of source code must retain the above copyright
 * notice, this list of conditions and the following disclaimer.
 *     * Redistributions in binary form must reproduce the above
 * copyright notice, this list of conditions and the following disclaimer
 * in the documentation and/or other materials provided with the
 * distribution.
 *     * Neither the name of Google Inc. nor the names of its
 * contributors may be used to endorse or promote products derived from
 * this software without specific prior written permission.
 *
 * THIS SOFTWARE IS PROVIDED BY THE COPYRIGHT HOLDERS AND CONTRIBUTORS
 * "AS IS" AND ANY EXPRESS OR IMPLIED WARRANTIES, INCLUDING, BUT NOT
 * LIMITED TO, THE IMPLIED WARRANTIES OF MERCHANTABILITY AND FITNESS FOR
 * A PARTICULAR PURPOSE ARE DISCLAIMED. IN NO EVENT SHALL THE COPYRIGHT
 * OWNER OR CONTRIBUTORS BE LIABLE FOR ANY DIRECT, INDIRECT, INCIDENTAL,
 * SPECIAL, EXEMPLARY, OR CONSEQUENTIAL DAMAGES (INCLUDING, BUT NOT
 * LIMITED TO, PROCUREMENT OF SUBSTITUTE GOODS OR SERVICES; LOSS OF USE,
 * DATA, OR PROFITS; OR BUSINESS INTERRUPTION) HOWEVER CAUSED AND ON ANY
 * THEORY OF LIABILITY, WHETHER IN CONTRACT, STRICT LIABILITY, OR TORT
 * (INCLUDING NEGLIGENCE OR OTHERWISE) ARISING IN ANY WAY OUT OF THE USE
 * OF THIS SOFTWARE, EVEN IF ADVISED OF THE POSSIBILITY OF SUCH DAMAGE.
 */

#include "config.h"
#include "CurrentTime.h"

#if PLATFORM(MAC)
#include <mach/mach_time.h>
#include <sys/time.h>
#elif OS(WINDOWS)

// Windows is first since we want to use hires timers, despite USE(CF)
// being defined.
// If defined, WIN32_LEAN_AND_MEAN disables timeBeginPeriod/timeEndPeriod.
#undef WIN32_LEAN_AND_MEAN
#include <windows.h>
#include <math.h>
#include <stdint.h>
#include <time.h>

#elif PLATFORM(WX)
#include <wx/datetime.h>
#elif PLATFORM(EFL)
#include <Ecore.h>
#else
#include <sys/time.h>
#endif

#if PLATFORM(GTK)
#include <glib.h>
#endif

#if PLATFORM(QT)
#include <QElapsedTimer>
#endif

#if PLATFORM(HAIKU)
#include <OS.h>
#endif

namespace WTF {

#if !PLATFORM(CHROMIUM)

#if OS(WINDOWS)

// Number of 100 nanosecond between January 1, 1601 and January 1, 1970.
static const ULONGLONG epochBias = 116444736000000000ULL;
static const double hundredsOfNanosecondsPerMillisecond = 10000;

static double lowResUTCTime()
{
    FILETIME fileTime;

#if OS(WINCE)
    GetCurrentFT(&fileTime);
#else
    GetSystemTimeAsFileTime(&fileTime);
#endif

    // As per Windows documentation for FILETIME, copy the resulting FILETIME structure to a
    // ULARGE_INTEGER structure using memcpy (using memcpy instead of direct assignment can
    // prevent alignment faults on 64-bit Windows).

    ULARGE_INTEGER dateTime;
    memcpy(&dateTime, &fileTime, sizeof(dateTime));

    // Windows file times are in 100s of nanoseconds.
    return (dateTime.QuadPart - epochBias) / hundredsOfNanosecondsPerMillisecond;
}

#if USE(QUERY_PERFORMANCE_COUNTER)

static LARGE_INTEGER qpcFrequency;
static bool syncedTime;

static double highResUpTime()
{
    // We use QPC, but only after sanity checking its result, due to bugs:
    // http://support.microsoft.com/kb/274323
    // http://support.microsoft.com/kb/895980
    // http://msdn.microsoft.com/en-us/library/ms644904.aspx ("...you can get different results on different processors due to bugs in the basic input/output system (BIOS) or the hardware abstraction layer (HAL)."

    static LARGE_INTEGER qpcLast;
    static DWORD tickCountLast;
    static bool inited;

    LARGE_INTEGER qpc;
    QueryPerformanceCounter(&qpc);
    DWORD tickCount = GetTickCount();

    if (inited) {
        __int64 qpcElapsed = ((qpc.QuadPart - qpcLast.QuadPart) * 1000) / qpcFrequency.QuadPart;
        __int64 tickCountElapsed;
        if (tickCount >= tickCountLast)
            tickCountElapsed = (tickCount - tickCountLast);
        else {
#if COMPILER(MINGW)
            __int64 tickCountLarge = tickCount + 0x100000000ULL;
#else
            __int64 tickCountLarge = tickCount + 0x100000000I64;
#endif
            tickCountElapsed = tickCountLarge - tickCountLast;
        }

        // force a re-sync if QueryPerformanceCounter differs from GetTickCount by more than 500ms.
        // (500ms value is from http://support.microsoft.com/kb/274323)
        __int64 diff = tickCountElapsed - qpcElapsed;
        if (diff > 500 || diff < -500)
            syncedTime = false;
    } else
        inited = true;

    qpcLast = qpc;
    tickCountLast = tickCount;

    return (1000.0 * qpc.QuadPart) / static_cast<double>(qpcFrequency.QuadPart);
}

static bool qpcAvailable()
{
    static bool available;
    static bool checked;

    if (checked)
        return available;

    available = QueryPerformanceFrequency(&qpcFrequency);
    checked = true;
    return available;
}

double currentTime()
{
    // Use a combination of ftime and QueryPerformanceCounter.
    // ftime returns the information we want, but doesn't have sufficient resolution.
    // QueryPerformanceCounter has high resolution, but is only usable to measure time intervals.
    // To combine them, we call ftime and QueryPerformanceCounter initially. Later calls will use QueryPerformanceCounter
    // by itself, adding the delta to the saved ftime.  We periodically re-sync to correct for drift.
    static double syncLowResUTCTime;
    static double syncHighResUpTime;
    static double lastUTCTime;

    double lowResTime = lowResUTCTime();

    if (!qpcAvailable())
        return lowResTime / 1000.0;

    double highResTime = highResUpTime();

    if (!syncedTime) {
        timeBeginPeriod(1); // increase time resolution around low-res time getter
        syncLowResUTCTime = lowResTime = lowResUTCTime();
        timeEndPeriod(1); // restore time resolution
        syncHighResUpTime = highResTime;
        syncedTime = true;
    }

    double highResElapsed = highResTime - syncHighResUpTime;
    double utc = syncLowResUTCTime + highResElapsed;

    // force a clock re-sync if we've drifted
    double lowResElapsed = lowResTime - syncLowResUTCTime;
    const double maximumAllowedDriftMsec = 15.625 * 2.0; // 2x the typical low-res accuracy
    if (fabs(highResElapsed - lowResElapsed) > maximumAllowedDriftMsec)
        syncedTime = false;

    // make sure time doesn't run backwards (only correct if difference is < 2 seconds, since DST or clock changes could occur)
    const double backwardTimeLimit = 2000.0;
    if (utc < lastUTCTime && (lastUTCTime - utc) < backwardTimeLimit)
        return lastUTCTime / 1000.0;
    lastUTCTime = utc;
    return utc / 1000.0;
}

#else

double currentTime()
{
    static bool init = false;
    static double lastTime;
    static DWORD lastTickCount;
    if (!init) {
        lastTime = lowResUTCTime();
        lastTickCount = GetTickCount();
        init = true;
        return lastTime;
    }

    DWORD tickCountNow = GetTickCount();
    DWORD elapsed = tickCountNow - lastTickCount;
    double timeNow = lastTime + (double)elapsed / 1000.;
    if (elapsed >= 0x7FFFFFFF) {
        lastTime = timeNow;
        lastTickCount = tickCountNow;
    }
    return timeNow;
}

#endif // USE(QUERY_PERFORMANCE_COUNTER)

#elif PLATFORM(GTK)

// Note: GTK on Windows will pick up the PLATFORM(WIN) implementation above which provides
// better accuracy compared with Windows implementation of g_get_current_time:
// (http://www.google.com/codesearch/p?hl=en#HHnNRjks1t0/glib-2.5.2/glib/gmain.c&q=g_get_current_time).
// Non-Windows GTK builds could use gettimeofday() directly but for the sake of consistency lets use GTK function.
double currentTime()
{
    GTimeVal now;
    g_get_current_time(&now);
    return static_cast<double>(now.tv_sec) + static_cast<double>(now.tv_usec / 1000000.0);
}

#elif PLATFORM(WX)

double currentTime()
{
    wxDateTime now = wxDateTime::UNow();
    return (double)now.GetTicks() + (double)(now.GetMillisecond() / 1000.0);
}

#elif PLATFORM(EFL)

double currentTime()
{
    return ecore_time_unix_get();
}

<<<<<<< HEAD
#elif PLATFORM(HAIKU)

double currentTime()
{
    return (double)real_time_clock_usecs() / 1000000.0;
=======
#elif OS(QNX)

double currentTime()
{
    struct timespec time;
    if (clock_gettime(CLOCK_REALTIME, &time))
        CRASH();
    return time.tv_sec + time.tv_nsec / 1.0e9;
>>>>>>> 26ed82dd
}

#else

double currentTime()
{
    struct timeval now;
    gettimeofday(&now, 0);
    return now.tv_sec + now.tv_usec / 1000000.0;
}

#endif

#if PLATFORM(MAC)

double monotonicallyIncreasingTime()
{
    // Based on listing #2 from Apple QA 1398.
    static mach_timebase_info_data_t timebaseInfo;
    if (!timebaseInfo.denom) {
        kern_return_t kr = mach_timebase_info(&timebaseInfo);
        ASSERT_UNUSED(kr, kr == KERN_SUCCESS);
    }
    return (mach_absolute_time() * timebaseInfo.numer) / (1.0e9 * timebaseInfo.denom);
}

#elif PLATFORM(EFL)

double monotonicallyIncreasingTime()
{
    return ecore_time_get();
}

#elif PLATFORM(GTK)

double monotonicallyIncreasingTime()
{
    return static_cast<double>(g_get_monotonic_time() / 1000000.0);
}

#elif PLATFORM(QT)

double monotonicallyIncreasingTime()
{
    ASSERT(QElapsedTimer::isMonotonic());
    static QElapsedTimer timer;
    return timer.nsecsElapsed() / 1.0e9;
}

#elif OS(QNX)

double monotonicallyIncreasingTime()
{
    struct timespec time;
    if (clock_gettime(CLOCK_MONOTONIC, &time))
        CRASH();
    return time.tv_sec + time.tv_nsec / 1.0e9;
}

#else

double monotonicallyIncreasingTime()
{
    static double lastTime = 0;
    double currentTimeNow = currentTime();
    if (currentTimeNow < lastTime)
        return lastTime;
    lastTime = currentTimeNow;
    return currentTimeNow;
}

#endif

#endif // !PLATFORM(CHROMIUM)

void getLocalTime(const time_t* localTime, struct tm* localTM)
{
#if COMPILER(MSVC7_OR_LOWER) || COMPILER(MINGW) || OS(WINCE)
    *localTM = *localtime(localTime);
#elif COMPILER(MSVC)
    localtime_s(localTM, localTime);
#else
    localtime_r(localTime, localTM);
#endif
}

void getCurrentLocalTime(struct tm* localTM)
{
    time_t localTime = time(0);
    getLocalTime(&localTime, localTM);
}

} // namespace WTF<|MERGE_RESOLUTION|>--- conflicted
+++ resolved
@@ -256,13 +256,13 @@
     return ecore_time_unix_get();
 }
 
-<<<<<<< HEAD
 #elif PLATFORM(HAIKU)
 
 double currentTime()
 {
     return (double)real_time_clock_usecs() / 1000000.0;
-=======
+}
+
 #elif OS(QNX)
 
 double currentTime()
@@ -271,7 +271,6 @@
     if (clock_gettime(CLOCK_REALTIME, &time))
         CRASH();
     return time.tv_sec + time.tv_nsec / 1.0e9;
->>>>>>> 26ed82dd
 }
 
 #else
