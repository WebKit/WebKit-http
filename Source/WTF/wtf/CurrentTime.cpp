--- conflicted
+++ resolved
@@ -236,14 +236,6 @@
     return static_cast<double>(now.tv_sec) + static_cast<double>(now.tv_usec / 1000000.0);
 }
 
-<<<<<<< HEAD
-#elif PLATFORM(EFL)
-
-double currentTime()
-{
-    return ecore_time_unix_get();
-}
-
 #elif PLATFORM(HAIKU)
 
 double currentTime()
@@ -251,8 +243,6 @@
     return (double)real_time_clock_usecs() / 1000000.0;
 }
 
-=======
->>>>>>> 222852bb
 #else
 
 double currentTime()
