--- conflicted
+++ resolved
@@ -54,15 +54,11 @@
 #include <sys/time.h>
 #endif
 
-<<<<<<< HEAD
-#if USE(GLIB) && !PLATFORM(QT)
-=======
 #if OS(FUCHSIA)
 #include <zircon/syscalls.h>
 #endif
 
-#if USE(GLIB)
->>>>>>> e41e4829
+#if USE(GLIB) && !PLATFORM(QT)
 #include <glib.h>
 #endif
 
@@ -253,20 +249,14 @@
 
 #endif
 
-<<<<<<< HEAD
+WallTime WallTime::now()
+{
+    return fromRawSeconds(currentTime());
+}
+
+MonotonicTime MonotonicTime::now()
+{
 #if USE(GLIB) && !PLATFORM(QT)
-
-double monotonicallyIncreasingTime()
-=======
-WallTime WallTime::now()
->>>>>>> e41e4829
-{
-    return fromRawSeconds(currentTime());
-}
-
-MonotonicTime MonotonicTime::now()
-{
-#if USE(GLIB)
     return fromRawSeconds(static_cast<double>(g_get_monotonic_time() / 1000000.0));
 #elif OS(DARWIN)
     // Based on listing #2 from Apple QA 1398, but modified to be thread-safe.
