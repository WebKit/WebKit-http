--- conflicted
+++ resolved
@@ -59,17 +59,10 @@
 #include <glib.h>
 #endif
 
-<<<<<<< HEAD
-#if PLATFORM(QT)
-#include <QElapsedTimer>
-#endif
-
 #if PLATFORM(HAIKU)
 #include <OS.h>
 #endif
 
-=======
->>>>>>> 02a025d9
 namespace WTF {
 
 #if OS(WINDOWS)
