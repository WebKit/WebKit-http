--- conflicted
+++ resolved
@@ -56,11 +56,7 @@
 #include <sys/time.h>
 #endif
 
-<<<<<<< HEAD
-#if USE(GLIB) && !PLATFORM(EFL) && !PLATFORM(QT)
-=======
-#if USE(GLIB)
->>>>>>> 4ccac179
+#if USE(GLIB) && !PLATFORM(QT)
 #include <glib.h>
 #endif
 
@@ -227,11 +223,7 @@
 
 #endif // USE(QUERY_PERFORMANCE_COUNTER)
 
-<<<<<<< HEAD
-#elif USE(GLIB) && !PLATFORM(EFL) && !PLATFORM(QT)
-=======
-#elif USE(GLIB)
->>>>>>> 4ccac179
+#elif USE(GLIB) && !PLATFORM(QT)
 
 // Note: GTK on Windows will pick up the PLATFORM(WIN) implementation above which provides
 // better accuracy compared with Windows implementation of g_get_current_time:
@@ -255,18 +247,7 @@
 
 #endif
 
-<<<<<<< HEAD
-#if PLATFORM(EFL)
-
-double monotonicallyIncreasingTime()
-{
-    return ecore_time_get();
-}
-
-#elif USE(GLIB) && !PLATFORM(QT)
-=======
-#if USE(GLIB)
->>>>>>> 4ccac179
+#if USE(GLIB) && !PLATFORM(QT)
 
 double monotonicallyIncreasingTime()
 {
