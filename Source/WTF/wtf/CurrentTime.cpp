/*
 * Copyright (C) 2006, 2008, 2009, 2010 Apple Inc. All rights reserved.
 * Copyright (C) 2008 Google Inc. All rights reserved.
 * Copyright (C) 2007-2009 Torch Mobile, Inc.
 * Copyright (C) 2008 Cameron Zwarich <cwzwarich@uwaterloo.ca>
 *
 * Redistribution and use in source and binary forms, with or without
 * modification, are permitted provided that the following conditions are
 * met:
 *
 *     * Redistributions of source code must retain the above copyright
 * notice, this list of conditions and the following disclaimer.
 *     * Redistributions in binary form must reproduce the above
 * copyright notice, this list of conditions and the following disclaimer
 * in the documentation and/or other materials provided with the
 * distribution.
 *     * Neither the name of Google Inc. nor the names of its
 * contributors may be used to endorse or promote products derived from
 * this software without specific prior written permission.
 *
 * THIS SOFTWARE IS PROVIDED BY THE COPYRIGHT HOLDERS AND CONTRIBUTORS
 * "AS IS" AND ANY EXPRESS OR IMPLIED WARRANTIES, INCLUDING, BUT NOT
 * LIMITED TO, THE IMPLIED WARRANTIES OF MERCHANTABILITY AND FITNESS FOR
 * A PARTICULAR PURPOSE ARE DISCLAIMED. IN NO EVENT SHALL THE COPYRIGHT
 * OWNER OR CONTRIBUTORS BE LIABLE FOR ANY DIRECT, INDIRECT, INCIDENTAL,
 * SPECIAL, EXEMPLARY, OR CONSEQUENTIAL DAMAGES (INCLUDING, BUT NOT
 * LIMITED TO, PROCUREMENT OF SUBSTITUTE GOODS OR SERVICES; LOSS OF USE,
 * DATA, OR PROFITS; OR BUSINESS INTERRUPTION) HOWEVER CAUSED AND ON ANY
 * THEORY OF LIABILITY, WHETHER IN CONTRACT, STRICT LIABILITY, OR TORT
 * (INCLUDING NEGLIGENCE OR OTHERWISE) ARISING IN ANY WAY OUT OF THE USE
 * OF THIS SOFTWARE, EVEN IF ADVISED OF THE POSSIBILITY OF SUCH DAMAGE.
 */

#include "config.h"
#include "CurrentTime.h"

#if OS(DARWIN)
#include <mach/mach.h>
#include <mach/mach_time.h>
#include <sys/time.h>
#elif OS(WINDOWS)

// Windows is first since we want to use hires timers, despite USE(CF)
// being defined.
// If defined, WIN32_LEAN_AND_MEAN disables timeBeginPeriod/timeEndPeriod.
#undef WIN32_LEAN_AND_MEAN
#include <windows.h>
#include <math.h>
#include <stdint.h>
#include <time.h>

#elif PLATFORM(EFL)
#include <Ecore.h>
#else
#include <sys/time.h>
#endif

#if USE(GLIB) && !PLATFORM(EFL)
#include <glib.h>
#endif

#if PLATFORM(HAIKU)
#include <OS.h>
#endif

namespace WTF {

#if OS(WINDOWS)

// Number of 100 nanosecond between January 1, 1601 and January 1, 1970.
static const ULONGLONG epochBias = 116444736000000000ULL;
static const double hundredsOfNanosecondsPerMillisecond = 10000;

static double lowResUTCTime()
{
    FILETIME fileTime;

#if OS(WINCE)
    GetCurrentFT(&fileTime);
#else
    GetSystemTimeAsFileTime(&fileTime);
#endif

    // As per Windows documentation for FILETIME, copy the resulting FILETIME structure to a
    // ULARGE_INTEGER structure using memcpy (using memcpy instead of direct assignment can
    // prevent alignment faults on 64-bit Windows).

    ULARGE_INTEGER dateTime;
    memcpy(&dateTime, &fileTime, sizeof(dateTime));

    // Windows file times are in 100s of nanoseconds.
    return (dateTime.QuadPart - epochBias) / hundredsOfNanosecondsPerMillisecond;
}

#if USE(QUERY_PERFORMANCE_COUNTER)

static LARGE_INTEGER qpcFrequency;
static bool syncedTime;

static double highResUpTime()
{
    // We use QPC, but only after sanity checking its result, due to bugs:
    // http://support.microsoft.com/kb/274323
    // http://support.microsoft.com/kb/895980
    // http://msdn.microsoft.com/en-us/library/ms644904.aspx ("...you can get different results on different processors due to bugs in the basic input/output system (BIOS) or the hardware abstraction layer (HAL)."

    static LARGE_INTEGER qpcLast;
    static DWORD tickCountLast;
    static bool inited;

    LARGE_INTEGER qpc;
    QueryPerformanceCounter(&qpc);
    DWORD tickCount = GetTickCount();

    if (inited) {
        __int64 qpcElapsed = ((qpc.QuadPart - qpcLast.QuadPart) * 1000) / qpcFrequency.QuadPart;
        __int64 tickCountElapsed;
        if (tickCount >= tickCountLast)
            tickCountElapsed = (tickCount - tickCountLast);
        else {
#if COMPILER(MINGW)
            __int64 tickCountLarge = tickCount + 0x100000000ULL;
#else
            __int64 tickCountLarge = tickCount + 0x100000000I64;
#endif
            tickCountElapsed = tickCountLarge - tickCountLast;
        }

        // force a re-sync if QueryPerformanceCounter differs from GetTickCount by more than 500ms.
        // (500ms value is from http://support.microsoft.com/kb/274323)
        __int64 diff = tickCountElapsed - qpcElapsed;
        if (diff > 500 || diff < -500)
            syncedTime = false;
    } else
        inited = true;

    qpcLast = qpc;
    tickCountLast = tickCount;

    return (1000.0 * qpc.QuadPart) / static_cast<double>(qpcFrequency.QuadPart);
}

static bool qpcAvailable()
{
    static bool available;
    static bool checked;

    if (checked)
        return available;

    available = QueryPerformanceFrequency(&qpcFrequency);
    checked = true;
    return available;
}

double currentTime()
{
    // Use a combination of ftime and QueryPerformanceCounter.
    // ftime returns the information we want, but doesn't have sufficient resolution.
    // QueryPerformanceCounter has high resolution, but is only usable to measure time intervals.
    // To combine them, we call ftime and QueryPerformanceCounter initially. Later calls will use QueryPerformanceCounter
    // by itself, adding the delta to the saved ftime.  We periodically re-sync to correct for drift.
    static double syncLowResUTCTime;
    static double syncHighResUpTime;
    static double lastUTCTime;

    double lowResTime = lowResUTCTime();

    if (!qpcAvailable())
        return lowResTime / 1000.0;

    double highResTime = highResUpTime();

    if (!syncedTime) {
        timeBeginPeriod(1); // increase time resolution around low-res time getter
        syncLowResUTCTime = lowResTime = lowResUTCTime();
        timeEndPeriod(1); // restore time resolution
        syncHighResUpTime = highResTime;
        syncedTime = true;
    }

    double highResElapsed = highResTime - syncHighResUpTime;
    double utc = syncLowResUTCTime + highResElapsed;

    // force a clock re-sync if we've drifted
    double lowResElapsed = lowResTime - syncLowResUTCTime;
    const double maximumAllowedDriftMsec = 15.625 * 2.0; // 2x the typical low-res accuracy
    if (fabs(highResElapsed - lowResElapsed) > maximumAllowedDriftMsec)
        syncedTime = false;

    // make sure time doesn't run backwards (only correct if difference is < 2 seconds, since DST or clock changes could occur)
    const double backwardTimeLimit = 2000.0;
    if (utc < lastUTCTime && (lastUTCTime - utc) < backwardTimeLimit)
        return lastUTCTime / 1000.0;
    lastUTCTime = utc;
    return utc / 1000.0;
}

#else

double currentTime()
{
    static bool init = false;
    static double lastTime;
    static DWORD lastTickCount;
    if (!init) {
        lastTime = lowResUTCTime();
        lastTickCount = GetTickCount();
        init = true;
        return lastTime;
    }

    DWORD tickCountNow = GetTickCount();
    DWORD elapsed = tickCountNow - lastTickCount;
    double timeNow = lastTime + (double)elapsed / 1000.;
    if (elapsed >= 0x7FFFFFFF) {
        lastTime = timeNow;
        lastTickCount = tickCountNow;
    }
    return timeNow;
}

#endif // USE(QUERY_PERFORMANCE_COUNTER)

#elif USE(GLIB) && !PLATFORM(EFL)

// Note: GTK on Windows will pick up the PLATFORM(WIN) implementation above which provides
// better accuracy compared with Windows implementation of g_get_current_time:
// (http://www.google.com/codesearch/p?hl=en#HHnNRjks1t0/glib-2.5.2/glib/gmain.c&q=g_get_current_time).
// Non-Windows GTK builds could use gettimeofday() directly but for the sake of consistency lets use GTK function.
double currentTime()
{
    GTimeVal now;
    g_get_current_time(&now);
    return static_cast<double>(now.tv_sec) + static_cast<double>(now.tv_usec / 1000000.0);
}

#elif PLATFORM(EFL)

double currentTime()
{
    return ecore_time_unix_get();
}

<<<<<<< HEAD
#elif PLATFORM(HAIKU)

double currentTime()
{
    return (double)real_time_clock_usecs() / 1000000.0;
}

#elif OS(QNX)

double currentTime()
{
    struct timespec time;
    if (clock_gettime(CLOCK_REALTIME, &time))
        CRASH();
    return time.tv_sec + time.tv_nsec / 1.0e9;
}

=======
>>>>>>> c8720d2c
#else

double currentTime()
{
    struct timeval now;
    gettimeofday(&now, 0);
    return now.tv_sec + now.tv_usec / 1000000.0;
}

#endif

#if PLATFORM(MAC)

double monotonicallyIncreasingTime()
{
    // Based on listing #2 from Apple QA 1398.
    static mach_timebase_info_data_t timebaseInfo;
    if (!timebaseInfo.denom) {
        kern_return_t kr = mach_timebase_info(&timebaseInfo);
        ASSERT_UNUSED(kr, kr == KERN_SUCCESS);
    }
    return (mach_absolute_time() * timebaseInfo.numer) / (1.0e9 * timebaseInfo.denom);
}

#elif PLATFORM(EFL)

double monotonicallyIncreasingTime()
{
    return ecore_time_get();
}

#elif USE(GLIB) && !PLATFORM(EFL)

double monotonicallyIncreasingTime()
{
    return static_cast<double>(g_get_monotonic_time() / 1000000.0);
}

#else

double monotonicallyIncreasingTime()
{
    static double lastTime = 0;
    double currentTimeNow = currentTime();
    if (currentTimeNow < lastTime)
        return lastTime;
    lastTime = currentTimeNow;
    return currentTimeNow;
}

#endif

double currentCPUTime()
{
#if OS(DARWIN)
    mach_msg_type_number_t infoCount = THREAD_BASIC_INFO_COUNT;
    thread_basic_info_data_t info;

    // Get thread information
    mach_port_t threadPort = mach_thread_self();
    thread_info(threadPort, THREAD_BASIC_INFO, reinterpret_cast<thread_info_t>(&info), &infoCount);
    mach_port_deallocate(mach_task_self(), threadPort);
    
    double time = info.user_time.seconds + info.user_time.microseconds / 1000000.;
    time += info.system_time.seconds + info.system_time.microseconds / 1000000.;
    
    return time;
#elif OS(WINDOWS)
    union {
        FILETIME fileTime;
        unsigned long long fileTimeAsLong;
    } userTime, kernelTime;
    
    // GetThreadTimes won't accept null arguments so we pass these even though
    // they're not used.
    FILETIME creationTime, exitTime;
    
    GetThreadTimes(GetCurrentThread(), &creationTime, &exitTime, &kernelTime.fileTime, &userTime.fileTime);
    
    return userTime.fileTimeAsLong / 10000000. + kernelTime.fileTimeAsLong / 10000000.;
#else
    // FIXME: We should return the time the current thread has spent executing.

    // use a relative time from first call in order to avoid an overflow
    static double firstTime = currentTime();
    return currentTime() - firstTime;
#endif
}

double currentCPUTimeMS()
{
    return currentCPUTime() * 1000;
}

} // namespace WTF<|MERGE_RESOLUTION|>--- conflicted
+++ resolved
@@ -242,7 +242,6 @@
     return ecore_time_unix_get();
 }
 
-<<<<<<< HEAD
 #elif PLATFORM(HAIKU)
 
 double currentTime()
@@ -250,18 +249,6 @@
     return (double)real_time_clock_usecs() / 1000000.0;
 }
 
-#elif OS(QNX)
-
-double currentTime()
-{
-    struct timespec time;
-    if (clock_gettime(CLOCK_REALTIME, &time))
-        CRASH();
-    return time.tv_sec + time.tv_nsec / 1.0e9;
-}
-
-=======
->>>>>>> c8720d2c
 #else
 
 double currentTime()
