--- conflicted
+++ resolved
@@ -73,11 +73,7 @@
 public:
     class Static : public DelayBased {
     public:
-<<<<<<< HEAD
-        Static() { }
-=======
         Static() = default;
->>>>>>> 569a8681
         Static(const char* name, std::function<void ()>&&, int priority = G_PRIORITY_HIGH + 30, GMainContext* = nullptr);
         void initialize(const char* name, std::function<void ()>&&, int priority = G_PRIORITY_HIGH + 30, GMainContext* = nullptr);
 
@@ -94,16 +90,6 @@
         void cancel();
     };
 
-<<<<<<< HEAD
-class GSourceQueue {
-    WTF_MAKE_NONCOPYABLE(GSourceQueue);
-public:
-    GSourceQueue();
-    GSourceQueue(const char*, int priority = G_PRIORITY_HIGH + 30, GMainContext* = nullptr);
-    ~GSourceQueue();
-
-    void initialize(const char*, int priority = G_PRIORITY_HIGH + 30, GMainContext* = nullptr);
-=======
     class OneShot {
     public:
         static void construct(const char* name, std::function<void ()>&& function, std::chrono::microseconds delay = std::chrono::microseconds(0), int priority = G_PRIORITY_HIGH + 30, GMainContext* context = nullptr);
@@ -112,7 +98,6 @@
         friend class GSourceWrap;
         using CallbackContext = CallbackContextType<void (), void*>;
     };
->>>>>>> 569a8681
 
     class Socket : public Base {
     public:
