--- conflicted
+++ resolved
@@ -55,13 +55,12 @@
 #include <sys/time.h>
 #endif
 
-<<<<<<< HEAD
 #if PLATFORM(HAIKU)
 #include <OS.h>
-=======
+#endif
+
 #if OS(LINUX)
 #include <sys/prctl.h>
->>>>>>> 8cb87c37
 #endif
 
 namespace WTF {
@@ -201,13 +200,10 @@
 {
 #if HAVE(PTHREAD_SETNAME_NP)
     pthread_setname_np(threadName);
-<<<<<<< HEAD
 #elif PLATFORM(HAIKU)
     rename_thread(find_thread(NULL), threadName);
-=======
 #elif OS(LINUX)
     prctl(PR_SET_NAME, threadName);
->>>>>>> 8cb87c37
 #else
     UNUSED_PARAM(threadName);
 #endif
