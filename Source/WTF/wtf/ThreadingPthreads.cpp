--- conflicted
+++ resolved
@@ -54,17 +54,10 @@
 #include <sys/time.h>
 #endif
 
-<<<<<<< HEAD
 #if PLATFORM(HAIKU)
 #include <OS.h>
 #endif
 
-#if PLATFORM(MAC)
-#include <objc/objc-auto.h>
-#endif
-
-=======
->>>>>>> 01ba56f5
 namespace WTF {
 
 class PthreadState {
