/*
 * Copyright (C) 2006-2009, 2013-2015 Apple Inc. All rights reserved.
 * Copyright (C) 2007-2009 Torch Mobile, Inc.
 * Copyright (C) 2010, 2011 Research In Motion Limited. All rights reserved.
 *
 * Redistribution and use in source and binary forms, with or without
 * modification, are permitted provided that the following conditions
 * are met:
 * 1. Redistributions of source code must retain the above copyright
 *    notice, this list of conditions and the following disclaimer.
 * 2. Redistributions in binary form must reproduce the above copyright
 *    notice, this list of conditions and the following disclaimer in the
 *    documentation and/or other materials provided with the distribution.
 *
 * THIS SOFTWARE IS PROVIDED BY APPLE INC. ``AS IS'' AND ANY
 * EXPRESS OR IMPLIED WARRANTIES, INCLUDING, BUT NOT LIMITED TO, THE
 * IMPLIED WARRANTIES OF MERCHANTABILITY AND FITNESS FOR A PARTICULAR
 * PURPOSE ARE DISCLAIMED.  IN NO EVENT SHALL APPLE INC. OR
 * CONTRIBUTORS BE LIABLE FOR ANY DIRECT, INDIRECT, INCIDENTAL, SPECIAL,
 * EXEMPLARY, OR CONSEQUENTIAL DAMAGES (INCLUDING, BUT NOT LIMITED TO,
 * PROCUREMENT OF SUBSTITUTE GOODS OR SERVICES; LOSS OF USE, DATA, OR
 * PROFITS; OR BUSINESS INTERRUPTION) HOWEVER CAUSED AND ON ANY THEORY
 * OF LIABILITY, WHETHER IN CONTRACT, STRICT LIABILITY, OR TORT
 * (INCLUDING NEGLIGENCE OR OTHERWISE) ARISING IN ANY WAY OUT OF THE USE
 * OF THIS SOFTWARE, EVEN IF ADVISED OF THE POSSIBILITY OF SUCH DAMAGE.
 */

#ifndef WTF_Platform_h
#define WTF_Platform_h

/* Include compiler specific macros */
#include <wtf/Compiler.h>

/* ==== PLATFORM handles OS, operating environment, graphics API, and
   CPU. This macro will be phased out in favor of platform adaptation
   macros, policy decision macros, and top-level port definitions. ==== */
#define PLATFORM(WTF_FEATURE) (defined WTF_PLATFORM_##WTF_FEATURE  && WTF_PLATFORM_##WTF_FEATURE)


/* ==== Platform adaptation macros: these describe properties of the target environment. ==== */

/* CPU() - the target CPU architecture */
#define CPU(WTF_FEATURE) (defined WTF_CPU_##WTF_FEATURE  && WTF_CPU_##WTF_FEATURE)
/* HAVE() - specific system features (headers, functions or similar) that are present or not */
#define HAVE(WTF_FEATURE) (defined HAVE_##WTF_FEATURE  && HAVE_##WTF_FEATURE)
/* OS() - underlying operating system; only to be used for mandated low-level services like 
   virtual memory, not to choose a GUI toolkit */
#define OS(WTF_FEATURE) (defined WTF_OS_##WTF_FEATURE  && WTF_OS_##WTF_FEATURE)


/* ==== Policy decision macros: these define policy choices for a particular port. ==== */

/* USE() - use a particular third-party library or optional OS service */
#define USE(WTF_FEATURE) (defined USE_##WTF_FEATURE  && USE_##WTF_FEATURE)
/* ENABLE() - turn on a specific feature of WebKit */
#define ENABLE(WTF_FEATURE) (defined ENABLE_##WTF_FEATURE  && ENABLE_##WTF_FEATURE)


/* ==== CPU() - the target CPU architecture ==== */

/* This also defines CPU(BIG_ENDIAN) or CPU(MIDDLE_ENDIAN) or neither, as appropriate. */

/* CPU(ALPHA) - DEC Alpha */
#if defined(__alpha__)
#define WTF_CPU_ALPHA 1
#endif

/* CPU(HPPA) - HP PA-RISC */
#if defined(__hppa__) || defined(__hppa64__)
#define WTF_CPU_HPPA 1
#define WTF_CPU_BIG_ENDIAN 1
#endif

/* CPU(IA64) - Itanium / IA-64 */
#if defined(__ia64__)
#define WTF_CPU_IA64 1
/* 32-bit mode on Itanium */
#if !defined(__LP64__)
#define WTF_CPU_IA64_32 1
#endif
#endif

/* CPU(MIPS) - MIPS 32-bit and 64-bit */
#if (defined(mips) || defined(__mips__) || defined(MIPS) || defined(_MIPS_) || defined(__mips64))
#if defined(_MIPS_SIM_ABI64) && (_MIPS_SIM == _MIPS_SIM_ABI64)
#define WTF_CPU_MIPS64 1
#define WTF_MIPS_ARCH __mips64
#else
#define WTF_CPU_MIPS 1
#define WTF_MIPS_ARCH __mips
#endif
#if defined(__MIPSEB__)
#define WTF_CPU_BIG_ENDIAN 1
#endif
#define WTF_MIPS_PIC (defined __PIC__)
#define WTF_MIPS_ISA(v) (defined WTF_MIPS_ARCH && WTF_MIPS_ARCH == v)
#define WTF_MIPS_ISA_AT_LEAST(v) (defined WTF_MIPS_ARCH && WTF_MIPS_ARCH >= v)
#define WTF_MIPS_ARCH_REV __mips_isa_rev
#define WTF_MIPS_ISA_REV(v) (defined WTF_MIPS_ARCH_REV && WTF_MIPS_ARCH_REV == v)
#define WTF_MIPS_DOUBLE_FLOAT (defined __mips_hard_float && !defined __mips_single_float)
#define WTF_MIPS_FP64 (defined __mips_fpr && __mips_fpr == 64)
/* MIPS requires allocators to use aligned memory */
#define USE_ARENA_ALLOC_ALIGNMENT_INTEGER 1
#endif /* MIPS */

/* CPU(PPC) - PowerPC 32-bit */
#if (  defined(__ppc__)        \
    || defined(__PPC__)        \
    || defined(__powerpc__)    \
    || defined(__powerpc)      \
    || defined(__POWERPC__)    \
    || defined(_M_PPC)         \
    || defined(__PPC))         \
    && defined(__BYTE_ORDER__) \
    && (__BYTE_ORDER__ == __ORDER_BIG_ENDIAN__)
#define WTF_CPU_PPC 1
#define WTF_CPU_BIG_ENDIAN 1
#endif

/* CPU(PPC64) - PowerPC 64-bit Big Endian */
#if (  defined(__ppc64__)      \
    || defined(__PPC64__))     \
    && defined(__BYTE_ORDER__) \
    && (__BYTE_ORDER__ == __ORDER_BIG_ENDIAN__)
#define WTF_CPU_PPC64 1
#define WTF_CPU_BIG_ENDIAN 1
#endif

/* CPU(PPC64) - PowerPC 64-bit Little Endian */
#if (   defined(__ppc64__)     \
    || defined(__PPC64__)      \
    || defined(__ppc64le__)    \
    || defined(__PPC64LE__))   \
    && defined(__BYTE_ORDER__) \
    && (__BYTE_ORDER__ == __ORDER_LITTLE_ENDIAN__)
#define WTF_CPU_PPC64LE 1
#endif

/* CPU(SH4) - SuperH SH-4 */
#if defined(__SH4__)
#define WTF_CPU_SH4 1
#endif

/* CPU(S390X) - S390 64-bit */
#if defined(__s390x__)
#define WTF_CPU_S390X 1
#define WTF_CPU_BIG_ENDIAN 1
#endif

/* CPU(S390) - S390 32-bit */
#if defined(__s390__)
#define WTF_CPU_S390 1
#define WTF_CPU_BIG_ENDIAN 1
#endif

/* CPU(X86) - i386 / x86 32-bit */
#if   defined(__i386__) \
    || defined(i386)     \
    || defined(_M_IX86)  \
    || defined(_X86_)    \
    || defined(__THW_INTEL)
#define WTF_CPU_X86 1
#endif

/* CPU(X86_64) - AMD64 / Intel64 / x86_64 64-bit */
#if   defined(__x86_64__) \
    || defined(_M_X64)
#define WTF_CPU_X86_64 1
#endif

/* CPU(ARM64) - Apple */
#if (defined(__arm64__) && defined(__APPLE__)) || defined(__aarch64__)
#define WTF_CPU_ARM64 1
#endif

/* CPU(ARM) - ARM, any version*/
#define WTF_ARM_ARCH_AT_LEAST(N) (CPU(ARM) && WTF_ARM_ARCH_VERSION >= N)

#if   defined(arm) \
    || defined(__arm__) \
    || defined(ARM) \
    || defined(_ARM_)
#define WTF_CPU_ARM 1

#if defined(__ARM_PCS_VFP)
#define WTF_CPU_ARM_HARDFP 1
#endif

#if defined(__ARMEB__)
#define WTF_CPU_BIG_ENDIAN 1

#elif !defined(__ARM_EABI__) \
    && !defined(__EABI__) \
    && !defined(__VFP_FP__) \
    && !defined(_WIN32_WCE)
#define WTF_CPU_MIDDLE_ENDIAN 1

#endif

/* Set WTF_ARM_ARCH_VERSION */
#if   defined(__ARM_ARCH_4__) \
    || defined(__ARM_ARCH_4T__) \
    || defined(__MARM_ARMV4__)
#define WTF_ARM_ARCH_VERSION 4

#elif defined(__ARM_ARCH_5__) \
    || defined(__ARM_ARCH_5T__) \
    || defined(__MARM_ARMV5__)
#define WTF_ARM_ARCH_VERSION 5

#elif defined(__ARM_ARCH_5E__) \
    || defined(__ARM_ARCH_5TE__) \
    || defined(__ARM_ARCH_5TEJ__)
#define WTF_ARM_ARCH_VERSION 5
/*ARMv5TE requires allocators to use aligned memory*/
#define USE_ARENA_ALLOC_ALIGNMENT_INTEGER 1

#elif defined(__ARM_ARCH_6__) \
    || defined(__ARM_ARCH_6J__) \
    || defined(__ARM_ARCH_6K__) \
    || defined(__ARM_ARCH_6Z__) \
    || defined(__ARM_ARCH_6ZK__) \
    || defined(__ARM_ARCH_6T2__) \
    || defined(__ARMV6__)
#define WTF_ARM_ARCH_VERSION 6

#elif defined(__ARM_ARCH_7A__) \
    || defined(__ARM_ARCH_7K__) \
    || defined(__ARM_ARCH_7R__) \
    || defined(__ARM_ARCH_7S__)
#define WTF_ARM_ARCH_VERSION 7

#elif defined(__ARM_ARCH_8__)
#define WTF_ARM_ARCH_VERSION 8

/* MSVC sets _M_ARM */
#elif defined(_M_ARM)
#define WTF_ARM_ARCH_VERSION _M_ARM

/* RVCT sets _TARGET_ARCH_ARM */
#elif defined(__TARGET_ARCH_ARM)
#define WTF_ARM_ARCH_VERSION __TARGET_ARCH_ARM

#if defined(__TARGET_ARCH_5E) \
    || defined(__TARGET_ARCH_5TE) \
    || defined(__TARGET_ARCH_5TEJ)
/*ARMv5TE requires allocators to use aligned memory*/
#define USE_ARENA_ALLOC_ALIGNMENT_INTEGER 1
#endif

#else
#define WTF_ARM_ARCH_VERSION 0

#endif

/* Set WTF_THUMB_ARCH_VERSION */
#if   defined(__ARM_ARCH_4T__)
#define WTF_THUMB_ARCH_VERSION 1

#elif defined(__ARM_ARCH_5T__) \
    || defined(__ARM_ARCH_5TE__) \
    || defined(__ARM_ARCH_5TEJ__)
#define WTF_THUMB_ARCH_VERSION 2

#elif defined(__ARM_ARCH_6J__) \
    || defined(__ARM_ARCH_6K__) \
    || defined(__ARM_ARCH_6Z__) \
    || defined(__ARM_ARCH_6ZK__) \
    || defined(__ARM_ARCH_6M__)
#define WTF_THUMB_ARCH_VERSION 3

#elif defined(__ARM_ARCH_6T2__) \
    || defined(__ARM_ARCH_7__) \
    || defined(__ARM_ARCH_7A__) \
    || defined(__ARM_ARCH_7K__) \
    || defined(__ARM_ARCH_7M__) \
    || defined(__ARM_ARCH_7R__) \
    || defined(__ARM_ARCH_7S__)
#define WTF_THUMB_ARCH_VERSION 4

/* RVCT sets __TARGET_ARCH_THUMB */
#elif defined(__TARGET_ARCH_THUMB)
#define WTF_THUMB_ARCH_VERSION __TARGET_ARCH_THUMB

#else
#define WTF_THUMB_ARCH_VERSION 0
#endif


/* CPU(ARMV5_OR_LOWER) - ARM instruction set v5 or earlier */
/* On ARMv5 and below the natural alignment is required. 
   And there are some other differences for v5 or earlier. */
#if !defined(ARMV5_OR_LOWER) && !WTF_ARM_ARCH_AT_LEAST(6)
#define WTF_CPU_ARMV5_OR_LOWER 1
#endif


/* CPU(ARM_TRADITIONAL) - Thumb2 is not available, only traditional ARM (v4 or greater) */
/* CPU(ARM_THUMB2) - Thumb2 instruction set is available */
/* Only one of these will be defined. */
#if !defined(WTF_CPU_ARM_TRADITIONAL) && !defined(WTF_CPU_ARM_THUMB2)
#  if defined(thumb2) || defined(__thumb2__) \
    || ((defined(__thumb) || defined(__thumb__)) && WTF_THUMB_ARCH_VERSION == 4)
#    define WTF_CPU_ARM_TRADITIONAL 0
#    define WTF_CPU_ARM_THUMB2 1
#  elif WTF_ARM_ARCH_AT_LEAST(4)
#    define WTF_CPU_ARM_TRADITIONAL 1
#    define WTF_CPU_ARM_THUMB2 0
#  else
#    error "Not supported ARM architecture"
#  endif
#elif CPU(ARM_TRADITIONAL) && CPU(ARM_THUMB2) /* Sanity Check */
#  error "Cannot use both of WTF_CPU_ARM_TRADITIONAL and WTF_CPU_ARM_THUMB2 platforms"
#endif /* !defined(WTF_CPU_ARM_TRADITIONAL) && !defined(WTF_CPU_ARM_THUMB2) */

#if defined(__ARM_NEON__) && !defined(WTF_CPU_ARM_NEON)
#define WTF_CPU_ARM_NEON 1
#endif

#if CPU(ARM_NEON)
/* All NEON intrinsics usage can be disabled by this macro. */
#define HAVE_ARM_NEON_INTRINSICS 1
#endif

#if (defined(__VFP_FP__) && !defined(__SOFTFP__))
#define WTF_CPU_ARM_VFP 1
#endif

#if defined(__ARM_ARCH_7K__)
#define WTF_CPU_APPLE_ARMV7K 1
#endif

#if defined(__ARM_ARCH_7S__)
#define WTF_CPU_APPLE_ARMV7S 1
#endif

#if defined(__ARM_ARCH_EXT_IDIV__) || CPU(APPLE_ARMV7S)
#define HAVE_ARM_IDIV_INSTRUCTIONS 1
#endif

#endif /* ARM */

#if CPU(ARM) || CPU(MIPS) || CPU(SH4)
#define WTF_CPU_NEEDS_ALIGNED_ACCESS 1
#endif

/* ==== OS() - underlying operating system; only to be used for mandated low-level services like 
   virtual memory, not to choose a GUI toolkit ==== */

/* OS(AIX) - AIX */
#ifdef _AIX
#define WTF_OS_AIX 1
#endif

/* OS(DARWIN) - Any Darwin-based OS, including Mac OS X and iPhone OS */
#ifdef __APPLE__
#define WTF_OS_DARWIN 1

#include <Availability.h>
#include <AvailabilityMacros.h>
#include <TargetConditionals.h>
#endif

/* OS(IOS) - iOS */
/* OS(MAC_OS_X) - Mac OS X (not including iOS) */
#if OS(DARWIN) && ((defined(TARGET_OS_EMBEDDED) && TARGET_OS_EMBEDDED) \
    || (defined(TARGET_OS_IPHONE) && TARGET_OS_IPHONE)                 \
    || (defined(TARGET_IPHONE_SIMULATOR) && TARGET_IPHONE_SIMULATOR))
#define WTF_OS_IOS 1
#elif OS(DARWIN) && defined(TARGET_OS_MAC) && TARGET_OS_MAC
#define WTF_OS_MAC_OS_X 1
#endif

/* OS(FREEBSD) - FreeBSD */
#if defined(__FreeBSD__) || defined(__DragonFly__) || defined(__FreeBSD_kernel__)
#define WTF_OS_FREEBSD 1
#endif

/* OS(HAIKU) - Haiku */
#ifdef __HAIKU__
#define WTF_OS_HAIKU 1
#endif

/* OS(HURD) - GNU/Hurd */
#ifdef __GNU__
#define WTF_OS_HURD 1
#endif

/* OS(LINUX) - Linux */
#ifdef __linux__
#define WTF_OS_LINUX 1
#endif

/* OS(NETBSD) - NetBSD */
#if defined(__NetBSD__)
#define WTF_OS_NETBSD 1
#endif

/* OS(OPENBSD) - OpenBSD */
#ifdef __OpenBSD__
#define WTF_OS_OPENBSD 1
#endif

/* OS(SOLARIS) - Solaris */
#if defined(sun) || defined(__sun)
#define WTF_OS_SOLARIS 1
#endif

/* OS(WINDOWS) - Any version of Windows */
#if defined(WIN32) || defined(_WIN32)
#define WTF_OS_WINDOWS 1
#endif

#define WTF_OS_WIN ERROR "USE WINDOWS WITH OS NOT WIN"
#define WTF_OS_MAC ERROR "USE MAC_OS_X WITH OS NOT MAC"

/* OS(UNIX) - Any Unix-like system */
#if    OS(AIX)              \
    || OS(DARWIN)           \
    || OS(FREEBSD)          \
    || OS(HAIKU)            \
    || OS(HURD)             \
    || OS(LINUX)            \
    || OS(NETBSD)           \
    || OS(OPENBSD)          \
    || OS(SOLARIS)          \
    || defined(unix)        \
    || defined(__unix)      \
    || defined(__unix__)
#define WTF_OS_UNIX 1
#endif

/* Operating environments */

/* FIXME: these are all mixes of OS, operating environment and policy choices. */
/* PLATFORM(EFL) */
/* PLATFORM(GTK) */
/* PLATFORM(HAIKU) */
/* PLATFORM(MAC) */
/* PLATFORM(IOS) */
/* PLATFORM(IOS_SIMULATOR) */
/* PLATFORM(WIN) */
#if defined(BUILDING_EFL__)
#define WTF_PLATFORM_EFL 1
#elif defined(BUILDING_GTK__)
#define WTF_PLATFORM_GTK 1
#elif defined(BUILDING_HAIKU__)
#define WTF_PLATFORM_HAIKU 1
#elif OS(MAC_OS_X)
#define WTF_PLATFORM_MAC 1
#elif OS(IOS)
#define WTF_PLATFORM_IOS 1
#if defined(TARGET_IPHONE_SIMULATOR) && TARGET_IPHONE_SIMULATOR
#define WTF_PLATFORM_IOS_SIMULATOR 1
#endif
#elif OS(WINDOWS)
#define WTF_PLATFORM_WIN 1
#endif

/* PLATFORM(COCOA) */
#if PLATFORM(MAC) || PLATFORM(IOS)
#define WTF_PLATFORM_COCOA 1
#endif

#if PLATFORM(COCOA)
#if defined __has_include && __has_include(<CoreFoundation/CFPriv.h>)
#define USE_APPLE_INTERNAL_SDK 1
#endif
#endif

/* PLATFORM(APPLETV) */
#if defined(TARGET_OS_TV) && TARGET_OS_TV
#define WTF_PLATFORM_APPLETV 1
#endif

/* PLATFORM(WATCHOS) */
#if defined(TARGET_OS_WATCH) && TARGET_OS_WATCH
#define WTF_PLATFORM_WATCHOS 1
#endif

/* Graphics engines */

/* USE(CG) and PLATFORM(CI) */
#if PLATFORM(COCOA) || (PLATFORM(WIN) && !USE(WINGDI) && !PLATFORM(WIN_CAIRO))
#define USE_CG 1
#endif
#if PLATFORM(COCOA) || (PLATFORM(WIN) && USE(CG))
#define USE_CA 1
#endif

#if PLATFORM(GTK) || PLATFORM(EFL)
#define USE_CAIRO 1
#define USE_GLIB 1
#define USE_FREETYPE 1
#define USE_HARFBUZZ 1
#define USE_SOUP 1
#define USE_WEBP 1
#endif

#if PLATFORM(GTK) && !defined(GTK_API_VERSION_2)
#define GDK_VERSION_MIN_REQUIRED GDK_VERSION_3_6
#endif


#if PLATFORM(HAIKU)
#define WTF_USE_WEBP 1
#endif

/* On Windows, use QueryPerformanceCounter by default */
#if OS(WINDOWS)
#define USE_QUERY_PERFORMANCE_COUNTER  1
#endif

#if PLATFORM(COCOA)

#define USE_CF 1
#define USE_FOUNDATION 1
#define USE_NETWORK_CFDATA_ARRAY_CALLBACK 1
#define ENABLE_USER_MESSAGE_HANDLERS 1
#define HAVE_OUT_OF_PROCESS_LAYER_HOSTING 1
#define HAVE_DTRACE 1

#if !PLATFORM(WATCHOS) && !PLATFORM(APPLETV)
#define HAVE_AVKIT 1
#endif

#if !PLATFORM(WATCHOS)
#define HAVE_PARENTAL_CONTROLS 1
#endif

#endif

#if PLATFORM(MAC)

#define USE_APPKIT 1
#define HAVE_RUNLOOP_TIMER 1
#define HAVE_SEC_IDENTITY 1
#define HAVE_SEC_KEYCHAIN 1

#if CPU(X86_64)
#define USE_PLUGIN_HOST_PROCESS 1
#endif

/* OS X defines a series of platform macros for debugging. */
/* Some of them are really annoying because they use common names (e.g. check()). */
/* Disable those macros so that we are not limited in how we name methods and functions. */
#undef __ASSERT_MACROS_DEFINE_VERSIONS_WITHOUT_UNDERSCORES
#define __ASSERT_MACROS_DEFINE_VERSIONS_WITHOUT_UNDERSCORES 0

#endif /* PLATFORM(MAC) */

#if PLATFORM(IOS)

#define HAVE_READLINE 1
#if USE(APPLE_INTERNAL_SDK)
#define USE_CFNETWORK 1
#endif
#define USE_UIKIT_EDITING 1
#define USE_WEB_THREAD 1
#define USE_QUICK_LOOK 1

#if __IPHONE_OS_VERSION_MIN_REQUIRED >= 90000
#define HAVE_APP_LINKS 1
#endif

#if CPU(ARM64)
#define ENABLE_JIT_CONSTANT_BLINDING 0
#endif

#if CPU(ARM_NEON)
#undef HAVE_ARM_NEON_INTRINSICS
#define HAVE_ARM_NEON_INTRINSICS 0
#endif

#endif /* PLATFORM(IOS) */

#if PLATFORM(WIN) && !USE(WINGDI)
#define USE_CF 1
#endif

#if PLATFORM(WIN) && !USE(WINGDI) && !PLATFORM(WIN_CAIRO)
#define USE_CFNETWORK 1
#endif

#if USE(CFNETWORK) || PLATFORM(COCOA)
#define USE_CFURLCACHE 1
#endif

#if PLATFORM(HAIKU)
#define WTF_USE_HAIKU 1
#define WTF_USE_PTHREADS 1
#define WTF_USE_FREETYPE 1

#define HAVE_ERRNO_H 1
#define HAVE_LANGINFO_H 1
#define HAVE_MMAP 1
#define HAVE_MERGESORT 1
#define HAVE_POSIX_MEMALIGN 1
#define HAVE_PTHREAD_RWLOCK 1
#define HAVE_SIGNAL_H 1
#define HAVE_STRINGS_H 1
#define HAVE_SYS_PARAM_H 1
#define HAVE_SYS_TIME_H 1
#define HAVE_TIMEGM 1
#define HAVE_TM_GMTOFF 1
#define HAVE_TM_ZONE 1
#define HAVE_SYS_TIME_H 1

#define USE_SYSTEM_MALLOC 1

#define ENABLE_INSPECTOR 1
#define ENABLE_JAVASCRIPT_DEBUGGER 1
#endif

#if !defined(HAVE_ACCESSIBILITY)
#if PLATFORM(COCOA) || PLATFORM(WIN) || PLATFORM(GTK) || PLATFORM(EFL)
#define HAVE_ACCESSIBILITY 1
#endif
#endif /* !defined(HAVE_ACCESSIBILITY) */

#if OS(UNIX)
#define HAVE_ERRNO_H 1
#define HAVE_LANGINFO_H 1
#define HAVE_MMAP 1
#define HAVE_SIGNAL_H 1
#define HAVE_STRINGS_H 1
#define HAVE_SYS_PARAM_H 1
#define HAVE_SYS_TIME_H 1 
#define USE_PTHREADS 1
#endif /* OS(UNIX) */

#if (OS(FREEBSD) || OS(OPENBSD)) && !defined(__GLIBC__)
#define HAVE_PTHREAD_NP_H 1
#endif

#if !defined(HAVE_VASPRINTF)
#if !COMPILER(MSVC) && !COMPILER(MINGW)
#define HAVE_VASPRINTF 1
#endif
#endif

#if !defined(HAVE_STRNSTR)
#if OS(DARWIN) || (OS(FREEBSD) && !defined(__GLIBC__))
#define HAVE_STRNSTR 1
#endif
#endif

<<<<<<< HEAD
#if !OS(WINDOWS) && !OS(SOLARIS) && !OS(HAIKU)
=======
#if OS(DARWIN) || OS(FREEBSD) || OS(NETBSD)
#define HAVE_STAT_BIRTHTIME 1
#endif

#if !OS(WINDOWS) && !OS(SOLARIS)
>>>>>>> 0b451ef8
#define HAVE_TM_GMTOFF 1
#define HAVE_TM_ZONE 1
#define HAVE_TIMEGM 1
#endif

#if OS(DARWIN)

#define HAVE_DISPATCH_H 1
#define HAVE_MADV_FREE 1
#define HAVE_MADV_FREE_REUSE 1
#define HAVE_MERGESORT 1
#define HAVE_PTHREAD_SETNAME_NP 1
#define HAVE_READLINE 1
#define HAVE_SYS_TIMEB_H 1
#define USE_ACCELERATE 1

#if !PLATFORM(IOS)
#define HAVE_HOSTED_CORE_ANIMATION 1
#endif

#endif /* OS(DARWIN) */

#if OS(WINDOWS)

#define HAVE_SYS_TIMEB_H 1
#define HAVE_ALIGNED_MALLOC 1
#define HAVE_ISDEBUGGERPRESENT 1

#include <WTF/WTFHeaderDetection.h>

#endif

#if OS(WINDOWS)
#define HAVE_VIRTUALALLOC 1
#endif

/* ENABLE macro defaults */

/* FIXME: move out all ENABLE() defines from here to FeatureDefines.h */

/* Include feature macros */
#include <wtf/FeatureDefines.h>

#if OS(WINDOWS)
#define USE_SYSTEM_MALLOC 1
#endif

#define ENABLE_DEBUG_WITH_BREAKPOINT 0
#define ENABLE_SAMPLING_COUNTERS 0
#define ENABLE_SAMPLING_FLAGS 0
#define ENABLE_SAMPLING_REGIONS 0
#define ENABLE_OPCODE_SAMPLING 0
#define ENABLE_CODEBLOCK_SAMPLING 0
#if ENABLE(CODEBLOCK_SAMPLING) && !ENABLE(OPCODE_SAMPLING)
#error "CODEBLOCK_SAMPLING requires OPCODE_SAMPLING"
#endif
#if ENABLE(OPCODE_SAMPLING) || ENABLE(SAMPLING_FLAGS) || ENABLE(SAMPLING_REGIONS)
#define ENABLE_SAMPLING_THREAD 1
#endif

#if !defined(USE_JSVALUE64) && !defined(USE_JSVALUE32_64)
#if (CPU(X86_64) && (OS(UNIX) || OS(WINDOWS))) \
    || (CPU(IA64) && !CPU(IA64_32)) \
    || CPU(ALPHA) \
    || CPU(ARM64) \
    || CPU(S390X) \
    || CPU(MIPS64) \
    || CPU(PPC64) \
    || CPU(PPC64LE)
#define USE_JSVALUE64 1
#else
#define USE_JSVALUE32_64 1
#endif
#endif /* !defined(USE_JSVALUE64) && !defined(USE_JSVALUE32_64) */

/* The JIT is enabled by default on all x86, x86-64, ARM & MIPS platforms except ARMv7k. */
#if !defined(ENABLE_JIT) \
    && (CPU(X86) || CPU(X86_64) || CPU(ARM) || CPU(ARM64) || CPU(MIPS)) \
    && !CPU(APPLE_ARMV7K)
#define ENABLE_JIT 1
#endif

/* Do we have LLVM? */
#if !defined(HAVE_LLVM) && OS(DARWIN) && !PLATFORM(EFL) && !PLATFORM(GTK) && ENABLE(FTL_JIT) && (CPU(X86_64) || CPU(ARM64))
#define HAVE_LLVM 1
#endif

#if PLATFORM(GTK) && HAVE(LLVM) && ENABLE(JIT) && !defined(ENABLE_FTL_JIT) && CPU(X86_64)
#define ENABLE_FTL_JIT 1
#endif

/* The FTL *does not* work on 32-bit platforms. Disable it even if someone asked us to enable it. */
#if USE(JSVALUE32_64)
#undef ENABLE_FTL_JIT
#define ENABLE_FTL_JIT 0
#endif

/* The FTL is disabled on the iOS simulator, mostly for simplicity. */
#if PLATFORM(IOS_SIMULATOR)
#undef ENABLE_FTL_JIT
#define ENABLE_FTL_JIT 0
#endif

/* If possible, try to enable the LLVM disassembler. This is optional and we can
   fall back on UDis86 if necessary. */
#if !defined(USE_LLVM_DISASSEMBLER) && HAVE(LLVM) && (CPU(X86_64) || CPU(X86) || CPU(ARM64))
#define USE_LLVM_DISASSEMBLER 1
#endif

/* If possible, try to enable a disassembler. This is optional. We proceed in two
   steps: first we try to find some disassembler that we can use, and then we
   decide if the high-level disassembler API can be enabled. */
#if !defined(USE_UDIS86) && ENABLE(JIT) && ((OS(DARWIN) && !PLATFORM(EFL) && !PLATFORM(GTK)) || (OS(LINUX) && (PLATFORM(EFL) || PLATFORM(GTK))) || PLATFORM(HAIKU)) \
    && (CPU(X86) || CPU(X86_64))
#define USE_UDIS86 1
#endif

#if !defined(ENABLE_DISASSEMBLER) && (USE(UDIS86) || USE(LLVM_DISASSEMBLER))
#define ENABLE_DISASSEMBLER 1
#endif

#if !defined(USE_ARM64_DISASSEMBLER) && ENABLE(JIT) && CPU(ARM64) && !USE(LLVM_DISASSEMBLER)
#define USE_ARM64_DISASSEMBLER 1
#endif

#if !defined(USE_ARMV7_DISASSEMBLER) && ENABLE(JIT) && CPU(ARM_THUMB2)
#define USE_ARMV7_DISASSEMBLER 1
#endif

#if !defined(ENABLE_DISASSEMBLER) && (USE(UDIS86) || USE(ARMV7_DISASSEMBLER) || USE(ARM64_DISASSEMBLER))
#define ENABLE_DISASSEMBLER 1
#endif

#if !defined(ENABLE_DFG_JIT) && ENABLE(JIT)
/* Enable the DFG JIT on X86 and X86_64. */
#if (CPU(X86) || CPU(X86_64)) && (OS(DARWIN) || OS(LINUX) || OS(FREEBSD) || OS(WINDOWS) || OS(HURD) || OS(HAIKU))
#define ENABLE_DFG_JIT 1
#endif
/* Enable the DFG JIT on ARMv7.  Only tested on iOS and Qt/GTK+ Linux. */
#if (CPU(ARM_THUMB2) || CPU(ARM64)) && (PLATFORM(IOS) || PLATFORM(GTK) || PLATFORM(EFL))
#define ENABLE_DFG_JIT 1
#endif
/* Enable the DFG JIT on ARM, MIPS and SH4. */
#if CPU(ARM_TRADITIONAL) || CPU(MIPS) || CPU(SH4)
#define ENABLE_DFG_JIT 1
#endif
#endif

/* Concurrent JIT only works on 64-bit platforms because it requires that
   values get stored to atomically. This is trivially true on 64-bit platforms,
   but not true at all on 32-bit platforms where values are composed of two
   separate sub-values. */
#if (OS(DARWIN) || PLATFORM(EFL) || PLATFORM(GTK)) && ENABLE(DFG_JIT) && USE(JSVALUE64)
#define ENABLE_CONCURRENT_JIT 1
#endif

/* If the baseline jit is not available, then disable upper tiers as well: */
#if !ENABLE(JIT)
#undef ENABLE_DFG_JIT      /* Undef so that we can redefine it. */
#undef ENABLE_FTL_JIT      /* Undef so that we can redefine it. */
#define ENABLE_DFG_JIT 0
#define ENABLE_FTL_JIT 0
#endif

#if !defined(ENABLE_FTL_NATIVE_CALL_INLINING)
#define ENABLE_FTL_NATIVE_CALL_INLINING 0
#endif

/* Used to make GCC's optimization not throw away a symbol that we would need for native inlining */
#if ENABLE(FTL_NATIVE_CALL_INLINING) && COMPILER(GCC) && !COMPILER(CLANG)
#define ATTR_USED __attribute__ ((used))
#else
#define ATTR_USED
#endif

/* Generational collector for JSC */
#if !defined(ENABLE_GGC)
#if CPU(X86_64) || CPU(X86) || CPU(ARM64) || CPU(ARM)
#define ENABLE_GGC 1
#else
#define ENABLE_GGC 0
#endif /* CPU(X86_64) || CPU(X86) || CPU(ARM64) || CPU(ARM) */
#endif /* !defined(ENABLE_GGC) */

/* Counts uses of write barriers using sampling counters. Be sure to also
   set ENABLE_SAMPLING_COUNTERS to 1. */
#if !defined(ENABLE_WRITE_BARRIER_PROFILING)
#define ENABLE_WRITE_BARRIER_PROFILING 0
#endif

/* Logs all allocation-related activity that goes through fastMalloc or the
   JSC GC (both cells and butterflies). Also logs marking. Note that this
   isn't a completely accurate view of the heap since it doesn't include all
   butterfly resize operations, doesn't tell you what is going on with weak
   references (other than to tell you when they're marked), and doesn't
   track direct mmap() allocations or things like JIT allocation. */
#if !defined(ENABLE_ALLOCATION_LOGGING)
#define ENABLE_ALLOCATION_LOGGING 0
#endif

/* Enable verification that that register allocations are not made within generated control flow.
   Turned on for debug builds. */
#if !defined(ENABLE_DFG_REGISTER_ALLOCATION_VALIDATION) && ENABLE(DFG_JIT)
#if !defined(NDEBUG)
#define ENABLE_DFG_REGISTER_ALLOCATION_VALIDATION 1
#else
#define ENABLE_DFG_REGISTER_ALLOCATION_VALIDATION 0
#endif
#endif

/* Configure the JIT */
#if CPU(X86) && COMPILER(MSVC)
#define JSC_HOST_CALL __fastcall
#elif CPU(X86) && COMPILER(GCC)
#define JSC_HOST_CALL __attribute__ ((fastcall))
#else
#define JSC_HOST_CALL
#endif

/* Configure the interpreter */
#if COMPILER(GCC)
#define HAVE_COMPUTED_GOTO 1
#endif

/* Determine if we need to enable Computed Goto Opcodes or not: */
#if HAVE(COMPUTED_GOTO) || ENABLE(JIT)
#define ENABLE_COMPUTED_GOTO_OPCODES 1
#endif

/* Regular Expression Tracing - Set to 1 to trace RegExp's in jsc.  Results dumped at exit */
#define ENABLE_REGEXP_TRACING 0

/* Yet Another Regex Runtime - turned on by default for JIT enabled ports. */
#if !defined(ENABLE_YARR_JIT) && ENABLE(JIT)
#define ENABLE_YARR_JIT 1

/* Setting this flag compares JIT results with interpreter results. */
#define ENABLE_YARR_JIT_DEBUG 0
#endif

/* If either the JIT or the RegExp JIT is enabled, then the Assembler must be
   enabled as well: */
#if ENABLE(JIT) || ENABLE(YARR_JIT)
#if defined(ENABLE_ASSEMBLER) && !ENABLE_ASSEMBLER
#error "Cannot enable the JIT or RegExp JIT without enabling the Assembler"
#else
#undef ENABLE_ASSEMBLER
#define ENABLE_ASSEMBLER 1
#endif
#endif

/* If the Disassembler is enabled, then the Assembler must be enabled as well: */
#if ENABLE(DISASSEMBLER)
#if defined(ENABLE_ASSEMBLER) && !ENABLE_ASSEMBLER
#error "Cannot enable the Disassembler without enabling the Assembler"
#else
#undef ENABLE_ASSEMBLER
#define ENABLE_ASSEMBLER 1
#endif
#endif

#if ENABLE(JIT)
/* Enable the following if you want to use the MacroAssembler::probe() facility
   to do JIT debugging. */
#define ENABLE_MASM_PROBE 0
#endif

/* Pick which allocator to use; we only need an executable allocator if the assembler is compiled in.
   On non-Windows x86-64, iOS, and ARM64 we use a single fixed mmap, on other platforms we mmap on demand. */
#if ENABLE(ASSEMBLER)
#if CPU(X86_64) || PLATFORM(IOS) || CPU(ARM64)
#define ENABLE_EXECUTABLE_ALLOCATOR_FIXED 1
#else
#define ENABLE_EXECUTABLE_ALLOCATOR_DEMAND 1
#endif
#endif

/* CSS Selector JIT Compiler */
#if !defined(ENABLE_CSS_SELECTOR_JIT)
#if (CPU(X86_64) || CPU(ARM64) || (CPU(ARM_THUMB2) && PLATFORM(IOS))) && ENABLE(JIT) && (OS(DARWIN) || PLATFORM(GTK) || PLATFORM(EFL) || PLATFORM(HAIKU))
#define ENABLE_CSS_SELECTOR_JIT 1
#else
#define ENABLE_CSS_SELECTOR_JIT 0
#endif
#endif

#if ENABLE(WEBGL) && PLATFORM(WIN)
#define USE_OPENGL 1
#define USE_OPENGL_ES_2 1
#define USE_EGL 1
#endif

#if ENABLE(VIDEO) && PLATFORM(WIN_CAIRO)
#if ENABLE(GSTREAMER_WINCAIRO)
#define USE_MEDIA_FOUNDATION 0
#define USE_GLIB 1
#define USE_GSTREAMER 1
#else
#define USE_MEDIA_FOUNDATION 1
#endif
#endif

#if PLATFORM(WIN_CAIRO)
#define USE_TEXTURE_MAPPER 1
#endif

#if USE(TEXTURE_MAPPER) && ENABLE(GRAPHICS_CONTEXT_3D) && !defined(USE_TEXTURE_MAPPER_GL)
#define USE_TEXTURE_MAPPER_GL 1
#endif

/* Compositing on the UI-process in WebKit2 */
#if PLATFORM(COCOA)
#define USE_PROTECTION_SPACE_AUTH_CALLBACK 1
#endif

/* Set up a define for a common error that is intended to cause a build error -- thus the space after Error. */
#define WTF_PLATFORM_CFNETWORK Error USE_macro_should_be_used_with_CFNETWORK

#if PLATFORM(WIN)
#define USE_CROSS_PLATFORM_CONTEXT_MENUS 1
#endif

#if PLATFORM(COCOA) && HAVE(ACCESSIBILITY)
#define USE_ACCESSIBILITY_CONTEXT_MENUS 1
#endif

#if CPU(ARM_THUMB2) || CPU(ARM64)
#define ENABLE_BRANCH_COMPACTION 1
#endif

#if !defined(ENABLE_THREADING_LIBDISPATCH) && HAVE(DISPATCH_H)
#define ENABLE_THREADING_LIBDISPATCH 1
#elif !defined(ENABLE_THREADING_OPENMP) && defined(_OPENMP)
#define ENABLE_THREADING_OPENMP 1
#elif !defined(THREADING_GENERIC)
#define ENABLE_THREADING_GENERIC 1
#endif

#if USE(GLIB)
#include <wtf/gobject/GTypedefs.h>
#endif

#if PLATFORM(EFL)
#include <wtf/efl/EflTypedefs.h>
#endif

/* FIXME: This define won't be needed once #27551 is fully landed. However, 
   since most ports try to support sub-project independence, adding new headers
   to WTF causes many ports to break, and so this way we can address the build
   breakages one port at a time. */
#if !defined(USE_EXPORT_MACROS) && (PLATFORM(COCOA) || PLATFORM(WIN))
#define USE_EXPORT_MACROS 1
#endif

#if !defined(USE_EXPORT_MACROS_FOR_TESTING) && (PLATFORM(GTK) || PLATFORM(WIN))
#define USE_EXPORT_MACROS_FOR_TESTING 1
#endif

#if PLATFORM(GTK) || PLATFORM(EFL) || PLATFORM(HAIKU)
#define USE_UNIX_DOMAIN_SOCKETS 1
#endif

#if !defined(USE_IMLANG_FONT_LINK2)
#define USE_IMLANG_FONT_LINK2 1
#endif

#if !defined(ENABLE_COMPARE_AND_SWAP) && (OS(WINDOWS) || (COMPILER(GCC) && (CPU(X86) || CPU(X86_64) || CPU(ARM_THUMB2) || CPU(ARM64))))
#define ENABLE_COMPARE_AND_SWAP 1
#endif

#if !defined(ENABLE_PARALLEL_GC) && (OS(DARWIN) || PLATFORM(EFL) || PLATFORM(GTK) || PLATFORM(HAIKU)) && ENABLE(COMPARE_AND_SWAP)
#define ENABLE_PARALLEL_GC 1
#endif

#if !defined(ENABLE_GC_VALIDATION) && !defined(NDEBUG)
#define ENABLE_GC_VALIDATION 1
#endif

#if !defined(ENABLE_BINDING_INTEGRITY) && !OS(WINDOWS)
#define ENABLE_BINDING_INTEGRITY 1
#endif

#if PLATFORM(COCOA)
#define USE_AVFOUNDATION 1
#endif

#if !defined(ENABLE_TREE_DEBUGGING)
#if !defined(NDEBUG)
#define ENABLE_TREE_DEBUGGING 1
#else
#define ENABLE_TREE_DEBUGGING 0
#endif
#endif

#if (PLATFORM(IOS) && __IPHONE_OS_VERSION_MIN_REQUIRED >= 60000) || PLATFORM(MAC)
#define USE_COREMEDIA 1
#define HAVE_AVFOUNDATION_VIDEO_OUTPUT 1
#endif

#if (PLATFORM(IOS) && __IPHONE_OS_VERSION_MIN_REQUIRED >= 50000) || (PLATFORM(MAC) || (OS(WINDOWS) && USE(CG)) && __MAC_OS_X_VERSION_MIN_REQUIRED >= 1080)
#define HAVE_AVFOUNDATION_MEDIA_SELECTION_GROUP 1
#endif

#if (PLATFORM(IOS) && __IPHONE_OS_VERSION_MIN_REQUIRED >= 70000) || ((PLATFORM(MAC) || (OS(WINDOWS) && USE(CG))) && __MAC_OS_X_VERSION_MIN_REQUIRED >= 1090)
#define HAVE_AVFOUNDATION_LEGIBLE_OUTPUT_SUPPORT 1
#define HAVE_MEDIA_ACCESSIBILITY_FRAMEWORK 1
#endif

#if (PLATFORM(IOS) && __IPHONE_OS_VERSION_MIN_REQUIRED >= 60000) || PLATFORM(MAC)
#define HAVE_AVFOUNDATION_LOADER_DELEGATE 1
#endif

#if PLATFORM(MAC)
#define USE_VIDEOTOOLBOX 1
#endif

#if PLATFORM(COCOA) || PLATFORM(GTK) || PLATFORM(HAIKU) || (PLATFORM(WIN) && !USE(WINGDI))
#define USE_REQUEST_ANIMATION_FRAME_TIMER 1
#endif

#if PLATFORM(COCOA)
#define USE_REQUEST_ANIMATION_FRAME_DISPLAY_MONITOR 1
#endif

#if PLATFORM(MAC)
#define USE_COREAUDIO 1
#endif

#if !defined(USE_ZLIB)
#define USE_ZLIB 1
#endif

#ifndef HAVE_QOS_CLASSES
#if PLATFORM(IOS) || (PLATFORM(MAC) && __MAC_OS_X_VERSION_MIN_REQUIRED >= 101000)
#define HAVE_QOS_CLASSES 1
#endif
#endif

#ifndef HAVE_VOUCHERS
#if PLATFORM(IOS) || (PLATFORM(MAC) && __MAC_OS_X_VERSION_MIN_REQUIRED >= 101000)
#define HAVE_VOUCHERS 1
#endif
#endif

#define USE_GRAMMAR_CHECKING 1

#if PLATFORM(COCOA) || PLATFORM(EFL) || PLATFORM(GTK)
#define USE_UNIFIED_TEXT_CHECKING 1
#endif
#if PLATFORM(MAC)
#define USE_AUTOMATIC_TEXT_REPLACEMENT 1
#endif

#if PLATFORM(MAC)
/* Some platforms provide UI for suggesting autocorrection. */
#define USE_AUTOCORRECTION_PANEL 1
#endif

#if PLATFORM(COCOA)
/* Some platforms use spelling and autocorrection markers to provide visual cue. On such platform, if word with marker is edited, we need to remove the marker. */
#define USE_MARKER_REMOVAL_UPON_EDITING 1
#endif

#if PLATFORM(MAC) && __MAC_OS_X_VERSION_MIN_REQUIRED >= 101000
#define USE_INSERTION_UNDO_GROUPING 1
#endif

#if PLATFORM(IOS)
#define USE_PLATFORM_TEXT_TRACK_MENU 1
#endif

#if PLATFORM(COCOA)
#define USE_AUDIO_SESSION 1
#endif

#if PLATFORM(COCOA) && !PLATFORM(IOS_SIMULATOR)
#define USE_IOSURFACE 1
#endif

#if PLATFORM(GTK) || PLATFORM(EFL)
#undef ENABLE_OPENTYPE_VERTICAL
#define ENABLE_OPENTYPE_VERTICAL 1
#define ENABLE_CSS3_TEXT_DECORATION_SKIP_INK 1
#endif

#if PLATFORM(COCOA)
#define ENABLE_CSS3_TEXT_DECORATION_SKIP_INK 1
#endif

#if PLATFORM(IOS) || (PLATFORM(MAC) && __MAC_OS_X_VERSION_MIN_REQUIRED > 101000)
#define ENABLE_PLATFORM_FONT_LOOKUP 1
#endif

#if COMPILER(MSVC)
#undef __STDC_LIMIT_MACROS
#define __STDC_LIMIT_MACROS
#undef _HAS_EXCEPTIONS
#define _HAS_EXCEPTIONS 1
#endif

#if PLATFORM(MAC)
#define HAVE_NS_ACTIVITY 1
#endif

#if PLATFORM(MAC) && __MAC_OS_X_VERSION_MIN_REQUIRED >= 101000
#define USE_ASYNC_NSTEXTINPUTCLIENT 1
#endif

#if (OS(DARWIN) && USE(CG)) || USE(FREETYPE) || (PLATFORM(WIN) && (USE(CG) || USE(CAIRO)))
#undef ENABLE_OPENTYPE_MATH
#define ENABLE_OPENTYPE_MATH 1
#endif

/* Set TARGET_OS_IPHONE to 0 by default to allow using it as a guard 
 * in cross-platform the same way as it is used in OS(DARWIN) code. */ 
#if !defined(TARGET_OS_IPHONE) && !OS(DARWIN)
#define TARGET_OS_IPHONE 0
#endif

#if PLATFORM(COCOA)
#define USE_MEDIATOOLBOX 1
#endif

#if PLATFORM(IOS) && __IPHONE_OS_VERSION_MIN_REQUIRED >= 90000
#define ENABLE_VIDEO_PRESENTATION_MODE 1
#endif

#endif /* WTF_Platform_h */<|MERGE_RESOLUTION|>--- conflicted
+++ resolved
@@ -645,17 +645,16 @@
 #endif
 #endif
 
-<<<<<<< HEAD
-#if !OS(WINDOWS) && !OS(SOLARIS) && !OS(HAIKU)
-=======
 #if OS(DARWIN) || OS(FREEBSD) || OS(NETBSD)
 #define HAVE_STAT_BIRTHTIME 1
 #endif
 
-#if !OS(WINDOWS) && !OS(SOLARIS)
->>>>>>> 0b451ef8
+#if !OS(WINDOWS) && !OS(SOLARIS) && !OS(HAIKU)
 #define HAVE_TM_GMTOFF 1
 #define HAVE_TM_ZONE 1
+#endif
+
+#if !OS(WINDOWS) && !OS(SOLARIS)
 #define HAVE_TIMEGM 1
 #endif
 
