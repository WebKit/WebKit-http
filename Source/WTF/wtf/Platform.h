/*
 * Copyright (C) 2006, 2007, 2008, 2009, 2013, 2014 Apple Inc. All rights reserved.
 * Copyright (C) 2007-2009 Torch Mobile, Inc.
 * Copyright (C) 2010, 2011 Research In Motion Limited. All rights reserved.
 *
 * Redistribution and use in source and binary forms, with or without
 * modification, are permitted provided that the following conditions
 * are met:
 * 1. Redistributions of source code must retain the above copyright
 *    notice, this list of conditions and the following disclaimer.
 * 2. Redistributions in binary form must reproduce the above copyright
 *    notice, this list of conditions and the following disclaimer in the
 *    documentation and/or other materials provided with the distribution.
 *
 * THIS SOFTWARE IS PROVIDED BY APPLE INC. ``AS IS'' AND ANY
 * EXPRESS OR IMPLIED WARRANTIES, INCLUDING, BUT NOT LIMITED TO, THE
 * IMPLIED WARRANTIES OF MERCHANTABILITY AND FITNESS FOR A PARTICULAR
 * PURPOSE ARE DISCLAIMED.  IN NO EVENT SHALL APPLE INC. OR
 * CONTRIBUTORS BE LIABLE FOR ANY DIRECT, INDIRECT, INCIDENTAL, SPECIAL,
 * EXEMPLARY, OR CONSEQUENTIAL DAMAGES (INCLUDING, BUT NOT LIMITED TO,
 * PROCUREMENT OF SUBSTITUTE GOODS OR SERVICES; LOSS OF USE, DATA, OR
 * PROFITS; OR BUSINESS INTERRUPTION) HOWEVER CAUSED AND ON ANY THEORY
 * OF LIABILITY, WHETHER IN CONTRACT, STRICT LIABILITY, OR TORT
 * (INCLUDING NEGLIGENCE OR OTHERWISE) ARISING IN ANY WAY OUT OF THE USE
 * OF THIS SOFTWARE, EVEN IF ADVISED OF THE POSSIBILITY OF SUCH DAMAGE.
 */

#ifndef WTF_Platform_h
#define WTF_Platform_h

/* Include compiler specific macros */
#include <wtf/Compiler.h>

/* ==== PLATFORM handles OS, operating environment, graphics API, and
   CPU. This macro will be phased out in favor of platform adaptation
   macros, policy decision macros, and top-level port definitions. ==== */
#define PLATFORM(WTF_FEATURE) (defined WTF_PLATFORM_##WTF_FEATURE  && WTF_PLATFORM_##WTF_FEATURE)


/* ==== Platform adaptation macros: these describe properties of the target environment. ==== */

/* CPU() - the target CPU architecture */
#define CPU(WTF_FEATURE) (defined WTF_CPU_##WTF_FEATURE  && WTF_CPU_##WTF_FEATURE)
/* HAVE() - specific system features (headers, functions or similar) that are present or not */
#define HAVE(WTF_FEATURE) (defined HAVE_##WTF_FEATURE  && HAVE_##WTF_FEATURE)
/* OS() - underlying operating system; only to be used for mandated low-level services like 
   virtual memory, not to choose a GUI toolkit */
#define OS(WTF_FEATURE) (defined WTF_OS_##WTF_FEATURE  && WTF_OS_##WTF_FEATURE)


/* ==== Policy decision macros: these define policy choices for a particular port. ==== */

/* USE() - use a particular third-party library or optional OS service */
#define USE(WTF_FEATURE) (defined WTF_USE_##WTF_FEATURE  && WTF_USE_##WTF_FEATURE)
/* ENABLE() - turn on a specific feature of WebKit */
#define ENABLE(WTF_FEATURE) (defined ENABLE_##WTF_FEATURE  && ENABLE_##WTF_FEATURE)


/* ==== CPU() - the target CPU architecture ==== */

/* This also defines CPU(BIG_ENDIAN) or CPU(MIDDLE_ENDIAN) or neither, as appropriate. */

/* CPU(ALPHA) - DEC Alpha */
#if defined(__alpha__)
#define WTF_CPU_ALPHA 1
#endif

/* CPU(HPPA) - HP PA-RISC */
#if defined(__hppa__) || defined(__hppa64__)
#define WTF_CPU_HPPA 1
#define WTF_CPU_BIG_ENDIAN 1
#endif

/* CPU(IA64) - Itanium / IA-64 */
#if defined(__ia64__)
#define WTF_CPU_IA64 1
/* 32-bit mode on Itanium */
#if !defined(__LP64__)
#define WTF_CPU_IA64_32 1
#endif
#endif

/* CPU(MIPS) - MIPS 32-bit */
/* Note: Only O32 ABI is tested, so we enable it for O32 ABI for now.  */
#if (defined(mips) || defined(__mips__) || defined(MIPS) || defined(_MIPS_)) \
    && defined(_ABIO32)
#define WTF_CPU_MIPS 1
#if defined(__MIPSEB__)
#define WTF_CPU_BIG_ENDIAN 1
#endif
#define WTF_MIPS_PIC (defined __PIC__)
#define WTF_MIPS_ARCH __mips
#define WTF_MIPS_ISA(v) (defined WTF_MIPS_ARCH && WTF_MIPS_ARCH == v)
#define WTF_MIPS_ISA_AT_LEAST(v) (defined WTF_MIPS_ARCH && WTF_MIPS_ARCH >= v)
#define WTF_MIPS_ARCH_REV __mips_isa_rev
#define WTF_MIPS_ISA_REV(v) (defined WTF_MIPS_ARCH_REV && WTF_MIPS_ARCH_REV == v)
#define WTF_MIPS_DOUBLE_FLOAT (defined __mips_hard_float && !defined __mips_single_float)
#define WTF_MIPS_FP64 (defined __mips_fpr && __mips_fpr == 64)
/* MIPS requires allocators to use aligned memory */
#define WTF_USE_ARENA_ALLOC_ALIGNMENT_INTEGER 1
#endif /* MIPS */

/* CPU(PPC) - PowerPC 32-bit */
#if   defined(__ppc__)     \
    || defined(__PPC__)     \
    || defined(__powerpc__) \
    || defined(__powerpc)   \
    || defined(__POWERPC__) \
    || defined(_M_PPC)      \
    || defined(__PPC)
#define WTF_CPU_PPC 1
#define WTF_CPU_BIG_ENDIAN 1
#endif

/* CPU(PPC64) - PowerPC 64-bit */
#if   defined(__ppc64__) \
    || defined(__PPC64__)
#define WTF_CPU_PPC64 1
#define WTF_CPU_BIG_ENDIAN 1
#endif

/* CPU(SH4) - SuperH SH-4 */
#if defined(__SH4__)
#define WTF_CPU_SH4 1
#endif

/* CPU(S390X) - S390 64-bit */
#if defined(__s390x__)
#define WTF_CPU_S390X 1
#define WTF_CPU_BIG_ENDIAN 1
#endif

/* CPU(S390) - S390 32-bit */
#if defined(__s390__)
#define WTF_CPU_S390 1
#define WTF_CPU_BIG_ENDIAN 1
#endif

/* CPU(X86) - i386 / x86 32-bit */
#if   defined(__i386__) \
    || defined(i386)     \
    || defined(_M_IX86)  \
    || defined(_X86_)    \
    || defined(__THW_INTEL)
#define WTF_CPU_X86 1
#endif

/* CPU(X86_64) - AMD64 / Intel64 / x86_64 64-bit */
#if   defined(__x86_64__) \
    || defined(_M_X64)
#define WTF_CPU_X86_64 1
#endif

/* CPU(ARM64) - Apple */
#if (defined(__arm64__) && defined(__APPLE__)) || defined(__aarch64__)
#define WTF_CPU_ARM64 1
#endif

/* CPU(ARM) - ARM, any version*/
#define WTF_ARM_ARCH_AT_LEAST(N) (CPU(ARM) && WTF_ARM_ARCH_VERSION >= N)

#if   defined(arm) \
    || defined(__arm__) \
    || defined(ARM) \
    || defined(_ARM_)
#define WTF_CPU_ARM 1

#if defined(__ARM_PCS_VFP)
#define WTF_CPU_ARM_HARDFP 1
#endif

#if defined(__ARMEB__)
#define WTF_CPU_BIG_ENDIAN 1

#elif !defined(__ARM_EABI__) \
    && !defined(__EABI__) \
    && !defined(__VFP_FP__) \
    && !defined(_WIN32_WCE)
#define WTF_CPU_MIDDLE_ENDIAN 1

#endif

/* Set WTF_ARM_ARCH_VERSION */
#if   defined(__ARM_ARCH_4__) \
    || defined(__ARM_ARCH_4T__) \
    || defined(__MARM_ARMV4__)
#define WTF_ARM_ARCH_VERSION 4

#elif defined(__ARM_ARCH_5__) \
    || defined(__ARM_ARCH_5T__) \
    || defined(__MARM_ARMV5__)
#define WTF_ARM_ARCH_VERSION 5

#elif defined(__ARM_ARCH_5E__) \
    || defined(__ARM_ARCH_5TE__) \
    || defined(__ARM_ARCH_5TEJ__)
#define WTF_ARM_ARCH_VERSION 5
/*ARMv5TE requires allocators to use aligned memory*/
#define WTF_USE_ARENA_ALLOC_ALIGNMENT_INTEGER 1

#elif defined(__ARM_ARCH_6__) \
    || defined(__ARM_ARCH_6J__) \
    || defined(__ARM_ARCH_6K__) \
    || defined(__ARM_ARCH_6Z__) \
    || defined(__ARM_ARCH_6ZK__) \
    || defined(__ARM_ARCH_6T2__) \
    || defined(__ARMV6__)
#define WTF_ARM_ARCH_VERSION 6

#elif defined(__ARM_ARCH_7A__) \
    || defined(__ARM_ARCH_7K__) \
    || defined(__ARM_ARCH_7R__) \
    || defined(__ARM_ARCH_7S__)
#define WTF_ARM_ARCH_VERSION 7

#elif defined(__ARM_ARCH_8__)
#define WTF_ARM_ARCH_VERSION 8

/* MSVC sets _M_ARM */
#elif defined(_M_ARM)
#define WTF_ARM_ARCH_VERSION _M_ARM

/* RVCT sets _TARGET_ARCH_ARM */
#elif defined(__TARGET_ARCH_ARM)
#define WTF_ARM_ARCH_VERSION __TARGET_ARCH_ARM

#if defined(__TARGET_ARCH_5E) \
    || defined(__TARGET_ARCH_5TE) \
    || defined(__TARGET_ARCH_5TEJ)
/*ARMv5TE requires allocators to use aligned memory*/
#define WTF_USE_ARENA_ALLOC_ALIGNMENT_INTEGER 1
#endif

#else
#define WTF_ARM_ARCH_VERSION 0

#endif

/* Set WTF_THUMB_ARCH_VERSION */
#if   defined(__ARM_ARCH_4T__)
#define WTF_THUMB_ARCH_VERSION 1

#elif defined(__ARM_ARCH_5T__) \
    || defined(__ARM_ARCH_5TE__) \
    || defined(__ARM_ARCH_5TEJ__)
#define WTF_THUMB_ARCH_VERSION 2

#elif defined(__ARM_ARCH_6J__) \
    || defined(__ARM_ARCH_6K__) \
    || defined(__ARM_ARCH_6Z__) \
    || defined(__ARM_ARCH_6ZK__) \
    || defined(__ARM_ARCH_6M__)
#define WTF_THUMB_ARCH_VERSION 3

#elif defined(__ARM_ARCH_6T2__) \
    || defined(__ARM_ARCH_7__) \
    || defined(__ARM_ARCH_7A__) \
    || defined(__ARM_ARCH_7K__) \
    || defined(__ARM_ARCH_7M__) \
    || defined(__ARM_ARCH_7R__) \
    || defined(__ARM_ARCH_7S__)
#define WTF_THUMB_ARCH_VERSION 4

/* RVCT sets __TARGET_ARCH_THUMB */
#elif defined(__TARGET_ARCH_THUMB)
#define WTF_THUMB_ARCH_VERSION __TARGET_ARCH_THUMB

#else
#define WTF_THUMB_ARCH_VERSION 0
#endif


/* CPU(ARMV5_OR_LOWER) - ARM instruction set v5 or earlier */
/* On ARMv5 and below the natural alignment is required. 
   And there are some other differences for v5 or earlier. */
#if !defined(ARMV5_OR_LOWER) && !WTF_ARM_ARCH_AT_LEAST(6)
#define WTF_CPU_ARMV5_OR_LOWER 1
#endif


/* CPU(ARM_TRADITIONAL) - Thumb2 is not available, only traditional ARM (v4 or greater) */
/* CPU(ARM_THUMB2) - Thumb2 instruction set is available */
/* Only one of these will be defined. */
#if !defined(WTF_CPU_ARM_TRADITIONAL) && !defined(WTF_CPU_ARM_THUMB2)
#  if defined(thumb2) || defined(__thumb2__) \
    || ((defined(__thumb) || defined(__thumb__)) && WTF_THUMB_ARCH_VERSION == 4)
#    define WTF_CPU_ARM_TRADITIONAL 0
#    define WTF_CPU_ARM_THUMB2 1
#  elif WTF_ARM_ARCH_AT_LEAST(4)
#    define WTF_CPU_ARM_TRADITIONAL 1
#    define WTF_CPU_ARM_THUMB2 0
#  else
#    error "Not supported ARM architecture"
#  endif
#elif CPU(ARM_TRADITIONAL) && CPU(ARM_THUMB2) /* Sanity Check */
#  error "Cannot use both of WTF_CPU_ARM_TRADITIONAL and WTF_CPU_ARM_THUMB2 platforms"
#endif /* !defined(WTF_CPU_ARM_TRADITIONAL) && !defined(WTF_CPU_ARM_THUMB2) */

#if defined(__ARM_NEON__) && !defined(WTF_CPU_ARM_NEON)
#define WTF_CPU_ARM_NEON 1
#endif

#if CPU(ARM_NEON)
// All NEON intrinsics usage can be disabled by this macro.
#define HAVE_ARM_NEON_INTRINSICS 1
#endif

#if (defined(__VFP_FP__) && !defined(__SOFTFP__))
#define WTF_CPU_ARM_VFP 1
#endif

#if defined(__ARM_ARCH_7K__)
#define WTF_CPU_APPLE_ARMV7K 1
#endif

#if defined(__ARM_ARCH_7S__)
#define WTF_CPU_APPLE_ARMV7S 1
#endif

#endif /* ARM */

#if CPU(ARM) || CPU(MIPS) || CPU(SH4)
#define WTF_CPU_NEEDS_ALIGNED_ACCESS 1
#endif

/* ==== OS() - underlying operating system; only to be used for mandated low-level services like 
   virtual memory, not to choose a GUI toolkit ==== */

/* OS(AIX) - AIX */
#ifdef _AIX
#define WTF_OS_AIX 1
#endif

/* OS(DARWIN) - Any Darwin-based OS, including Mac OS X and iPhone OS */
#ifdef __APPLE__
#define WTF_OS_DARWIN 1

#include <Availability.h>
#include <AvailabilityMacros.h>
#include <TargetConditionals.h>
#endif

/* OS(IOS) - iOS */
/* OS(MAC_OS_X) - Mac OS X (not including iOS) */
#if OS(DARWIN) && ((defined(TARGET_OS_EMBEDDED) && TARGET_OS_EMBEDDED) \
    || (defined(TARGET_OS_IPHONE) && TARGET_OS_IPHONE)                 \
    || (defined(TARGET_IPHONE_SIMULATOR) && TARGET_IPHONE_SIMULATOR))
#define WTF_OS_IOS 1
#elif OS(DARWIN) && defined(TARGET_OS_MAC) && TARGET_OS_MAC
#define WTF_OS_MAC_OS_X 1
#endif

/* OS(FREEBSD) - FreeBSD */
#if defined(__FreeBSD__) || defined(__DragonFly__) || defined(__FreeBSD_kernel__)
#define WTF_OS_FREEBSD 1
#endif

/* OS(HAIKU) - Haiku */
#ifdef __HAIKU__
#define WTF_OS_HAIKU 1
#endif

/* OS(HURD) - GNU/Hurd */
#ifdef __GNU__
#define WTF_OS_HURD 1
#endif

/* OS(LINUX) - Linux */
#ifdef __linux__
#define WTF_OS_LINUX 1
#endif

/* OS(NETBSD) - NetBSD */
#if defined(__NetBSD__)
#define WTF_OS_NETBSD 1
#endif

/* OS(OPENBSD) - OpenBSD */
#ifdef __OpenBSD__
#define WTF_OS_OPENBSD 1
#endif

/* OS(SOLARIS) - Solaris */
#if defined(sun) || defined(__sun)
#define WTF_OS_SOLARIS 1
#endif

/* OS(WINCE) - Windows CE; note that for this platform OS(WINDOWS) is also defined */
#if defined(_WIN32_WCE)
#define WTF_OS_WINCE 1
#endif

/* OS(WINDOWS) - Any version of Windows */
#if defined(WIN32) || defined(_WIN32)
#define WTF_OS_WINDOWS 1
#endif

#define WTF_OS_WIN ERROR "USE WINDOWS WITH OS NOT WIN"
#define WTF_OS_MAC ERROR "USE MAC_OS_X WITH OS NOT MAC"

/* OS(UNIX) - Any Unix-like system */
#if    OS(AIX)              \
    || OS(DARWIN)           \
    || OS(FREEBSD)          \
    || OS(HAIKU)            \
    || OS(HURD)             \
    || OS(LINUX)            \
    || OS(NETBSD)           \
    || OS(OPENBSD)          \
    || OS(SOLARIS)          \
    || defined(unix)        \
    || defined(__unix)      \
    || defined(__unix__)
#define WTF_OS_UNIX 1
#endif

/* Operating environments */

/* FIXME: these are all mixes of OS, operating environment and policy choices. */
/* PLATFORM(EFL) */
/* PLATFORM(GTK) */
/* PLATFORM(HAIKU) */
/* PLATFORM(MAC) */
/* PLATFORM(IOS) */
/* PLATFORM(IOS_SIMULATOR) */
/* PLATFORM(WIN) */
#if defined(BUILDING_EFL__)
#define WTF_PLATFORM_EFL 1
#elif defined(BUILDING_GTK__)
#define WTF_PLATFORM_GTK 1
#elif defined(BUILDING_HAIKU__)
#define WTF_PLATFORM_HAIKU 1
#elif OS(MAC_OS_X)
#define WTF_PLATFORM_MAC 1
#elif OS(IOS)
#define WTF_PLATFORM_IOS 1
#if defined(TARGET_IPHONE_SIMULATOR) && TARGET_IPHONE_SIMULATOR
#define WTF_PLATFORM_IOS_SIMULATOR 1
#endif
#elif OS(WINDOWS)
#define WTF_PLATFORM_WIN 1
#endif

/* PLATFORM(COCOA) */
#if PLATFORM(MAC) || PLATFORM(IOS)
#define WTF_PLATFORM_COCOA 1
#endif

/* Graphics engines */

/* USE(CG) and PLATFORM(CI) */
#if PLATFORM(COCOA) || (PLATFORM(WIN) && !USE(WINGDI) && !PLATFORM(WIN_CAIRO))
#define WTF_USE_CG 1
#endif
#if PLATFORM(COCOA) || (PLATFORM(WIN) && USE(CG))
#define WTF_USE_CA 1
#endif

#if PLATFORM(GTK)
#define WTF_USE_CAIRO 1
#define WTF_USE_GLIB 1
#define WTF_USE_FREETYPE 1
#define WTF_USE_HARFBUZZ 1
#define WTF_USE_SOUP 1
#define WTF_USE_WEBP 1
#endif

/* On Windows, use QueryPerformanceCounter by default */
#if OS(WINDOWS)
#define WTF_USE_QUERY_PERFORMANCE_COUNTER  1
#endif

#if PLATFORM(COCOA)

#define WTF_USE_CF 1
#define WTF_USE_FOUNDATION 1
#define ENABLE_USER_MESSAGE_HANDLERS 1

#endif

#if PLATFORM(COCOA)
#define HAVE_OUT_OF_PROCESS_LAYER_HOSTING 1
#endif

#if PLATFORM(MAC)

#define WTF_USE_APPKIT 1
#define HAVE_RUNLOOP_TIMER 1
#define HAVE_SEC_IDENTITY 1
#define HAVE_SEC_KEYCHAIN 1

#if CPU(X86_64)
#define WTF_USE_PLUGIN_HOST_PROCESS 1
#endif

/* OS X defines a series of platform macros for debugging. */
/* Some of them are really annoying because they use common names (e.g. check()). */
/* Disable those macros so that we are not limited in how we name methods and functions. */
#undef __ASSERT_MACROS_DEFINE_VERSIONS_WITHOUT_UNDERSCORES
#define __ASSERT_MACROS_DEFINE_VERSIONS_WITHOUT_UNDERSCORES 0

#endif /* PLATFORM(MAC) */

#if OS(DARWIN) && !PLATFORM(GTK)
#define ENABLE_PURGEABLE_MEMORY 1
#endif

#if PLATFORM(IOS)

#define DONT_FINALIZE_ON_MAIN_THREAD 1
#define HAVE_READLINE 1
#define WTF_USE_CFNETWORK 1
#define WTF_USE_NETWORK_CFDATA_ARRAY_CALLBACK 1
#define WTF_USE_UIKIT_EDITING 1
#define WTF_USE_WEB_THREAD 1
#define WTF_USE_QUICK_LOOK 1

#if CPU(ARM64)
#define ENABLE_JIT_CONSTANT_BLINDING 0
#endif

#if CPU(ARM_NEON)
#undef HAVE_ARM_NEON_INTRINSICS
#define HAVE_ARM_NEON_INTRINSICS 0
#endif

#endif /* PLATFORM(IOS) */

#if PLATFORM(WIN) && !USE(WINGDI)
#define WTF_USE_CF 1
#endif

#if PLATFORM(WIN) && !USE(WINGDI) && !PLATFORM(WIN_CAIRO)
#define WTF_USE_CFNETWORK 1
#endif

#if USE(CFNETWORK) || PLATFORM(COCOA)
#define WTF_USE_CFURLCACHE 1
#endif

#if PLATFORM(HAIKU)
#define WTF_USE_HAIKU 1
#define WTF_USE_PTHREADS 1

#define HAVE_ERRNO_H 1
#define HAVE_LANGINFO_H 1
#define HAVE_MMAP 1
#define HAVE_MERGESORT 1
#define HAVE_POSIX_MEMALIGN 1
#define HAVE_PTHREAD_RWLOCK 1
#define HAVE_SIGNAL_H 1
#define HAVE_STRINGS_H 1
#define HAVE_SYS_PARAM_H 1
#define HAVE_SYS_TIME_H 1
#define HAVE_TIMEGM 1
#define HAVE_TM_GMTOFF 1
#define HAVE_TM_ZONE 1
#define HAVE_SYS_TIME_H 1

#define USE_SYSTEM_MALLOC 1

#define ENABLE_INSPECTOR 1
#define ENABLE_JAVASCRIPT_DEBUGGER 1
#endif

#if !defined(HAVE_ACCESSIBILITY)
#if PLATFORM(COCOA) || PLATFORM(WIN) || PLATFORM(GTK) || PLATFORM(EFL)
#define HAVE_ACCESSIBILITY 1
#endif
#endif /* !defined(HAVE_ACCESSIBILITY) */

#if OS(UNIX)
#define HAVE_ERRNO_H 1
#define HAVE_LANGINFO_H 1
#define HAVE_MMAP 1
#define HAVE_SIGNAL_H 1
#define HAVE_STRINGS_H 1
#define HAVE_SYS_PARAM_H 1
#define HAVE_SYS_TIME_H 1 
#define WTF_USE_PTHREADS 1
#endif /* OS(UNIX) */

#if (OS(FREEBSD) || OS(OPENBSD)) && !defined(__GLIBC__)
#define HAVE_PTHREAD_NP_H 1
#endif

#if !defined(HAVE_VASPRINTF)
#if !COMPILER(MSVC) && !COMPILER(MINGW)
#define HAVE_VASPRINTF 1
#endif
#endif

#if !defined(HAVE_STRNSTR)
#if OS(DARWIN) || (OS(FREEBSD) && !defined(__GLIBC__))
#define HAVE_STRNSTR 1
#endif
#endif

#if !OS(WINDOWS) && !OS(SOLARIS) && !OS(HAIKU)
#define HAVE_TM_GMTOFF 1
#define HAVE_TM_ZONE 1
#define HAVE_TIMEGM 1
#endif

#if OS(DARWIN)

#define HAVE_DISPATCH_H 1
#define HAVE_MADV_FREE 1
#define HAVE_MADV_FREE_REUSE 1
#define HAVE_MERGESORT 1
#define HAVE_PTHREAD_SETNAME_NP 1
#define HAVE_READLINE 1
#define HAVE_SYS_TIMEB_H 1
#define WTF_USE_ACCELERATE 1

#if !PLATFORM(IOS)
#define HAVE_HOSTED_CORE_ANIMATION 1
#endif

#endif /* OS(DARWIN) */

#if OS(WINDOWS) && !OS(WINCE)

#define HAVE_SYS_TIMEB_H 1
#define HAVE_ALIGNED_MALLOC 1
#define HAVE_ISDEBUGGERPRESENT 1

#include <WTF/WTFHeaderDetection.h>

#endif

#if OS(WINDOWS)
#define HAVE_VIRTUALALLOC 1
#endif

/* ENABLE macro defaults */

/* FIXME: move out all ENABLE() defines from here to FeatureDefines.h */

/* Include feature macros */
#include <wtf/FeatureDefines.h>

#if OS(WINDOWS)
#define USE_SYSTEM_MALLOC 1
#endif

#define ENABLE_DEBUG_WITH_BREAKPOINT 0
#define ENABLE_SAMPLING_COUNTERS 0
#define ENABLE_SAMPLING_FLAGS 0
#define ENABLE_SAMPLING_REGIONS 0
#define ENABLE_OPCODE_SAMPLING 0
#define ENABLE_CODEBLOCK_SAMPLING 0
#if ENABLE(CODEBLOCK_SAMPLING) && !ENABLE(OPCODE_SAMPLING)
#error "CODEBLOCK_SAMPLING requires OPCODE_SAMPLING"
#endif
#if ENABLE(OPCODE_SAMPLING) || ENABLE(SAMPLING_FLAGS) || ENABLE(SAMPLING_REGIONS)
#define ENABLE_SAMPLING_THREAD 1
#endif

#if !defined(WTF_USE_JSVALUE64) && !defined(WTF_USE_JSVALUE32_64)
#if (CPU(X86_64) && (OS(UNIX) || OS(WINDOWS))) \
    || (CPU(IA64) && !CPU(IA64_32)) \
    || CPU(ALPHA) \
    || CPU(ARM64) \
    || CPU(S390X) \
    || CPU(PPC64)
#define WTF_USE_JSVALUE64 1
#else
#define WTF_USE_JSVALUE32_64 1
#endif
#endif /* !defined(WTF_USE_JSVALUE64) && !defined(WTF_USE_JSVALUE32_64) */

/* The JIT is enabled by default on all x86, x86-64, ARM & MIPS platforms except ARMv7k and Windows. */
#if !defined(ENABLE_JIT) \
    && (CPU(X86) || CPU(X86_64) || CPU(ARM) || CPU(ARM64) || CPU(MIPS)) \
    && !CPU(APPLE_ARMV7K)                                                           \
    && !OS(WINCE)
#define ENABLE_JIT 1
#endif

/* Do we have LLVM? */
#if !defined(HAVE_LLVM) && OS(DARWIN) && !PLATFORM(EFL) && !PLATFORM(GTK) && ENABLE(FTL_JIT) && (CPU(X86_64) || CPU(ARM64))
#define HAVE_LLVM 1
#endif

#if PLATFORM(GTK) && HAVE(LLVM) && ENABLE(JIT) && !defined(ENABLE_FTL_JIT) && CPU(X86_64)
#define ENABLE_FTL_JIT 1
#endif

/* The FTL *does not* work on 32-bit platforms. Disable it even if someone asked us to enable it. */
#if USE(JSVALUE32_64)
#undef ENABLE_FTL_JIT
#define ENABLE_FTL_JIT 0
#endif

/* The FTL is disabled on the iOS simulator, mostly for simplicity. */
#if PLATFORM(IOS_SIMULATOR)
#undef ENABLE_FTL_JIT
#define ENABLE_FTL_JIT 0
#endif

/* If possible, try to enable the LLVM disassembler. This is optional and we can
   fall back on UDis86 if necessary. */
#if !defined(WTF_USE_LLVM_DISASSEMBLER) && HAVE(LLVM) && (CPU(X86_64) || CPU(X86) || CPU(ARM64))
#define WTF_USE_LLVM_DISASSEMBLER 1
#endif

/* If possible, try to enable a disassembler. This is optional. We proceed in two
   steps: first we try to find some disassembler that we can use, and then we
   decide if the high-level disassembler API can be enabled. */
#if !defined(WTF_USE_UDIS86) && ENABLE(JIT) && ((OS(DARWIN) && !PLATFORM(EFL) && !PLATFORM(GTK)) || (OS(LINUX) && (PLATFORM(EFL) || PLATFORM(GTK))) || PLATFORM(HAIKU)) \
    && (CPU(X86) || CPU(X86_64))
#define WTF_USE_UDIS86 1
#endif

#if !defined(ENABLE_DISASSEMBLER) && (USE(UDIS86) || USE(LLVM_DISASSEMBLER))
#define ENABLE_DISASSEMBLER 1
#endif

#if !defined(WTF_USE_ARM64_DISASSEMBLER) && ENABLE(JIT) && PLATFORM(IOS) && CPU(ARM64) && !USE(LLVM_DISASSEMBLER)
#define WTF_USE_ARM64_DISASSEMBLER 1
#endif

#if !defined(WTF_USE_ARMV7_DISASSEMBLER) && ENABLE(JIT) && (PLATFORM(IOS) || PLATFORM(GTK)) && CPU(ARM_THUMB2)
#define WTF_USE_ARMV7_DISASSEMBLER 1
#endif

#if !defined(ENABLE_DISASSEMBLER) && (USE(UDIS86) || USE(ARMV7_DISASSEMBLER) || USE(ARM64_DISASSEMBLER))
#define ENABLE_DISASSEMBLER 1
#endif

#if !defined(ENABLE_DFG_JIT) && ENABLE(JIT) && !COMPILER(MSVC)
/* Enable the DFG JIT on X86 and X86_64.  Only tested on Mac, GNU/Linux, FreeBSD and Haiku. */
#if (CPU(X86) || CPU(X86_64)) && (OS(DARWIN) || OS(LINUX) || OS(FREEBSD) || OS(HAIKU))
#define ENABLE_DFG_JIT 1
#endif
/* Enable the DFG JIT on ARMv7.  Only tested on iOS and Qt/GTK+ Linux. */
#if (CPU(ARM_THUMB2) || CPU(ARM64)) && (PLATFORM(IOS) || PLATFORM(GTK) || PLATFORM(EFL))
#define ENABLE_DFG_JIT 1
#endif
/* Enable the DFG JIT on ARM, MIPS and SH4. */
#if CPU(ARM_TRADITIONAL) || CPU(MIPS) || CPU(SH4)
#define ENABLE_DFG_JIT 1
#endif
#endif

/* Concurrent JIT only works on 64-bit platforms because it requires that
   values get stored to atomically. This is trivially true on 64-bit platforms,
   but not true at all on 32-bit platforms where values are composed of two
   separate sub-values. */
#if (OS(DARWIN) || PLATFORM(EFL)) && !PLATFORM(GTK) && ENABLE(DFG_JIT) && USE(JSVALUE64)
#define ENABLE_CONCURRENT_JIT 1
#endif

/* Disable the JIT if we force the LLInt C Loop */
#if defined(ENABLE_LLINT_C_LOOP) && ENABLE_LLINT_C_LOOP
#undef ENABLE_JIT
#define ENABLE_JIT 0
#endif

/* If the baseline jit is not available, then disable upper tiers as well: */
#if !ENABLE(JIT)
#undef ENABLE_DFG_JIT      /* Undef so that we can redefine it. */
#undef ENABLE_FTL_JIT      /* Undef so that we can redefine it. */
#define ENABLE_DFG_JIT 0
#define ENABLE_FTL_JIT 0
#endif


/* Generational collector for JSC */
#if !defined(ENABLE_GGC)
#if CPU(X86_64) || CPU(X86) || CPU(ARM_THUMB2) || CPU(ARM64)
#define ENABLE_GGC 1
#else
#define ENABLE_GGC 0
#endif // CPU(X86_64)
#endif // !defined(ENABLE_GGC)

/* Counts uses of write barriers using sampling counters. Be sure to also
   set ENABLE_SAMPLING_COUNTERS to 1. */
#if !defined(ENABLE_WRITE_BARRIER_PROFILING)
#define ENABLE_WRITE_BARRIER_PROFILING 0
#endif

/* Logs all allocation-related activity that goes through fastMalloc or the
   JSC GC (both cells and butterflies). Also logs marking. Note that this
   isn't a completely accurate view of the heap since it doesn't include all
   butterfly resize operations, doesn't tell you what is going on with weak
   references (other than to tell you when they're marked), and doesn't
   track direct mmap() allocations or things like JIT allocation. */
#if !defined(ENABLE_ALLOCATION_LOGGING)
#define ENABLE_ALLOCATION_LOGGING 0
#endif

/* Enable verification that that register allocations are not made within generated control flow.
   Turned on for debug builds. */
#if !defined(ENABLE_DFG_REGISTER_ALLOCATION_VALIDATION) && ENABLE(DFG_JIT)
#if !defined(NDEBUG)
#define ENABLE_DFG_REGISTER_ALLOCATION_VALIDATION 1
#else
#define ENABLE_DFG_REGISTER_ALLOCATION_VALIDATION 0
#endif
#endif

/* Configure the JIT */
#if CPU(X86) && COMPILER(MSVC)
#define JSC_HOST_CALL __fastcall
#elif CPU(X86) && COMPILER(GCC)
#define JSC_HOST_CALL __attribute__ ((fastcall))
#else
#define JSC_HOST_CALL
#endif

/* Configure the interpreter */
#if COMPILER(GCC)
#define HAVE_COMPUTED_GOTO 1
#endif

/* Determine if we need to enable Computed Goto Opcodes or not: */
#if HAVE(COMPUTED_GOTO) || ENABLE(JIT)
#define ENABLE_COMPUTED_GOTO_OPCODES 1
#endif

/* Regular Expression Tracing - Set to 1 to trace RegExp's in jsc.  Results dumped at exit */
#define ENABLE_REGEXP_TRACING 0

/* Yet Another Regex Runtime - turned on by default for JIT enabled ports. */
#if !defined(ENABLE_YARR_JIT)
#define ENABLE_YARR_JIT 1

/* Setting this flag compares JIT results with interpreter results. */
#define ENABLE_YARR_JIT_DEBUG 0
#endif

/* If either the JIT or the RegExp JIT is enabled, then the Assembler must be
   enabled as well: */
#if ENABLE(JIT) || ENABLE(YARR_JIT)
#if defined(ENABLE_ASSEMBLER) && !ENABLE_ASSEMBLER
#error "Cannot enable the JIT or RegExp JIT without enabling the Assembler"
#else
#undef ENABLE_ASSEMBLER
#define ENABLE_ASSEMBLER 1
#endif
#endif

/* If the Disassembler is enabled, then the Assembler must be enabled as well: */
#if ENABLE(DISASSEMBLER)
#if defined(ENABLE_ASSEMBLER) && !ENABLE_ASSEMBLER
#error "Cannot enable the Disassembler without enabling the Assembler"
#else
#undef ENABLE_ASSEMBLER
#define ENABLE_ASSEMBLER 1
#endif
#endif

/* Pick which allocator to use; we only need an executable allocator if the assembler is compiled in.
   On x86-64 we use a single fixed mmap, on other platforms we mmap on demand. */
#if ENABLE(ASSEMBLER)
#if CPU(X86_64) && !OS(WINDOWS) || PLATFORM(IOS)
#define ENABLE_EXECUTABLE_ALLOCATOR_FIXED 1
#else
#define ENABLE_EXECUTABLE_ALLOCATOR_DEMAND 1
#endif
#endif

/* CSS Selector JIT Compiler */
#if !defined(ENABLE_CSS_SELECTOR_JIT)
#if (CPU(X86_64) || CPU(ARM64) || (CPU(ARM_THUMB2) && PLATFORM(IOS))) && ENABLE(JIT) && (OS(DARWIN) || PLATFORM(GTK) || PLATFORM(EFL) || PLATFORM(HAIKU))
#define ENABLE_CSS_SELECTOR_JIT 1
#else
#define ENABLE_CSS_SELECTOR_JIT 0
#endif
#endif

#if ENABLE(WEBGL) && !defined(WTF_USE_3D_GRAPHICS)
#define WTF_USE_3D_GRAPHICS 1
#endif

#if ENABLE(WEBGL) && PLATFORM(WIN)
#define WTF_USE_OPENGL 1
#define WTF_USE_OPENGL_ES_2 1
#define WTF_USE_EGL 1
#endif

#if ENABLE(VIDEO) && PLATFORM(WIN_CAIRO)
#define WTF_USE_MEDIA_FOUNDATION 1
#endif

#if PLATFORM(WIN_CAIRO)
#define WTF_USE_TEXTURE_MAPPER 1
#endif

#if USE(TEXTURE_MAPPER) && USE(3D_GRAPHICS) && !defined(WTF_USE_TEXTURE_MAPPER_GL)
#define WTF_USE_TEXTURE_MAPPER_GL 1
#endif

/* Compositing on the UI-process in WebKit2 */
#if PLATFORM(COCOA)
#define WTF_USE_PROTECTION_SPACE_AUTH_CALLBACK 1
#endif

/* Set up a define for a common error that is intended to cause a build error -- thus the space after Error. */
#define WTF_PLATFORM_CFNETWORK Error USE_macro_should_be_used_with_CFNETWORK

#if PLATFORM(WIN)
#define WTF_USE_CROSS_PLATFORM_CONTEXT_MENUS 1
#endif

#if PLATFORM(COCOA) && HAVE(ACCESSIBILITY)
#define WTF_USE_ACCESSIBILITY_CONTEXT_MENUS 1
#endif

#if CPU(ARM_THUMB2) || CPU(ARM64)
#define ENABLE_BRANCH_COMPACTION 1
#endif

#if !defined(ENABLE_THREADING_LIBDISPATCH) && HAVE(DISPATCH_H)
#define ENABLE_THREADING_LIBDISPATCH 1
#elif !defined(ENABLE_THREADING_OPENMP) && defined(_OPENMP)
#define ENABLE_THREADING_OPENMP 1
#elif !defined(THREADING_GENERIC)
#define ENABLE_THREADING_GENERIC 1
#endif

#if USE(GLIB)
#include <wtf/gobject/GTypedefs.h>
#endif

#if PLATFORM(EFL)
#include <wtf/efl/EflTypedefs.h>
#endif

/* FIXME: This define won't be needed once #27551 is fully landed. However, 
   since most ports try to support sub-project independence, adding new headers
   to WTF causes many ports to break, and so this way we can address the build
   breakages one port at a time. */
#if !defined(WTF_USE_EXPORT_MACROS) && (PLATFORM(COCOA) || PLATFORM(WIN))
#define WTF_USE_EXPORT_MACROS 1
#endif

#if !defined(WTF_USE_EXPORT_MACROS_FOR_TESTING) && (PLATFORM(GTK) || PLATFORM(WIN))
#define WTF_USE_EXPORT_MACROS_FOR_TESTING 1
#endif

#if PLATFORM(GTK) || PLATFORM(EFL) || PLATFORM(HAIKU)
#define WTF_USE_UNIX_DOMAIN_SOCKETS 1
#endif

#if !defined(WTF_USE_IMLANG_FONT_LINK2) && !OS(WINCE)
#define WTF_USE_IMLANG_FONT_LINK2 1
#endif

#if !defined(ENABLE_COMPARE_AND_SWAP) && (OS(WINDOWS) || (COMPILER(GCC) && (CPU(X86) || CPU(X86_64) || CPU(ARM_THUMB2) || CPU(ARM64))))
#define ENABLE_COMPARE_AND_SWAP 1
#endif

#if !defined(ENABLE_PARALLEL_GC) && (OS(DARWIN) || PLATFORM(EFL) || PLATFORM(GTK)) && ENABLE(COMPARE_AND_SWAP)
#define ENABLE_PARALLEL_GC 1
#endif

#if !defined(ENABLE_GC_VALIDATION) && !defined(NDEBUG)
#define ENABLE_GC_VALIDATION 1
#endif

#if !defined(ENABLE_BINDING_INTEGRITY) && !OS(WINDOWS)
#define ENABLE_BINDING_INTEGRITY 1
#endif

#if PLATFORM(COCOA)
#define WTF_USE_AVFOUNDATION 1
#endif

#if (PLATFORM(IOS) && __IPHONE_OS_VERSION_MIN_REQUIRED >= 60000) || (PLATFORM(MAC) && __MAC_OS_X_VERSION_MIN_REQUIRED >= 1080)
#define WTF_USE_COREMEDIA 1
#define HAVE_AVFOUNDATION_VIDEO_OUTPUT 1
#endif

#if (PLATFORM(IOS) && __IPHONE_OS_VERSION_MIN_REQUIRED >= 50000) || (PLATFORM(MAC) || (OS(WINDOWS) && USE(CG)) && __MAC_OS_X_VERSION_MIN_REQUIRED >= 1080)
#define HAVE_AVFOUNDATION_MEDIA_SELECTION_GROUP 1
#endif

#if (PLATFORM(IOS) && __IPHONE_OS_VERSION_MIN_REQUIRED >= 70000) || ((PLATFORM(MAC) || (OS(WINDOWS) && USE(CG))) && __MAC_OS_X_VERSION_MIN_REQUIRED >= 1090)
#define HAVE_AVFOUNDATION_LEGIBLE_OUTPUT_SUPPORT 1
#define HAVE_MEDIA_ACCESSIBILITY_FRAMEWORK 1
#endif

#if (PLATFORM(IOS) && __IPHONE_OS_VERSION_MIN_REQUIRED >= 60000) || (PLATFORM(MAC) && __MAC_OS_X_VERSION_MIN_REQUIRED >= 1090)
#define HAVE_AVFOUNDATION_LOADER_DELEGATE 1
#endif

#if PLATFORM(MAC) && __MAC_OS_X_VERSION_MIN_REQUIRED >= 1080
#define WTF_USE_VIDEOTOOLBOX 1
#endif

<<<<<<< HEAD
#if PLATFORM(COCOA) || PLATFORM(GTK) || PLATFORM(HAIKU) || (PLATFORM(WIN) && !USE(WINGDI) && !PLATFORM(WIN_CAIRO))
=======
#if PLATFORM(COCOA) || PLATFORM(GTK) || (PLATFORM(WIN) && !USE(WINGDI))
>>>>>>> 79ab3fd4
#define WTF_USE_REQUEST_ANIMATION_FRAME_TIMER 1
#endif

#if PLATFORM(COCOA)
#define WTF_USE_REQUEST_ANIMATION_FRAME_DISPLAY_MONITOR 1
#endif

#if PLATFORM(MAC)
#define WTF_USE_COREAUDIO 1
#endif

#if !defined(WTF_USE_ZLIB)
#define WTF_USE_ZLIB 1
#endif

#if PLATFORM(COCOA)
#define WTF_USE_CONTENT_FILTERING 1
#endif

#ifndef HAVE_QOS_CLASSES
#if PLATFORM(IOS) || (PLATFORM(MAC) && __MAC_OS_X_VERSION_MIN_REQUIRED >= 101000)
#define HAVE_QOS_CLASSES 1
#endif
#endif

#define WTF_USE_GRAMMAR_CHECKING 1

#if PLATFORM(COCOA) || PLATFORM(EFL)
#define WTF_USE_UNIFIED_TEXT_CHECKING 1
#endif
#if PLATFORM(MAC)
#define WTF_USE_AUTOMATIC_TEXT_REPLACEMENT 1
#endif

#if PLATFORM(MAC)
/* Some platforms provide UI for suggesting autocorrection. */
#define WTF_USE_AUTOCORRECTION_PANEL 1
#endif

#if PLATFORM(COCOA)
/* Some platforms use spelling and autocorrection markers to provide visual cue. On such platform, if word with marker is edited, we need to remove the marker. */
#define WTF_USE_MARKER_REMOVAL_UPON_EDITING 1
#endif

#if PLATFORM(MAC) && __MAC_OS_X_VERSION_MIN_REQUIRED >= 10100
#define WTF_USE_INSERTION_UNDO_GROUPING 1
#endif

#if PLATFORM(IOS)
#define WTF_USE_PLATFORM_TEXT_TRACK_MENU 1
#endif

#if PLATFORM(COCOA)
#define WTF_USE_AUDIO_SESSION 1
#endif

#if PLATFORM(COCOA) && !PLATFORM(IOS_SIMULATOR)
#define WTF_USE_IOSURFACE 1
#endif

#if PLATFORM(GTK) || PLATFORM(EFL)
#undef ENABLE_OPENTYPE_VERTICAL
#define ENABLE_OPENTYPE_VERTICAL 1
#endif

#if PLATFORM(COCOA)
#define ENABLE_CSS3_TEXT_DECORATION_SKIP_INK 1
#endif

#if COMPILER(MSVC)
#undef __STDC_LIMIT_MACROS
#define __STDC_LIMIT_MACROS
#undef _HAS_EXCEPTIONS
#define _HAS_EXCEPTIONS 1
#endif

#if PLATFORM(MAC) && __MAC_OS_X_VERSION_MIN_REQUIRED >= 1090
#define HAVE_NS_ACTIVITY 1
#endif

#if PLATFORM(MAC) && __MAC_OS_X_VERSION_MIN_REQUIRED >= 10100
#define WTF_USE_ASYNC_NSTEXTINPUTCLIENT 1
#endif

#if (OS(DARWIN) && USE(CG)) || USE(FREETYPE) || (PLATFORM(WIN) && (USE(CG) || USE(CAIRO)))
#undef ENABLE_OPENTYPE_MATH
#define ENABLE_OPENTYPE_MATH 1
#endif

/* Set TARGET_OS_IPHONE to 0 by default to allow using it as a guard 
 * in cross-platform the same way as it is used in OS(DARWIN) code. */ 
#if !defined(TARGET_OS_IPHONE) && !OS(DARWIN)
#define TARGET_OS_IPHONE 0
#endif

#endif /* WTF_Platform_h */<|MERGE_RESOLUTION|>--- conflicted
+++ resolved
@@ -992,11 +992,7 @@
 #define WTF_USE_VIDEOTOOLBOX 1
 #endif
 
-<<<<<<< HEAD
-#if PLATFORM(COCOA) || PLATFORM(GTK) || PLATFORM(HAIKU) || (PLATFORM(WIN) && !USE(WINGDI) && !PLATFORM(WIN_CAIRO))
-=======
-#if PLATFORM(COCOA) || PLATFORM(GTK) || (PLATFORM(WIN) && !USE(WINGDI))
->>>>>>> 79ab3fd4
+#if PLATFORM(COCOA) || PLATFORM(GTK) || PLATFORM(HAIKU) || (PLATFORM(WIN) && !USE(WINGDI))
 #define WTF_USE_REQUEST_ANIMATION_FRAME_TIMER 1
 #endif
 
