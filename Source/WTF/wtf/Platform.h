/*
 * Copyright (C) 2006-2017 Apple Inc. All rights reserved.
 * Copyright (C) 2007-2009 Torch Mobile, Inc.
 * Copyright (C) 2010, 2011 Research In Motion Limited. All rights reserved.
 *
 * Redistribution and use in source and binary forms, with or without
 * modification, are permitted provided that the following conditions
 * are met:
 * 1. Redistributions of source code must retain the above copyright
 *    notice, this list of conditions and the following disclaimer.
 * 2. Redistributions in binary form must reproduce the above copyright
 *    notice, this list of conditions and the following disclaimer in the
 *    documentation and/or other materials provided with the distribution.
 *
 * THIS SOFTWARE IS PROVIDED BY APPLE INC. ``AS IS'' AND ANY
 * EXPRESS OR IMPLIED WARRANTIES, INCLUDING, BUT NOT LIMITED TO, THE
 * IMPLIED WARRANTIES OF MERCHANTABILITY AND FITNESS FOR A PARTICULAR
 * PURPOSE ARE DISCLAIMED.  IN NO EVENT SHALL APPLE INC. OR
 * CONTRIBUTORS BE LIABLE FOR ANY DIRECT, INDIRECT, INCIDENTAL, SPECIAL,
 * EXEMPLARY, OR CONSEQUENTIAL DAMAGES (INCLUDING, BUT NOT LIMITED TO,
 * PROCUREMENT OF SUBSTITUTE GOODS OR SERVICES; LOSS OF USE, DATA, OR
 * PROFITS; OR BUSINESS INTERRUPTION) HOWEVER CAUSED AND ON ANY THEORY
 * OF LIABILITY, WHETHER IN CONTRACT, STRICT LIABILITY, OR TORT
 * (INCLUDING NEGLIGENCE OR OTHERWISE) ARISING IN ANY WAY OUT OF THE USE
 * OF THIS SOFTWARE, EVEN IF ADVISED OF THE POSSIBILITY OF SUCH DAMAGE.
 */

#ifndef WTF_Platform_h
#define WTF_Platform_h

/* Include compiler specific macros */
#include <wtf/Compiler.h>

/* ==== PLATFORM handles OS, operating environment, graphics API, and
   CPU. This macro will be phased out in favor of platform adaptation
   macros, policy decision macros, and top-level port definitions. ==== */
#define PLATFORM(WTF_FEATURE) (defined WTF_PLATFORM_##WTF_FEATURE  && WTF_PLATFORM_##WTF_FEATURE)


/* ==== Platform adaptation macros: these describe properties of the target environment. ==== */

/* CPU() - the target CPU architecture */
#define CPU(WTF_FEATURE) (defined WTF_CPU_##WTF_FEATURE  && WTF_CPU_##WTF_FEATURE)
/* HAVE() - specific system features (headers, functions or similar) that are present or not */
#define HAVE(WTF_FEATURE) (defined HAVE_##WTF_FEATURE  && HAVE_##WTF_FEATURE)
/* OS() - underlying operating system; only to be used for mandated low-level services like 
   virtual memory, not to choose a GUI toolkit */
#define OS(WTF_FEATURE) (defined WTF_OS_##WTF_FEATURE  && WTF_OS_##WTF_FEATURE)


/* ==== Policy decision macros: these define policy choices for a particular port. ==== */

/* USE() - use a particular third-party library or optional OS service */
#define USE(WTF_FEATURE) (defined USE_##WTF_FEATURE  && USE_##WTF_FEATURE)
/* ENABLE() - turn on a specific feature of WebKit */
#define ENABLE(WTF_FEATURE) (defined ENABLE_##WTF_FEATURE  && ENABLE_##WTF_FEATURE)


/* ==== CPU() - the target CPU architecture ==== */

/* This also defines CPU(BIG_ENDIAN) or CPU(MIDDLE_ENDIAN) or neither, as appropriate. */

/* CPU(ALPHA) - DEC Alpha */
#if defined(__alpha__)
#define WTF_CPU_ALPHA 1
#endif

/* CPU(HPPA) - HP PA-RISC */
#if defined(__hppa__) || defined(__hppa64__)
#define WTF_CPU_HPPA 1
#define WTF_CPU_BIG_ENDIAN 1
#endif

/* CPU(IA64) - Itanium / IA-64 */
#if defined(__ia64__)
#define WTF_CPU_IA64 1
/* 32-bit mode on Itanium */
#if !defined(__LP64__)
#define WTF_CPU_IA64_32 1
#endif
#endif

/* CPU(MIPS) - MIPS 32-bit and 64-bit */
#if (defined(mips) || defined(__mips__) || defined(MIPS) || defined(_MIPS_) || defined(__mips64))
#if defined(_ABI64) && (_MIPS_SIM == _ABI64)
#define WTF_CPU_MIPS64 1
#define WTF_MIPS_ARCH __mips64
#else
#define WTF_CPU_MIPS 1
#define WTF_MIPS_ARCH __mips
#endif
#if defined(__MIPSEB__)
#define WTF_CPU_BIG_ENDIAN 1
#endif
#define WTF_MIPS_PIC (defined __PIC__)
#define WTF_MIPS_ISA(v) (defined WTF_MIPS_ARCH && WTF_MIPS_ARCH == v)
#define WTF_MIPS_ISA_AT_LEAST(v) (defined WTF_MIPS_ARCH && WTF_MIPS_ARCH >= v)
#define WTF_MIPS_ARCH_REV __mips_isa_rev
#define WTF_MIPS_ISA_REV(v) (defined WTF_MIPS_ARCH_REV && WTF_MIPS_ARCH_REV == v)
#define WTF_MIPS_DOUBLE_FLOAT (defined __mips_hard_float && !defined __mips_single_float)
#define WTF_MIPS_FP64 (defined __mips_fpr && __mips_fpr == 64)
/* MIPS requires allocators to use aligned memory */
#define USE_ARENA_ALLOC_ALIGNMENT_INTEGER 1
#endif /* MIPS */

/* CPU(PPC64) - PowerPC 64-bit Big Endian */
#if (  defined(__ppc64__)      \
    || defined(__PPC64__))     \
    && defined(__BYTE_ORDER__) \
    && (__BYTE_ORDER__ == __ORDER_BIG_ENDIAN__)
#define WTF_CPU_PPC64 1
#define WTF_CPU_BIG_ENDIAN 1
#endif

/* CPU(PPC64) - PowerPC 64-bit Little Endian */
#if (   defined(__ppc64__)     \
    || defined(__PPC64__)      \
    || defined(__ppc64le__)    \
    || defined(__PPC64LE__))   \
    && defined(__BYTE_ORDER__) \
    && (__BYTE_ORDER__ == __ORDER_LITTLE_ENDIAN__)
#define WTF_CPU_PPC64LE 1
#endif

/* CPU(PPC) - PowerPC 32-bit */
#if (  defined(__ppc__)        \
    || defined(__PPC__)        \
    || defined(__powerpc__)    \
    || defined(__powerpc)      \
    || defined(__POWERPC__)    \
    || defined(_M_PPC)         \
    || defined(__PPC))         \
    && !CPU(PPC64)             \
    && defined(__BYTE_ORDER__) \
    && (__BYTE_ORDER__ == __ORDER_BIG_ENDIAN__)
#define WTF_CPU_PPC 1
#define WTF_CPU_BIG_ENDIAN 1
#endif

/* CPU(SH4) - SuperH SH-4 */
#if defined(__SH4__)
#define WTF_CPU_SH4 1
#endif

/* CPU(S390X) - S390 64-bit */
#if defined(__s390x__)
#define WTF_CPU_S390X 1
#define WTF_CPU_BIG_ENDIAN 1
#endif

/* CPU(S390) - S390 32-bit */
#if (  defined(__s390__)        \
    && !CPU(S390X))
#define WTF_CPU_S390 1
#define WTF_CPU_BIG_ENDIAN 1
#endif

/* CPU(X86) - i386 / x86 32-bit */
#if   defined(__i386__) \
    || defined(i386)     \
    || defined(_M_IX86)  \
    || defined(_X86_)    \
    || defined(__THW_INTEL)
#define WTF_CPU_X86 1

#if defined(__SSE2__) || (defined(_M_IX86_FP) && _M_IX86_FP >= 2)
#define WTF_CPU_X86_SSE2 1
#endif

#endif

/* CPU(X86_64) - AMD64 / Intel64 / x86_64 64-bit */
#if   defined(__x86_64__) \
    || defined(_M_X64)
#define WTF_CPU_X86_64 1
#define WTF_CPU_X86_SSE2 1
#endif

/* CPU(ARM64) - Apple */
#if (defined(__arm64__) && defined(__APPLE__)) || defined(__aarch64__)
#define WTF_CPU_ARM64 1

#if defined(__arm64e__)
#define WTF_CPU_ARM64E 1
#endif
#endif

/* CPU(ARM) - ARM, any version*/
#define WTF_ARM_ARCH_AT_LEAST(N) (CPU(ARM) && WTF_ARM_ARCH_VERSION >= N)

#if   defined(arm) \
    || defined(__arm__) \
    || defined(ARM) \
    || defined(_ARM_)
#define WTF_CPU_ARM 1

#if defined(__ARM_PCS_VFP)
#define WTF_CPU_ARM_HARDFP 1
#endif

#if defined(__ARMEB__)
#define WTF_CPU_BIG_ENDIAN 1

#elif !defined(__ARM_EABI__) \
    && !defined(__EABI__) \
    && !defined(__VFP_FP__) \
    && !defined(_WIN32_WCE)
#define WTF_CPU_MIDDLE_ENDIAN 1

#endif

/* Set WTF_ARM_ARCH_VERSION */
#if   defined(__ARM_ARCH_4__) \
    || defined(__ARM_ARCH_4T__) \
    || defined(__MARM_ARMV4__)
#define WTF_ARM_ARCH_VERSION 4

#elif defined(__ARM_ARCH_5__) \
    || defined(__ARM_ARCH_5T__) \
    || defined(__MARM_ARMV5__)
#define WTF_ARM_ARCH_VERSION 5

#elif defined(__ARM_ARCH_5E__) \
    || defined(__ARM_ARCH_5TE__) \
    || defined(__ARM_ARCH_5TEJ__)
#define WTF_ARM_ARCH_VERSION 5
/*ARMv5TE requires allocators to use aligned memory*/
#define USE_ARENA_ALLOC_ALIGNMENT_INTEGER 1

#elif defined(__ARM_ARCH_6__) \
    || defined(__ARM_ARCH_6J__) \
    || defined(__ARM_ARCH_6K__) \
    || defined(__ARM_ARCH_6Z__) \
    || defined(__ARM_ARCH_6ZK__) \
    || defined(__ARM_ARCH_6T2__) \
    || defined(__ARMV6__)
#define WTF_ARM_ARCH_VERSION 6

#elif defined(__ARM_ARCH_7A__) \
    || defined(__ARM_ARCH_7K__) \
    || defined(__ARM_ARCH_7R__) \
    || defined(__ARM_ARCH_7S__)
#define WTF_ARM_ARCH_VERSION 7

#elif defined(__ARM_ARCH_8__) \
    || defined(__ARM_ARCH_8A__)
#define WTF_ARM_ARCH_VERSION 8

/* MSVC sets _M_ARM */
#elif defined(_M_ARM)
#define WTF_ARM_ARCH_VERSION _M_ARM

/* RVCT sets _TARGET_ARCH_ARM */
#elif defined(__TARGET_ARCH_ARM)
#define WTF_ARM_ARCH_VERSION __TARGET_ARCH_ARM

#if defined(__TARGET_ARCH_5E) \
    || defined(__TARGET_ARCH_5TE) \
    || defined(__TARGET_ARCH_5TEJ)
/*ARMv5TE requires allocators to use aligned memory*/
#define USE_ARENA_ALLOC_ALIGNMENT_INTEGER 1
#endif

#else
#define WTF_ARM_ARCH_VERSION 0

#endif

/* Set WTF_THUMB_ARCH_VERSION */
#if   defined(__ARM_ARCH_4T__)
#define WTF_THUMB_ARCH_VERSION 1

#elif defined(__ARM_ARCH_5T__) \
    || defined(__ARM_ARCH_5TE__) \
    || defined(__ARM_ARCH_5TEJ__)
#define WTF_THUMB_ARCH_VERSION 2

#elif defined(__ARM_ARCH_6J__) \
    || defined(__ARM_ARCH_6K__) \
    || defined(__ARM_ARCH_6Z__) \
    || defined(__ARM_ARCH_6ZK__) \
    || defined(__ARM_ARCH_6M__)
#define WTF_THUMB_ARCH_VERSION 3

#elif defined(__ARM_ARCH_6T2__) \
    || defined(__ARM_ARCH_7__) \
    || defined(__ARM_ARCH_7A__) \
    || defined(__ARM_ARCH_7K__) \
    || defined(__ARM_ARCH_7M__) \
    || defined(__ARM_ARCH_7R__) \
    || defined(__ARM_ARCH_7S__)
#define WTF_THUMB_ARCH_VERSION 4

/* RVCT sets __TARGET_ARCH_THUMB */
#elif defined(__TARGET_ARCH_THUMB)
#define WTF_THUMB_ARCH_VERSION __TARGET_ARCH_THUMB

#else
#define WTF_THUMB_ARCH_VERSION 0
#endif


/* CPU(ARMV5_OR_LOWER) - ARM instruction set v5 or earlier */
/* On ARMv5 and below the natural alignment is required. 
   And there are some other differences for v5 or earlier. */
#if !defined(ARMV5_OR_LOWER) && !WTF_ARM_ARCH_AT_LEAST(6)
#define WTF_CPU_ARMV5_OR_LOWER 1
#endif


/* CPU(ARM_TRADITIONAL) - Thumb2 is not available, only traditional ARM (v4 or greater) */
/* CPU(ARM_THUMB2) - Thumb2 instruction set is available */
/* Only one of these will be defined. */
#if !defined(WTF_CPU_ARM_TRADITIONAL) && !defined(WTF_CPU_ARM_THUMB2)
#  if defined(thumb2) || defined(__thumb2__) \
    || ((defined(__thumb) || defined(__thumb__)) && WTF_THUMB_ARCH_VERSION == 4)
#    define WTF_CPU_ARM_TRADITIONAL 0
#    define WTF_CPU_ARM_THUMB2 1
#  elif WTF_ARM_ARCH_AT_LEAST(4)
#    define WTF_CPU_ARM_TRADITIONAL 1
#    define WTF_CPU_ARM_THUMB2 0
#  else
#    error "Not supported ARM architecture"
#  endif
#elif CPU(ARM_TRADITIONAL) && CPU(ARM_THUMB2) /* Sanity Check */
#  error "Cannot use both of WTF_CPU_ARM_TRADITIONAL and WTF_CPU_ARM_THUMB2 platforms"
#endif /* !defined(WTF_CPU_ARM_TRADITIONAL) && !defined(WTF_CPU_ARM_THUMB2) */

#if defined(__ARM_NEON__) && !defined(WTF_CPU_ARM_NEON)
#define WTF_CPU_ARM_NEON 1
#endif

#if CPU(ARM_NEON)
/* All NEON intrinsics usage can be disabled by this macro. */
#define HAVE_ARM_NEON_INTRINSICS 1
#endif

#if (defined(__VFP_FP__) && !defined(__SOFTFP__))
#define WTF_CPU_ARM_VFP 1
#endif

/* If CPU(ARM_NEON) is not enabled, we'll conservatively assume only VFP2 or VFPv3D16
   support is available. Hence, only the first 16 64-bit floating point registers
   are available. See:
   NEON registers: http://infocenter.arm.com/help/index.jsp?topic=/com.arm.doc.dui0473c/CJACABEJ.html
   VFP2 and VFP3 registers: http://infocenter.arm.com/help/index.jsp?topic=/com.arm.doc.dui0473c/CIHDIBDG.html
   NEON to VFP register mapping: http://infocenter.arm.com/help/index.jsp?topic=/com.arm.doc.dui0473c/CJAIJHFC.html
*/
#if CPU(ARM_NEON)
#define WTF_CPU_ARM_VFP_V3_D32 1
#else
#define WTF_CPU_ARM_VFP_V2 1
#endif

#if defined(__ARM_ARCH_7K__)
#define WTF_CPU_APPLE_ARMV7K 1
#endif

#if defined(__ARM_ARCH_7S__)
#define WTF_CPU_APPLE_ARMV7S 1
#endif

#if defined(__ARM_ARCH_EXT_IDIV__) || CPU(APPLE_ARMV7S)
#define HAVE_ARM_IDIV_INSTRUCTIONS 1
#endif

#endif /* ARM */

#if CPU(ARM) || CPU(MIPS) || CPU(SH4) || CPU(ALPHA) || CPU(HPPA)
#define WTF_CPU_NEEDS_ALIGNED_ACCESS 1
#endif

/* ==== OS() - underlying operating system; only to be used for mandated low-level services like 
   virtual memory, not to choose a GUI toolkit ==== */

/* OS(AIX) - AIX */
#ifdef _AIX
#define WTF_OS_AIX 1
#endif

/* OS(DARWIN) - Any Darwin-based OS, including Mac OS X and iPhone OS */
#ifdef __APPLE__
#define WTF_OS_DARWIN 1

#include <Availability.h>
#include <AvailabilityMacros.h>
#include <TargetConditionals.h>
#endif

/* OS(IOS) - iOS */
/* OS(MAC_OS_X) - Mac OS X (not including iOS) */
#if OS(DARWIN) && ((defined(TARGET_OS_EMBEDDED) && TARGET_OS_EMBEDDED) \
    || (defined(TARGET_OS_IPHONE) && TARGET_OS_IPHONE)                 \
    || (defined(TARGET_IPHONE_SIMULATOR) && TARGET_IPHONE_SIMULATOR))
#define WTF_OS_IOS 1
#elif OS(DARWIN) && defined(TARGET_OS_MAC) && TARGET_OS_MAC
#define WTF_OS_MAC_OS_X 1
#endif

/* OS(FREEBSD) - FreeBSD */
#if defined(__FreeBSD__) || defined(__DragonFly__) || defined(__FreeBSD_kernel__)
#define WTF_OS_FREEBSD 1
#endif

/* OS(HAIKU) - Haiku */
#ifdef __HAIKU__
#define WTF_OS_HAIKU 1
#endif

/* OS(HURD) - GNU/Hurd */
#ifdef __GNU__
#define WTF_OS_HURD 1
#endif

/* OS(LINUX) - Linux */
#ifdef __linux__
#define WTF_OS_LINUX 1
#endif

/* OS(NETBSD) - NetBSD */
#if defined(__NetBSD__)
#define WTF_OS_NETBSD 1
#endif

/* OS(OPENBSD) - OpenBSD */
#ifdef __OpenBSD__
#define WTF_OS_OPENBSD 1
#endif

/* OS(WINDOWS) - Any version of Windows */
#if defined(WIN32) || defined(_WIN32)
#define WTF_OS_WINDOWS 1
#endif

#define WTF_OS_WIN ERROR "USE WINDOWS WITH OS NOT WIN"
#define WTF_OS_MAC ERROR "USE MAC_OS_X WITH OS NOT MAC"

/* OS(UNIX) - Any Unix-like system */
#if    OS(AIX)              \
    || OS(DARWIN)           \
    || OS(FREEBSD)          \
    || OS(HAIKU)            \
    || OS(HURD)             \
    || OS(LINUX)            \
    || OS(NETBSD)           \
    || OS(OPENBSD)          \
    || defined(unix)        \
    || defined(__unix)      \
    || defined(__unix__)
#define WTF_OS_UNIX 1
#endif

/* Operating environments */

/* Export macro support. Detects the attributes available for shared library symbol export
   decorations. */
#if OS(WINDOWS) || (COMPILER_HAS_CLANG_DECLSPEC(dllimport) && COMPILER_HAS_CLANG_DECLSPEC(dllexport))
#define USE_DECLSPEC_ATTRIBUTE 1
#define USE_VISIBILITY_ATTRIBUTE 0
#elif defined(__GNUC__)
#define USE_DECLSPEC_ATTRIBUTE 0
#define USE_VISIBILITY_ATTRIBUTE 1
#else
#define USE_DECLSPEC_ATTRIBUTE 0
#define USE_VISIBILITY_ATTRIBUTE 0
#endif

/* Standard libraries */
#if defined(HAVE_FEATURES_H) && HAVE_FEATURES_H
/* If the included features.h is glibc's one, __GLIBC__ is defined. */
#include <features.h>
#endif

/* FIXME: these are all mixes of OS, operating environment and policy choices. */
/* PLATFORM(GTK) */
/* PLATFORM(HAIKU) */
/* PLATFORM(MAC) */
/* PLATFORM(IOS) */
/* PLATFORM(IOS_SIMULATOR) */
/* PLATFORM(WIN) */
#if defined(BUILDING_GTK__)
#define WTF_PLATFORM_GTK 1
#elif defined(BUILDING_HAIKU__)
#define WTF_PLATFORM_HAIKU 1
#elif defined(BUILDING_WPE__)
#define WTF_PLATFORM_WPE 1
#elif defined(BUILDING_JSCONLY__)
/* JSCOnly does not provide PLATFORM() macro */
#elif OS(MAC_OS_X)
#define WTF_PLATFORM_MAC 1
#elif OS(IOS)
#define WTF_PLATFORM_IOS 1
#if defined(TARGET_IPHONE_SIMULATOR) && TARGET_IPHONE_SIMULATOR
#define WTF_PLATFORM_IOS_SIMULATOR 1
#endif
#elif OS(WINDOWS)
#define WTF_PLATFORM_WIN 1
#endif

/* PLATFORM(COCOA) */
#if PLATFORM(MAC) || PLATFORM(IOS)
#define WTF_PLATFORM_COCOA 1
#endif

#if PLATFORM(COCOA)
#if defined __has_include && __has_include(<CoreFoundation/CFPriv.h>)
#define USE_APPLE_INTERNAL_SDK 1
#endif
#endif

/* PLATFORM(APPLETV) */
#if defined(TARGET_OS_TV) && TARGET_OS_TV
#define WTF_PLATFORM_APPLETV 1
#endif

/* PLATFORM(WATCHOS) */
#if defined(TARGET_OS_WATCH) && TARGET_OS_WATCH
#define WTF_PLATFORM_WATCHOS 1
#endif

/* Graphics engines */

/* USE(CG) and PLATFORM(CI) */
#if PLATFORM(COCOA) || (PLATFORM(WIN) && !USE(WINGDI) && !PLATFORM(WIN_CAIRO) && !USE(DIRECT2D))
#define USE_CG 1
#endif
#if PLATFORM(COCOA) || (PLATFORM(WIN) && USE(CG) && !USE(DIRECT2D))
#define USE_CA 1
#endif

#if PLATFORM(GTK) || PLATFORM(WPE)
#define USE_CAIRO 1
#define USE_GLIB 1
#define USE_FREETYPE 1
#define USE_HARFBUZZ 1
#define USE_SOUP 1
#define USE_WEBP 1
#define USE_FILE_LOCK 1
#endif

#if PLATFORM(GTK)
#define GLIB_VERSION_MIN_REQUIRED GLIB_VERSION_2_36
#endif

#if PLATFORM(GTK) && !defined(GTK_API_VERSION_2)
#define GDK_VERSION_MIN_REQUIRED GDK_VERSION_3_6
#endif

#if USE(SOUP)
#define SOUP_VERSION_MIN_REQUIRED SOUP_VERSION_2_42
#endif

/* On Windows, use QueryPerformanceCounter by default */
#if OS(WINDOWS)
#define USE_QUERY_PERFORMANCE_COUNTER  1
#endif

#if PLATFORM(COCOA)

#define USE_CF 1
#define USE_FOUNDATION 1
#define USE_NETWORK_CFDATA_ARRAY_CALLBACK 1
#define ENABLE_USER_MESSAGE_HANDLERS 1
#define HAVE_OUT_OF_PROCESS_LAYER_HOSTING 1
#define HAVE_DTRACE 0
#define USE_FILE_LOCK 1

#if !PLATFORM(WATCHOS) && !PLATFORM(APPLETV)
#define ENABLE_DATA_DETECTION 1
#define HAVE_AVKIT 1
#define HAVE_PARENTAL_CONTROLS 1
#endif

#endif

#if PLATFORM(MAC)

#if __MAC_OS_X_VERSION_MIN_REQUIRED < 101200
#define USE_QTKIT 1
#else
#define USE_QTKIT 0
#endif

#define USE_APPKIT 1
#define HAVE_RUNLOOP_TIMER 1
#define HAVE_SEC_IDENTITY 1
#define HAVE_SEC_KEYCHAIN 1

#if CPU(X86_64)
#define HAVE_NETWORK_EXTENSION 1
#define USE_PLUGIN_HOST_PROCESS 1
#endif

/* OS X defines a series of platform macros for debugging. */
/* Some of them are really annoying because they use common names (e.g. check()). */
/* Disable those macros so that we are not limited in how we name methods and functions. */
#undef __ASSERT_MACROS_DEFINE_VERSIONS_WITHOUT_UNDERSCORES
#define __ASSERT_MACROS_DEFINE_VERSIONS_WITHOUT_UNDERSCORES 0

#endif /* PLATFORM(MAC) */

#if PLATFORM(IOS)

#define HAVE_NETWORK_EXTENSION 1
#define HAVE_READLINE 1
#define USE_UIKIT_EDITING 1
#define USE_WEB_THREAD 1

#if !PLATFORM(WATCHOS) && !PLATFORM(APPLETV)
#define USE_QUICK_LOOK 1
#endif

#if TARGET_OS_IOS
#define HAVE_APP_LINKS 1
#endif

#if CPU(ARM64)
#define ENABLE_JIT_CONSTANT_BLINDING 0
#endif

#if CPU(ARM_NEON)
#undef HAVE_ARM_NEON_INTRINSICS
#define HAVE_ARM_NEON_INTRINSICS 0
#endif

#endif /* PLATFORM(IOS) */

#if PLATFORM(WIN) && !USE(WINGDI) && !PLATFORM(WIN_CAIRO)
#define USE_CFURLCONNECTION 1
#endif

#if PLATFORM(HAIKU)
#define USE_HAIKU 1
#define USE_PTHREADS 1
#define USE_WEBP 1

#define HAVE_ERRNO_H 1
#define HAVE_LANGINFO_H 1
#define HAVE_MMAP 1
#define HAVE_MERGESORT 1
#define HAVE_POSIX_MEMALIGN 1
#define HAVE_PTHREAD_RWLOCK 1
#define HAVE_SIGNAL_H 1
#define HAVE_STRINGS_H 1
#define HAVE_SYS_PARAM_H 1
#define HAVE_SYS_TIME_H 1
#define HAVE_TIMEGM 1
#define HAVE_TM_GMTOFF 1
#define HAVE_TM_ZONE 1
#define HAVE_SYS_TIME_H 1

#define USE_SYSTEM_MALLOC 1

#define ENABLE_INSPECTOR 1
#define ENABLE_JAVASCRIPT_DEBUGGER 1
#endif

#if !defined(HAVE_ACCESSIBILITY)
#if PLATFORM(COCOA) || PLATFORM(WIN) || PLATFORM(GTK) || PLATFORM(WPE)
#define HAVE_ACCESSIBILITY 1
#endif
#endif /* !defined(HAVE_ACCESSIBILITY) */

/* FIXME: Remove after CMake build enabled on Darwin */
#if OS(DARWIN)
#define HAVE_ERRNO_H 1
#define HAVE_LANGINFO_H 1
#define HAVE_LOCALTIME_R 1
#define HAVE_MMAP 1
#define HAVE_REGEX_H 1
#define HAVE_SIGNAL_H 1
#define HAVE_STAT_BIRTHTIME 1
#define HAVE_STRINGS_H 1
#define HAVE_STRNSTR 1
#define HAVE_SYS_PARAM_H 1
#define HAVE_SYS_TIME_H 1 
#define HAVE_TM_GMTOFF 1
#define HAVE_TM_ZONE 1
#define HAVE_TIMEGM 1

#if CPU(X86_64) || CPU(ARM64)
#define HAVE_INT128_T 1
#endif
#endif /* OS(DARWIN) */

#if OS(UNIX)
#define USE_PTHREADS 1
#endif /* OS(UNIX) */

#if OS(DARWIN)
#define HAVE_DISPATCH_H 1
#define HAVE_MADV_FREE 1
#define HAVE_MADV_FREE_REUSE 1
#define HAVE_MADV_DONTNEED 1
#define HAVE_MERGESORT 1
#define HAVE_PTHREAD_SETNAME_NP 1
#define HAVE_READLINE 1
#define HAVE_SYS_TIMEB_H 1

#if __has_include(<mach/mach_exc.defs>) && !(PLATFORM(WATCHOS) || PLATFORM(APPLETV))
#define HAVE_MACH_EXCEPTIONS 1
#endif

#if !PLATFORM(GTK)
#define USE_ACCELERATE 1
#endif
#if !PLATFORM(IOS)
#define HAVE_HOSTED_CORE_ANIMATION 1
#endif

#endif /* OS(DARWIN) */

#if (PLATFORM(MAC) && __MAC_OS_X_VERSION_MIN_REQUIRED >= 101200) || PLATFORM(IOS)
#define HAVE_CFNETWORK_STORAGE_PARTITIONING 1
#endif

<<<<<<< HEAD
#if OS(DARWIN) || OS(HAIKU) || ((OS(FREEBSD) || defined(__GLIBC__)) && (CPU(X86) || CPU(X86_64) || CPU(ARM) || CPU(ARM64) || CPU(MIPS)))
=======
#if OS(DARWIN) || ((OS(FREEBSD) || defined(__GLIBC__) || defined(__BIONIC__)) && (CPU(X86) || CPU(X86_64) || CPU(ARM) || CPU(ARM64) || CPU(MIPS)))
>>>>>>> 6a06c51d
#define HAVE_MACHINE_CONTEXT 1
#endif

#if OS(DARWIN) || (OS(LINUX) && defined(__GLIBC__) && !defined(__UCLIBC__))
#define HAVE_BACKTRACE 1
#endif

#if OS(DARWIN) || OS(LINUX)
#if PLATFORM(GTK)
#if defined(__GLIBC__) && !defined(__UCLIBC__)
#define HAVE_BACKTRACE_SYMBOLS 1
#endif
#endif /* PLATFORM(GTK) */
#define HAVE_DLADDR 1
#endif /* OS(DARWIN) || OS(LINUX) */


/* ENABLE macro defaults */

/* FIXME: move out all ENABLE() defines from here to FeatureDefines.h */

/* Include feature macros */
#include <wtf/FeatureDefines.h>

#if OS(WINDOWS)
#define USE_SYSTEM_MALLOC 1
#endif

#if !defined(USE_JSVALUE64) && !defined(USE_JSVALUE32_64)
#if (CPU(X86_64) && !defined(__ILP32__) && (OS(UNIX) || OS(WINDOWS))) \
    || (CPU(IA64) && !CPU(IA64_32)) \
    || CPU(ALPHA) \
    || CPU(ARM64) \
    || CPU(S390X) \
    || CPU(MIPS64) \
    || CPU(PPC64) \
    || CPU(PPC64LE)
#define USE_JSVALUE64 1
#else
#define USE_JSVALUE32_64 1
#endif
#endif /* !defined(USE_JSVALUE64) && !defined(USE_JSVALUE32_64) */

/* The JIT is enabled by default on all x86, x86-64, ARM & MIPS platforms except ARMv7k. */
#if !defined(ENABLE_JIT) \
    && (CPU(X86) || CPU(X86_64) || CPU(ARM) || CPU(ARM64) || CPU(MIPS)) \
    && !CPU(APPLE_ARMV7K) \
    && !CPU(ARM64E)
#define ENABLE_JIT 1
#endif

/* The FTL *does not* work on 32-bit platforms. Disable it even if someone asked us to enable it. */
#if USE(JSVALUE32_64)
#undef ENABLE_FTL_JIT
#define ENABLE_FTL_JIT 0
#endif

/* The FTL is disabled on the iOS simulator, mostly for simplicity. */
#if PLATFORM(IOS_SIMULATOR)
#undef ENABLE_FTL_JIT
#define ENABLE_FTL_JIT 0
#endif

/* If possible, try to enable a disassembler. This is optional. We proceed in two
   steps: first we try to find some disassembler that we can use, and then we
   decide if the high-level disassembler API can be enabled. */
#if !defined(USE_UDIS86) && ENABLE(JIT) && ((OS(DARWIN) && !PLATFORM(GTK)) || (OS(LINUX) && PLATFORM(GTK)) || PLATFORM(HAIKU)) \
    && (CPU(X86) || CPU(X86_64))
#define USE_UDIS86 1
#endif

#if !defined(ENABLE_DISASSEMBLER) && USE(UDIS86)
#define ENABLE_DISASSEMBLER 1
#endif

#if !defined(USE_ARM64_DISASSEMBLER) && ENABLE(JIT) && CPU(ARM64)
#define USE_ARM64_DISASSEMBLER 1
#endif

#if !defined(USE_ARMV7_DISASSEMBLER) && ENABLE(JIT) && CPU(ARM_THUMB2)
#define USE_ARMV7_DISASSEMBLER 1
#endif

#if !defined(USE_ARM_LLVM_DISASSEMBLER) && ENABLE(JIT) && CPU(ARM_TRADITIONAL) && HAVE(LLVM)
#define USE_ARM_LLVM_DISASSEMBLER 1
#endif

#if !defined(ENABLE_DISASSEMBLER) && (USE(UDIS86) || USE(ARMV7_DISASSEMBLER) || USE(ARM64_DISASSEMBLER) || USE(ARM_LLVM_DISASSEMBLER))
#define ENABLE_DISASSEMBLER 1
#endif

#if !defined(ENABLE_DFG_JIT) && ENABLE(JIT)
/* Enable the DFG JIT on X86 and X86_64. */
#if (CPU(X86) || CPU(X86_64)) && (OS(DARWIN) || OS(LINUX) || OS(FREEBSD) || OS(HAIKU) || OS(HURD) || OS(WINDOWS))
#define ENABLE_DFG_JIT 1
#endif
/* Enable the DFG JIT on ARMv7.  Only tested on iOS and GTK+/WPE Linux. */
#if (CPU(ARM_THUMB2) || CPU(ARM64)) && (PLATFORM(IOS) || PLATFORM(GTK) || PLATFORM(WPE))
#define ENABLE_DFG_JIT 1
#endif
/* Enable the DFG JIT on ARM. */
#if CPU(ARM_TRADITIONAL)
#define ENABLE_DFG_JIT 1
#endif
/* FIXME: MIPS cannot enable the DFG until it has support for MacroAssembler::probe().
   https://bugs.webkit.org/show_bug.cgi?id=175447
*/
#endif

/* Concurrent JS only works on 64-bit platforms because it requires that
   values get stored to atomically. This is trivially true on 64-bit platforms,
   but not true at all on 32-bit platforms where values are composed of two
   separate sub-values. */
#if ENABLE(DFG_JIT) && USE(JSVALUE64)
#define ENABLE_CONCURRENT_JS 1
#endif

#if __has_include(<System/pthread_machdep.h>)
#define HAVE_FAST_TLS 1
#endif

#if (CPU(X86_64) || CPU(ARM64)) && HAVE(FAST_TLS)
#define ENABLE_FAST_TLS_JIT 1
#endif

#if CPU(X86) || CPU(X86_64) || CPU(ARM_THUMB2) || CPU(ARM64) || CPU(ARM_TRADITIONAL)
#define ENABLE_MASM_PROBE 1
#else
#define ENABLE_MASM_PROBE 0
#endif

#if !ENABLE(JIT)
#undef ENABLE_MASM_PROBE
#define ENABLE_MASM_PROBE 0
#endif

/* If the baseline jit is not available, then disable upper tiers as well.
   The MacroAssembler::probe() is also required for supporting the upper tiers. */
#if !ENABLE(JIT) || !ENABLE(MASM_PROBE)
#undef ENABLE_DFG_JIT
#undef ENABLE_FTL_JIT
#define ENABLE_DFG_JIT 0
#define ENABLE_FTL_JIT 0
#endif

/* If the DFG jit is not available, then disable upper tiers as well: */
#if !ENABLE(DFG_JIT)
#undef ENABLE_FTL_JIT
#define ENABLE_FTL_JIT 0
#endif

/* This controls whether B3 is built. B3 is needed for FTL JIT and WebAssembly */
#if ENABLE(FTL_JIT)
#define ENABLE_B3_JIT 1
#endif

#if !defined(ENABLE_WEBASSEMBLY)
#if ENABLE(B3_JIT) && PLATFORM(COCOA)
#define ENABLE_WEBASSEMBLY 1
#else
#define ENABLE_WEBASSEMBLY 0
#endif
#endif

/* The SamplingProfiler is the probabilistic and low-overhead profiler used by
 * JSC to measure where time is spent inside a JavaScript program.
 * In configurations other than Windows and Darwin, because layout of mcontext_t depends on standard libraries (like glibc),
 * sampling profiler is enabled if WebKit uses pthreads and glibc. */
#if !defined(ENABLE_SAMPLING_PROFILER)
#if ENABLE(JIT) && (OS(WINDOWS) || HAVE(MACHINE_CONTEXT))
#define ENABLE_SAMPLING_PROFILER 1
#else
#define ENABLE_SAMPLING_PROFILER 0
#endif
#endif

#if ENABLE(WEBASSEMBLY) && HAVE(MACHINE_CONTEXT)
#define ENABLE_WEBASSEMBLY_FAST_MEMORY 1
#endif

/* Counts uses of write barriers using sampling counters. Be sure to also
   set ENABLE_SAMPLING_COUNTERS to 1. */
#if !defined(ENABLE_WRITE_BARRIER_PROFILING)
#define ENABLE_WRITE_BARRIER_PROFILING 0
#endif

/* Logs all allocation-related activity that goes through fastMalloc or the
   JSC GC (both cells and butterflies). Also logs marking. Note that this
   isn't a completely accurate view of the heap since it doesn't include all
   butterfly resize operations, doesn't tell you what is going on with weak
   references (other than to tell you when they're marked), and doesn't
   track direct mmap() allocations or things like JIT allocation. */
#if !defined(ENABLE_ALLOCATION_LOGGING)
#define ENABLE_ALLOCATION_LOGGING 0
#endif

/* Enable verification that that register allocations are not made within generated control flow.
   Turned on for debug builds. */
#if !defined(ENABLE_DFG_REGISTER_ALLOCATION_VALIDATION) && ENABLE(DFG_JIT)
#if !defined(NDEBUG)
#define ENABLE_DFG_REGISTER_ALLOCATION_VALIDATION 1
#else
#define ENABLE_DFG_REGISTER_ALLOCATION_VALIDATION 0
#endif
#endif

/* Configure the JIT */
#if CPU(X86) && COMPILER(MSVC)
#define JSC_HOST_CALL __fastcall
#elif CPU(X86) && COMPILER(GCC_OR_CLANG)
#define JSC_HOST_CALL __attribute__ ((fastcall))
#else
#define JSC_HOST_CALL
#endif

#if CPU(X86) && OS(WINDOWS)
#define CALLING_CONVENTION_IS_STDCALL 1
#ifndef CDECL
#if COMPILER(MSVC)
#define CDECL __cdecl
#else
#define CDECL __attribute__ ((__cdecl))
#endif
#endif
#else
#define CALLING_CONVENTION_IS_STDCALL 0
#endif

#if CPU(X86)
#define WTF_COMPILER_SUPPORTS_FASTCALL_CALLING_CONVENTION 1
#ifndef FASTCALL
#if COMPILER(MSVC)
#define FASTCALL __fastcall
#else
#define FASTCALL  __attribute__ ((fastcall))
#endif
#endif
#else
#define WTF_COMPILER_SUPPORTS_FASTCALL_CALLING_CONVENTION 0
#endif

#if ENABLE(JIT) && CALLING_CONVENTION_IS_STDCALL
#define JIT_OPERATION CDECL
#else
#define JIT_OPERATION
#endif

/* Configure the interpreter */
#if COMPILER(GCC_OR_CLANG)
#define HAVE_COMPUTED_GOTO 1
#endif

/* Determine if we need to enable Computed Goto Opcodes or not: */
#if HAVE(COMPUTED_GOTO) || ENABLE(JIT)
#define ENABLE_COMPUTED_GOTO_OPCODES 1
#endif

#if ENABLE(JIT) && !COMPILER(MSVC) && \
    (CPU(X86) || CPU(X86_64) || CPU(ARM64) || (CPU(ARM_THUMB2) && OS(DARWIN)))
/* This feature works by embedding the OpcodeID in the 32 bit just before the generated LLint code
   that executes each opcode. It cannot be supported by the CLoop since there's no way to embed the
   OpcodeID word in the CLoop's switch statement cases. It is also currently not implemented for MSVC.
*/
#define USE_LLINT_EMBEDDED_OPCODE_ID 1
#endif

/* Regular Expression Tracing - Set to 1 to trace RegExp's in jsc.  Results dumped at exit */
#define ENABLE_REGEXP_TRACING 0

/* Yet Another Regex Runtime - turned on by default for JIT enabled ports. */
#if !defined(ENABLE_YARR_JIT) && ENABLE(JIT)
#define ENABLE_YARR_JIT 1

/* Setting this flag compares JIT results with interpreter results. */
#define ENABLE_YARR_JIT_DEBUG 0
#endif

/* If either the JIT or the RegExp JIT is enabled, then the Assembler must be
   enabled as well: */
#if ENABLE(JIT) || ENABLE(YARR_JIT)
#if defined(ENABLE_ASSEMBLER) && !ENABLE_ASSEMBLER
#error "Cannot enable the JIT or RegExp JIT without enabling the Assembler"
#else
#undef ENABLE_ASSEMBLER
#define ENABLE_ASSEMBLER 1
#endif
#endif

/* If the Disassembler is enabled, then the Assembler must be enabled as well: */
#if ENABLE(DISASSEMBLER)
#if defined(ENABLE_ASSEMBLER) && !ENABLE_ASSEMBLER
#error "Cannot enable the Disassembler without enabling the Assembler"
#else
#undef ENABLE_ASSEMBLER
#define ENABLE_ASSEMBLER 1
#endif
#endif

#ifndef ENABLE_EXCEPTION_SCOPE_VERIFICATION
#ifdef NDEBUG
#define ENABLE_EXCEPTION_SCOPE_VERIFICATION 0
#else
#define ENABLE_EXCEPTION_SCOPE_VERIFICATION 1
#endif
#endif

#if ENABLE(DFG_JIT) && HAVE(MACHINE_CONTEXT) && (CPU(X86) || CPU(X86_64) || CPU(ARM64))
#define ENABLE_SIGNAL_BASED_VM_TRAPS 1
#endif

/* CSS Selector JIT Compiler */
#if !defined(ENABLE_CSS_SELECTOR_JIT)
#if (CPU(X86_64) || CPU(ARM64) || (CPU(ARM_THUMB2) && PLATFORM(IOS))) && ENABLE(JIT) && (OS(DARWIN) || PLATFORM(GTK) || PLATFORM(HAIKU) || PLATFORM(WPE))
#define ENABLE_CSS_SELECTOR_JIT 1
#else
#define ENABLE_CSS_SELECTOR_JIT 0
#endif
#endif

#if ENABLE(WEBGL) && PLATFORM(WIN)
#define USE_OPENGL 1
#define USE_OPENGL_ES_2 1
#define USE_EGL 1
#endif

#if ENABLE(VIDEO) && PLATFORM(WIN_CAIRO)
#if ENABLE(GSTREAMER_WINCAIRO)
#define USE_MEDIA_FOUNDATION 0
#define USE_GLIB 1
#define USE_GSTREAMER 1
#else
#define USE_MEDIA_FOUNDATION 1
#endif
#endif

#if PLATFORM(WIN_CAIRO)
#define USE_TEXTURE_MAPPER 1
#endif

#if USE(TEXTURE_MAPPER) && ENABLE(GRAPHICS_CONTEXT_3D) && !defined(USE_TEXTURE_MAPPER_GL)
#define USE_TEXTURE_MAPPER_GL 1
#endif

#if PLATFORM(COCOA)
#define USE_PROTECTION_SPACE_AUTH_CALLBACK 1
#endif

#if PLATFORM(COCOA) && HAVE(ACCESSIBILITY)
#define USE_ACCESSIBILITY_CONTEXT_MENUS 1
#endif

#if CPU(ARM_THUMB2) || CPU(ARM64)
#define ENABLE_BRANCH_COMPACTION 1
#endif

#if !defined(ENABLE_THREADING_LIBDISPATCH) && HAVE(DISPATCH_H)
#define ENABLE_THREADING_LIBDISPATCH 1
#elif !defined(ENABLE_THREADING_OPENMP) && defined(_OPENMP)
#define ENABLE_THREADING_OPENMP 1
#elif !defined(THREADING_GENERIC)
#define ENABLE_THREADING_GENERIC 1
#endif

#if USE(GLIB)
#include <wtf/glib/GTypedefs.h>
#endif

/* FIXME: This define won't be needed once #27551 is fully landed. However,
   since most ports try to support sub-project independence, adding new headers
   to WTF causes many ports to break, and so this way we can address the build
   breakages one port at a time. */
#if !defined(USE_EXPORT_MACROS) && (PLATFORM(COCOA) || OS(WINDOWS))
#define USE_EXPORT_MACROS 1
#endif

#if !defined(USE_EXPORT_MACROS_FOR_TESTING) && (PLATFORM(GTK) || OS(WINDOWS))
#define USE_EXPORT_MACROS_FOR_TESTING 1
#endif

#if PLATFORM(GTK) || PLATFORM(WPE) || PLATFORM(HAIKU)
#define USE_UNIX_DOMAIN_SOCKETS 1
#endif

#if !defined(USE_IMLANG_FONT_LINK2)
#define USE_IMLANG_FONT_LINK2 1
#endif

#if !defined(ENABLE_GC_VALIDATION) && !defined(NDEBUG)
#define ENABLE_GC_VALIDATION 1
#endif

#if !defined(ENABLE_BINDING_INTEGRITY) && !OS(WINDOWS)
#define ENABLE_BINDING_INTEGRITY 1
#endif

#if PLATFORM(COCOA)
#define USE_AVFOUNDATION 1
#endif

#if !defined(ENABLE_TREE_DEBUGGING)
#if !defined(NDEBUG)
#define ENABLE_TREE_DEBUGGING 1
#else
#define ENABLE_TREE_DEBUGGING 0
#endif
#endif

#if PLATFORM(IOS) || PLATFORM(MAC)
#define USE_COREMEDIA 1
#define HAVE_AVFOUNDATION_VIDEO_OUTPUT 1
#endif

#if PLATFORM(IOS) || PLATFORM(MAC) || (OS(WINDOWS) && USE(CG))
#define HAVE_AVFOUNDATION_MEDIA_SELECTION_GROUP 1
#endif

#if PLATFORM(IOS) || PLATFORM(MAC) || (OS(WINDOWS) && USE(CG))
#define HAVE_AVFOUNDATION_LEGIBLE_OUTPUT_SUPPORT 1
#define HAVE_MEDIA_ACCESSIBILITY_FRAMEWORK 1
#endif

#if PLATFORM(IOS) || PLATFORM(MAC)
#define HAVE_AVFOUNDATION_LOADER_DELEGATE 1
#endif

#if PLATFORM(MAC) || (PLATFORM(IOS) && ENABLE(WEB_RTC))
#define USE_VIDEOTOOLBOX 1
#endif

#if PLATFORM(COCOA) || PLATFORM(GTK) || PLATFORM(WPE)
#define USE_REQUEST_ANIMATION_FRAME_DISPLAY_MONITOR 1
#endif

#if PLATFORM(MAC)
#define USE_COREAUDIO 1
#endif

#if !defined(USE_ZLIB)
#define USE_ZLIB 1
#endif

#ifndef HAVE_QOS_CLASSES
#if PLATFORM(COCOA)
#define HAVE_QOS_CLASSES 1
#endif
#endif

#ifndef HAVE_VOUCHERS
#if PLATFORM(COCOA)
#define HAVE_VOUCHERS 1
#endif
#endif

#define USE_GRAMMAR_CHECKING 1

#if PLATFORM(COCOA) || PLATFORM(GTK)
#define USE_UNIFIED_TEXT_CHECKING 1
#endif
#if PLATFORM(MAC)
#define USE_AUTOMATIC_TEXT_REPLACEMENT 1
#endif

#if PLATFORM(MAC)
/* Some platforms provide UI for suggesting autocorrection. */
#define USE_AUTOCORRECTION_PANEL 1
#endif

#if PLATFORM(COCOA)
/* Some platforms use spelling and autocorrection markers to provide visual cue. On such platform, if word with marker is edited, we need to remove the marker. */
#define USE_MARKER_REMOVAL_UPON_EDITING 1
#endif

#if PLATFORM(MAC)
#define USE_INSERTION_UNDO_GROUPING 1
#endif

#if PLATFORM(MAC)
#define HAVE_AVSAMPLEBUFFERGENERATOR 1
#endif

#if PLATFORM(COCOA)
#define HAVE_TIMINGDATAOPTIONS 1
#endif

#if PLATFORM(COCOA)
#define USE_AUDIO_SESSION 1
#endif

#if PLATFORM(COCOA) && !PLATFORM(IOS_SIMULATOR)
#define USE_IOSURFACE 1
#endif

#if PLATFORM(COCOA)
#define ENABLE_RESOURCE_USAGE 1
#endif

#if PLATFORM(GTK) || PLATFORM(WPE)
#undef ENABLE_OPENTYPE_VERTICAL
#define ENABLE_OPENTYPE_VERTICAL 1
#define ENABLE_CSS3_TEXT_DECORATION_SKIP_INK 1
#endif

#if PLATFORM(GTK)
#define USE_WOFF2 1
#endif

#if PLATFORM(COCOA)
#define ENABLE_CSS3_TEXT_DECORATION_SKIP_INK 1
#endif

#if COMPILER(MSVC)
#undef __STDC_FORMAT_MACROS
#define __STDC_FORMAT_MACROS
#undef __STDC_LIMIT_MACROS
#define __STDC_LIMIT_MACROS
#endif

#if PLATFORM(MAC)
#define HAVE_NS_ACTIVITY 1
#endif

#if (OS(DARWIN) && USE(CG)) || (USE(FREETYPE) && !PLATFORM(GTK)) || (PLATFORM(WIN) && (USE(CG) || USE(CAIRO)))
#undef ENABLE_OPENTYPE_MATH
#define ENABLE_OPENTYPE_MATH 1
#endif

/* Set TARGET_OS_IPHONE to 0 by default to allow using it as a guard 
 * in cross-platform the same way as it is used in OS(DARWIN) code. */ 
#if !defined(TARGET_OS_IPHONE) && !OS(DARWIN)
#define TARGET_OS_IPHONE 0
#endif

#if PLATFORM(COCOA)
#define USE_MEDIATOOLBOX 1
#endif

/* FIXME: Enable USE_OS_LOG when building with the public iOS 10 SDK once we fix <rdar://problem/27758343>. */
#if (PLATFORM(MAC) && __MAC_OS_X_VERSION_MIN_REQUIRED >= 101200) || (PLATFORM(IOS) && USE(APPLE_INTERNAL_SDK))
#define USE_OS_LOG 1
#if USE(APPLE_INTERNAL_SDK)
#define USE_OS_STATE 1
#endif
#endif

#if (PLATFORM(MAC) && __MAC_OS_X_VERSION_MIN_REQUIRED >= 101200) || PLATFORM(IOS)
#define HAVE_SEC_TRUST_SERIALIZATION 1
#endif

#if !defined(WTF_DEFAULT_EVENT_LOOP)
#define WTF_DEFAULT_EVENT_LOOP 1
#endif

#if WTF_DEFAULT_EVENT_LOOP
#if USE(GLIB)
/* Use GLib's event loop abstraction. Primarily GTK port uses it. */
#define USE_GLIB_EVENT_LOOP 1
#elif OS(WINDOWS)
/* Use Windows message pump abstraction.
 * Even if the port is AppleWin, we use the Windows message pump system for the event loop,
 * so that USE(WINDOWS_EVENT_LOOP) && USE(CF) can be true.
 * And PLATFORM(WIN) and PLATFORM(GTK) are exclusive. If the port is GTK,
 * PLATFORM(WIN) should be false. And in that case, GLib's event loop is used.
 */
#define USE_WINDOWS_EVENT_LOOP 1
#elif PLATFORM(COCOA)
/* OS X and IOS. Use CoreFoundation & GCD abstraction. */
#define USE_COCOA_EVENT_LOOP 1
#else
#define USE_GENERIC_EVENT_LOOP 1
#endif
#endif

#if PLATFORM(MAC) && __MAC_OS_X_VERSION_MIN_REQUIRED >= 101200
#define USE_MEDIAREMOTE 1
#endif

#if COMPILER(MSVC)
/* Enable strict runtime stack buffer checks. */
#pragma strict_gs_check(on)
#endif

#if PLATFORM(MAC) && __MAC_OS_X_VERSION_MAX_ALLOWED >= 101201 && __MAC_OS_X_VERSION_MIN_REQUIRED >= 101200
#define HAVE_TOUCH_BAR 1
#define HAVE_ADVANCED_SPELL_CHECKING 1

#if defined(__LP64__)
#define ENABLE_WEB_PLAYBACK_CONTROLS_MANAGER 1
#endif
#endif /* PLATFORM(MAC) && __MAC_OS_X_VERSION_MAX_ALLOWED >= 101201 && __MAC_OS_X_VERSION_MIN_REQUIRED >= 101200 */

#if PLATFORM(COCOA) && ENABLE(WEB_RTC)
#define USE_LIBWEBRTC 1
#endif

#if (PLATFORM(MAC) && __MAC_OS_X_VERSION_MIN_REQUIRED >= 101300) || (PLATFORM(IOS) && __IPHONE_OS_VERSION_MIN_REQUIRED >= 110000) || USE(GCRYPT)
#define HAVE_RSA_PSS 1
#endif

#if !OS(WINDOWS)
#define HAVE_STACK_BOUNDS_FOR_NEW_THREAD 1
#endif

#endif /* WTF_Platform_h */<|MERGE_RESOLUTION|>--- conflicted
+++ resolved
@@ -714,11 +714,7 @@
 #define HAVE_CFNETWORK_STORAGE_PARTITIONING 1
 #endif
 
-<<<<<<< HEAD
-#if OS(DARWIN) || OS(HAIKU) || ((OS(FREEBSD) || defined(__GLIBC__)) && (CPU(X86) || CPU(X86_64) || CPU(ARM) || CPU(ARM64) || CPU(MIPS)))
-=======
-#if OS(DARWIN) || ((OS(FREEBSD) || defined(__GLIBC__) || defined(__BIONIC__)) && (CPU(X86) || CPU(X86_64) || CPU(ARM) || CPU(ARM64) || CPU(MIPS)))
->>>>>>> 6a06c51d
+#if OS(DARWIN) || OS(HAIKU) || ((OS(FREEBSD) || defined(__GLIBC__) || defined(__BIONIC__)) && (CPU(X86) || CPU(X86_64) || CPU(ARM) || CPU(ARM64) || CPU(MIPS)))
 #define HAVE_MACHINE_CONTEXT 1
 #endif
 
