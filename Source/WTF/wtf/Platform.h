--- conflicted
+++ resolved
@@ -507,14 +507,8 @@
 #define GDK_VERSION_MIN_REQUIRED GDK_VERSION_3_6
 #endif
 
-<<<<<<< HEAD
-
-#if PLATFORM(HAIKU)
-#define WTF_USE_WEBP 1
-=======
 #if USE(SOUP)
 #define SOUP_VERSION_MIN_REQUIRED SOUP_VERSION_2_42
->>>>>>> edf842d4
 #endif
 
 /* On Windows, use QueryPerformanceCounter by default */
@@ -598,9 +592,10 @@
 #endif
 
 #if PLATFORM(HAIKU)
-#define WTF_USE_HAIKU 1
-#define WTF_USE_PTHREADS 1
-#define WTF_USE_FREETYPE 1
+#define USE_HAIKU 1
+#define USE_PTHREADS 1
+#define USE_FREETYPE 1
+#define USE_WEBP 1
 
 #define HAVE_ERRNO_H 1
 #define HAVE_LANGINFO_H 1
