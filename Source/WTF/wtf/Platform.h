/*
 * Copyright (C) 2006-2009, 2013-2015 Apple Inc. All rights reserved.
 * Copyright (C) 2007-2009 Torch Mobile, Inc.
 * Copyright (C) 2010, 2011 Research In Motion Limited. All rights reserved.
 *
 * Redistribution and use in source and binary forms, with or without
 * modification, are permitted provided that the following conditions
 * are met:
 * 1. Redistributions of source code must retain the above copyright
 *    notice, this list of conditions and the following disclaimer.
 * 2. Redistributions in binary form must reproduce the above copyright
 *    notice, this list of conditions and the following disclaimer in the
 *    documentation and/or other materials provided with the distribution.
 *
 * THIS SOFTWARE IS PROVIDED BY APPLE INC. ``AS IS'' AND ANY
 * EXPRESS OR IMPLIED WARRANTIES, INCLUDING, BUT NOT LIMITED TO, THE
 * IMPLIED WARRANTIES OF MERCHANTABILITY AND FITNESS FOR A PARTICULAR
 * PURPOSE ARE DISCLAIMED.  IN NO EVENT SHALL APPLE INC. OR
 * CONTRIBUTORS BE LIABLE FOR ANY DIRECT, INDIRECT, INCIDENTAL, SPECIAL,
 * EXEMPLARY, OR CONSEQUENTIAL DAMAGES (INCLUDING, BUT NOT LIMITED TO,
 * PROCUREMENT OF SUBSTITUTE GOODS OR SERVICES; LOSS OF USE, DATA, OR
 * PROFITS; OR BUSINESS INTERRUPTION) HOWEVER CAUSED AND ON ANY THEORY
 * OF LIABILITY, WHETHER IN CONTRACT, STRICT LIABILITY, OR TORT
 * (INCLUDING NEGLIGENCE OR OTHERWISE) ARISING IN ANY WAY OUT OF THE USE
 * OF THIS SOFTWARE, EVEN IF ADVISED OF THE POSSIBILITY OF SUCH DAMAGE.
 */

#ifndef WTF_Platform_h
#define WTF_Platform_h

/* Include compiler specific macros */
#include <wtf/Compiler.h>

/* ==== PLATFORM handles OS, operating environment, graphics API, and
   CPU. This macro will be phased out in favor of platform adaptation
   macros, policy decision macros, and top-level port definitions. ==== */
#define PLATFORM(WTF_FEATURE) (defined WTF_PLATFORM_##WTF_FEATURE  && WTF_PLATFORM_##WTF_FEATURE)


/* ==== Platform adaptation macros: these describe properties of the target environment. ==== */

/* CPU() - the target CPU architecture */
#define CPU(WTF_FEATURE) (defined WTF_CPU_##WTF_FEATURE  && WTF_CPU_##WTF_FEATURE)
/* HAVE() - specific system features (headers, functions or similar) that are present or not */
#define HAVE(WTF_FEATURE) (defined HAVE_##WTF_FEATURE  && HAVE_##WTF_FEATURE)
/* OS() - underlying operating system; only to be used for mandated low-level services like 
   virtual memory, not to choose a GUI toolkit */
#define OS(WTF_FEATURE) (defined WTF_OS_##WTF_FEATURE  && WTF_OS_##WTF_FEATURE)


/* ==== Policy decision macros: these define policy choices for a particular port. ==== */

/* USE() - use a particular third-party library or optional OS service */
#define USE(WTF_FEATURE) (defined USE_##WTF_FEATURE  && USE_##WTF_FEATURE)
/* ENABLE() - turn on a specific feature of WebKit */
#define ENABLE(WTF_FEATURE) (defined ENABLE_##WTF_FEATURE  && ENABLE_##WTF_FEATURE)


/* ==== CPU() - the target CPU architecture ==== */

/* This also defines CPU(BIG_ENDIAN) or CPU(MIDDLE_ENDIAN) or neither, as appropriate. */

/* CPU(ALPHA) - DEC Alpha */
#if defined(__alpha__)
#define WTF_CPU_ALPHA 1
#endif

/* CPU(HPPA) - HP PA-RISC */
#if defined(__hppa__) || defined(__hppa64__)
#define WTF_CPU_HPPA 1
#define WTF_CPU_BIG_ENDIAN 1
#endif

/* CPU(IA64) - Itanium / IA-64 */
#if defined(__ia64__)
#define WTF_CPU_IA64 1
/* 32-bit mode on Itanium */
#if !defined(__LP64__)
#define WTF_CPU_IA64_32 1
#endif
#endif

/* CPU(MIPS) - MIPS 32-bit and 64-bit */
#if (defined(mips) || defined(__mips__) || defined(MIPS) || defined(_MIPS_) || defined(__mips64))
#if defined(_MIPS_SIM_ABI64) && (_MIPS_SIM == _MIPS_SIM_ABI64)
#define WTF_CPU_MIPS64 1
#define WTF_MIPS_ARCH __mips64
#else
#define WTF_CPU_MIPS 1
#define WTF_MIPS_ARCH __mips
#endif
#if defined(__MIPSEB__)
#define WTF_CPU_BIG_ENDIAN 1
#endif
#define WTF_MIPS_PIC (defined __PIC__)
#define WTF_MIPS_ISA(v) (defined WTF_MIPS_ARCH && WTF_MIPS_ARCH == v)
#define WTF_MIPS_ISA_AT_LEAST(v) (defined WTF_MIPS_ARCH && WTF_MIPS_ARCH >= v)
#define WTF_MIPS_ARCH_REV __mips_isa_rev
#define WTF_MIPS_ISA_REV(v) (defined WTF_MIPS_ARCH_REV && WTF_MIPS_ARCH_REV == v)
#define WTF_MIPS_DOUBLE_FLOAT (defined __mips_hard_float && !defined __mips_single_float)
#define WTF_MIPS_FP64 (defined __mips_fpr && __mips_fpr == 64)
/* MIPS requires allocators to use aligned memory */
#define USE_ARENA_ALLOC_ALIGNMENT_INTEGER 1
#endif /* MIPS */

/* CPU(PPC) - PowerPC 32-bit */
#if (  defined(__ppc__)        \
    || defined(__PPC__)        \
    || defined(__powerpc__)    \
    || defined(__powerpc)      \
    || defined(__POWERPC__)    \
    || defined(_M_PPC)         \
    || defined(__PPC))         \
    && defined(__BYTE_ORDER__) \
    && (__BYTE_ORDER__ == __ORDER_BIG_ENDIAN__)
#define WTF_CPU_PPC 1
#define WTF_CPU_BIG_ENDIAN 1
#endif

/* CPU(PPC64) - PowerPC 64-bit Big Endian */
#if (  defined(__ppc64__)      \
    || defined(__PPC64__))     \
    && defined(__BYTE_ORDER__) \
    && (__BYTE_ORDER__ == __ORDER_BIG_ENDIAN__)
#define WTF_CPU_PPC64 1
#define WTF_CPU_BIG_ENDIAN 1
#endif

/* CPU(PPC64) - PowerPC 64-bit Little Endian */
#if (   defined(__ppc64__)     \
    || defined(__PPC64__)      \
    || defined(__ppc64le__)    \
    || defined(__PPC64LE__))   \
    && defined(__BYTE_ORDER__) \
    && (__BYTE_ORDER__ == __ORDER_LITTLE_ENDIAN__)
#define WTF_CPU_PPC64LE 1
#endif

/* CPU(SH4) - SuperH SH-4 */
#if defined(__SH4__)
#define WTF_CPU_SH4 1
#endif

/* CPU(S390X) - S390 64-bit */
#if defined(__s390x__)
#define WTF_CPU_S390X 1
#define WTF_CPU_BIG_ENDIAN 1
#endif

/* CPU(S390) - S390 32-bit */
#if defined(__s390__)
#define WTF_CPU_S390 1
#define WTF_CPU_BIG_ENDIAN 1
#endif

/* CPU(X86) - i386 / x86 32-bit */
#if   defined(__i386__) \
    || defined(i386)     \
    || defined(_M_IX86)  \
    || defined(_X86_)    \
    || defined(__THW_INTEL)
#define WTF_CPU_X86 1
#endif

/* CPU(X86_64) - AMD64 / Intel64 / x86_64 64-bit */
#if   defined(__x86_64__) \
    || defined(_M_X64)
#define WTF_CPU_X86_64 1
#endif

/* CPU(ARM64) - Apple */
#if (defined(__arm64__) && defined(__APPLE__)) || defined(__aarch64__)
#define WTF_CPU_ARM64 1
#endif

/* CPU(ARM) - ARM, any version*/
#define WTF_ARM_ARCH_AT_LEAST(N) (CPU(ARM) && WTF_ARM_ARCH_VERSION >= N)

#if   defined(arm) \
    || defined(__arm__) \
    || defined(ARM) \
    || defined(_ARM_)
#define WTF_CPU_ARM 1

#if defined(__ARM_PCS_VFP)
#define WTF_CPU_ARM_HARDFP 1
#endif

#if defined(__ARMEB__)
#define WTF_CPU_BIG_ENDIAN 1

#elif !defined(__ARM_EABI__) \
    && !defined(__EABI__) \
    && !defined(__VFP_FP__) \
    && !defined(_WIN32_WCE)
#define WTF_CPU_MIDDLE_ENDIAN 1

#endif

/* Set WTF_ARM_ARCH_VERSION */
#if   defined(__ARM_ARCH_4__) \
    || defined(__ARM_ARCH_4T__) \
    || defined(__MARM_ARMV4__)
#define WTF_ARM_ARCH_VERSION 4

#elif defined(__ARM_ARCH_5__) \
    || defined(__ARM_ARCH_5T__) \
    || defined(__MARM_ARMV5__)
#define WTF_ARM_ARCH_VERSION 5

#elif defined(__ARM_ARCH_5E__) \
    || defined(__ARM_ARCH_5TE__) \
    || defined(__ARM_ARCH_5TEJ__)
#define WTF_ARM_ARCH_VERSION 5
/*ARMv5TE requires allocators to use aligned memory*/
#define USE_ARENA_ALLOC_ALIGNMENT_INTEGER 1

#elif defined(__ARM_ARCH_6__) \
    || defined(__ARM_ARCH_6J__) \
    || defined(__ARM_ARCH_6K__) \
    || defined(__ARM_ARCH_6Z__) \
    || defined(__ARM_ARCH_6ZK__) \
    || defined(__ARM_ARCH_6T2__) \
    || defined(__ARMV6__)
#define WTF_ARM_ARCH_VERSION 6

#elif defined(__ARM_ARCH_7A__) \
    || defined(__ARM_ARCH_7K__) \
    || defined(__ARM_ARCH_7R__) \
    || defined(__ARM_ARCH_7S__)
#define WTF_ARM_ARCH_VERSION 7

#elif defined(__ARM_ARCH_8__)
#define WTF_ARM_ARCH_VERSION 8

/* MSVC sets _M_ARM */
#elif defined(_M_ARM)
#define WTF_ARM_ARCH_VERSION _M_ARM

/* RVCT sets _TARGET_ARCH_ARM */
#elif defined(__TARGET_ARCH_ARM)
#define WTF_ARM_ARCH_VERSION __TARGET_ARCH_ARM

#if defined(__TARGET_ARCH_5E) \
    || defined(__TARGET_ARCH_5TE) \
    || defined(__TARGET_ARCH_5TEJ)
/*ARMv5TE requires allocators to use aligned memory*/
#define USE_ARENA_ALLOC_ALIGNMENT_INTEGER 1
#endif

#else
#define WTF_ARM_ARCH_VERSION 0

#endif

/* Set WTF_THUMB_ARCH_VERSION */
#if   defined(__ARM_ARCH_4T__)
#define WTF_THUMB_ARCH_VERSION 1

#elif defined(__ARM_ARCH_5T__) \
    || defined(__ARM_ARCH_5TE__) \
    || defined(__ARM_ARCH_5TEJ__)
#define WTF_THUMB_ARCH_VERSION 2

#elif defined(__ARM_ARCH_6J__) \
    || defined(__ARM_ARCH_6K__) \
    || defined(__ARM_ARCH_6Z__) \
    || defined(__ARM_ARCH_6ZK__) \
    || defined(__ARM_ARCH_6M__)
#define WTF_THUMB_ARCH_VERSION 3

#elif defined(__ARM_ARCH_6T2__) \
    || defined(__ARM_ARCH_7__) \
    || defined(__ARM_ARCH_7A__) \
    || defined(__ARM_ARCH_7K__) \
    || defined(__ARM_ARCH_7M__) \
    || defined(__ARM_ARCH_7R__) \
    || defined(__ARM_ARCH_7S__)
#define WTF_THUMB_ARCH_VERSION 4

/* RVCT sets __TARGET_ARCH_THUMB */
#elif defined(__TARGET_ARCH_THUMB)
#define WTF_THUMB_ARCH_VERSION __TARGET_ARCH_THUMB

#else
#define WTF_THUMB_ARCH_VERSION 0
#endif


/* CPU(ARMV5_OR_LOWER) - ARM instruction set v5 or earlier */
/* On ARMv5 and below the natural alignment is required. 
   And there are some other differences for v5 or earlier. */
#if !defined(ARMV5_OR_LOWER) && !WTF_ARM_ARCH_AT_LEAST(6)
#define WTF_CPU_ARMV5_OR_LOWER 1
#endif


/* CPU(ARM_TRADITIONAL) - Thumb2 is not available, only traditional ARM (v4 or greater) */
/* CPU(ARM_THUMB2) - Thumb2 instruction set is available */
/* Only one of these will be defined. */
#if !defined(WTF_CPU_ARM_TRADITIONAL) && !defined(WTF_CPU_ARM_THUMB2)
#  if defined(thumb2) || defined(__thumb2__) \
    || ((defined(__thumb) || defined(__thumb__)) && WTF_THUMB_ARCH_VERSION == 4)
#    define WTF_CPU_ARM_TRADITIONAL 0
#    define WTF_CPU_ARM_THUMB2 1
#  elif WTF_ARM_ARCH_AT_LEAST(4)
#    define WTF_CPU_ARM_TRADITIONAL 1
#    define WTF_CPU_ARM_THUMB2 0
#  else
#    error "Not supported ARM architecture"
#  endif
#elif CPU(ARM_TRADITIONAL) && CPU(ARM_THUMB2) /* Sanity Check */
#  error "Cannot use both of WTF_CPU_ARM_TRADITIONAL and WTF_CPU_ARM_THUMB2 platforms"
#endif /* !defined(WTF_CPU_ARM_TRADITIONAL) && !defined(WTF_CPU_ARM_THUMB2) */

#if defined(__ARM_NEON__) && !defined(WTF_CPU_ARM_NEON)
#define WTF_CPU_ARM_NEON 1
#endif

#if CPU(ARM_NEON)
/* All NEON intrinsics usage can be disabled by this macro. */
#define HAVE_ARM_NEON_INTRINSICS 1
#endif

#if (defined(__VFP_FP__) && !defined(__SOFTFP__))
#define WTF_CPU_ARM_VFP 1
#endif

#if defined(__ARM_ARCH_7K__)
#define WTF_CPU_APPLE_ARMV7K 1
#endif

#if defined(__ARM_ARCH_7S__)
#define WTF_CPU_APPLE_ARMV7S 1
#endif

#if defined(__ARM_ARCH_EXT_IDIV__) || CPU(APPLE_ARMV7S)
#define HAVE_ARM_IDIV_INSTRUCTIONS 1
#endif

#endif /* ARM */

#if CPU(ARM) || CPU(MIPS) || CPU(SH4)
#define WTF_CPU_NEEDS_ALIGNED_ACCESS 1
#endif

/* ==== OS() - underlying operating system; only to be used for mandated low-level services like 
   virtual memory, not to choose a GUI toolkit ==== */

/* OS(AIX) - AIX */
#ifdef _AIX
#define WTF_OS_AIX 1
#endif

/* OS(DARWIN) - Any Darwin-based OS, including Mac OS X and iPhone OS */
#ifdef __APPLE__
#define WTF_OS_DARWIN 1

#include <Availability.h>
#include <AvailabilityMacros.h>
#include <TargetConditionals.h>
#endif

/* OS(IOS) - iOS */
/* OS(MAC_OS_X) - Mac OS X (not including iOS) */
#if OS(DARWIN) && ((defined(TARGET_OS_EMBEDDED) && TARGET_OS_EMBEDDED) \
    || (defined(TARGET_OS_IPHONE) && TARGET_OS_IPHONE)                 \
    || (defined(TARGET_IPHONE_SIMULATOR) && TARGET_IPHONE_SIMULATOR))
#define WTF_OS_IOS 1
#elif OS(DARWIN) && defined(TARGET_OS_MAC) && TARGET_OS_MAC
#define WTF_OS_MAC_OS_X 1
#endif

/* OS(FREEBSD) - FreeBSD */
#if defined(__FreeBSD__) || defined(__DragonFly__) || defined(__FreeBSD_kernel__)
#define WTF_OS_FREEBSD 1
#endif

/* OS(HURD) - GNU/Hurd */
#ifdef __GNU__
#define WTF_OS_HURD 1
#endif

/* OS(LINUX) - Linux */
#ifdef __linux__
#define WTF_OS_LINUX 1
#endif

/* OS(NETBSD) - NetBSD */
#if defined(__NetBSD__)
#define WTF_OS_NETBSD 1
#endif

/* OS(OPENBSD) - OpenBSD */
#ifdef __OpenBSD__
#define WTF_OS_OPENBSD 1
#endif

/* OS(SOLARIS) - Solaris */
#if defined(sun) || defined(__sun)
#define WTF_OS_SOLARIS 1
#endif

/* OS(WINDOWS) - Any version of Windows */
#if defined(WIN32) || defined(_WIN32)
#define WTF_OS_WINDOWS 1
#endif

#define WTF_OS_WIN ERROR "USE WINDOWS WITH OS NOT WIN"
#define WTF_OS_MAC ERROR "USE MAC_OS_X WITH OS NOT MAC"

/* OS(UNIX) - Any Unix-like system */
#if    OS(AIX)              \
    || OS(DARWIN)           \
    || OS(FREEBSD)          \
    || OS(HURD)             \
    || OS(LINUX)            \
    || OS(NETBSD)           \
    || OS(OPENBSD)          \
    || OS(SOLARIS)          \
    || defined(unix)        \
    || defined(__unix)      \
    || defined(__unix__)
#define WTF_OS_UNIX 1
#endif

/* Operating environments */

/* FIXME: these are all mixes of OS, operating environment and policy choices. */
/* PLATFORM(EFL) */
/* PLATFORM(GTK) */
/* PLATFORM(MAC) */
/* PLATFORM(IOS) */
/* PLATFORM(IOS_SIMULATOR) */
/* PLATFORM(WIN) */
#if defined(BUILDING_EFL__)
#define WTF_PLATFORM_EFL 1
#elif defined(BUILDING_GTK__)
#define WTF_PLATFORM_GTK 1
#elif defined(BUILDING_WPE__)
#define WTF_PLATFORM_WPE 1
#elif OS(MAC_OS_X)
#define WTF_PLATFORM_MAC 1
#elif OS(IOS)
#define WTF_PLATFORM_IOS 1
#if defined(TARGET_IPHONE_SIMULATOR) && TARGET_IPHONE_SIMULATOR
#define WTF_PLATFORM_IOS_SIMULATOR 1
#endif
#elif OS(WINDOWS)
#define WTF_PLATFORM_WIN 1
#endif

/* PLATFORM(COCOA) */
#if PLATFORM(MAC) || PLATFORM(IOS)
#define WTF_PLATFORM_COCOA 1
#endif

#if PLATFORM(COCOA)
#if defined __has_include && __has_include(<CoreFoundation/CFPriv.h>)
#define USE_APPLE_INTERNAL_SDK 1
#endif
#endif

/* PLATFORM(APPLETV) */
#if defined(TARGET_OS_TV) && TARGET_OS_TV
#define WTF_PLATFORM_APPLETV 1
#endif

/* PLATFORM(WATCHOS) */
#if defined(TARGET_OS_WATCH) && TARGET_OS_WATCH
#define WTF_PLATFORM_WATCHOS 1
#endif

/* Graphics engines */

/* USE(CG) and PLATFORM(CI) */
#if PLATFORM(COCOA) || (PLATFORM(WIN) && !USE(WINGDI) && !PLATFORM(WIN_CAIRO))
#define USE_CG 1
#endif
#if PLATFORM(COCOA) || (PLATFORM(WIN) && USE(CG))
#define USE_CA 1
#endif

<<<<<<< HEAD
#if PLATFORM(GTK) || PLATFORM(EFL) || PLATFORM(WPE)
#define WTF_USE_CAIRO 1
#define WTF_USE_GLIB 1
#define WTF_USE_FREETYPE 1
#define WTF_USE_HARFBUZZ 1
#define WTF_USE_SOUP 1
#define WTF_USE_WEBP 1
=======
#if PLATFORM(GTK) || PLATFORM(EFL)
#define USE_CAIRO 1
#define USE_GLIB 1
#define USE_FREETYPE 1
#define USE_HARFBUZZ 1
#define USE_SOUP 1
#define USE_WEBP 1
>>>>>>> 6f9ddfbc
#endif

#if PLATFORM(GTK) && !defined(GTK_API_VERSION_2)
#define GDK_VERSION_MIN_REQUIRED GDK_VERSION_3_6
#endif

/* On Windows, use QueryPerformanceCounter by default */
#if OS(WINDOWS)
#define USE_QUERY_PERFORMANCE_COUNTER  1
#endif

#if PLATFORM(COCOA)

#define USE_CF 1
#define USE_FOUNDATION 1
#define USE_NETWORK_CFDATA_ARRAY_CALLBACK 1
#define ENABLE_USER_MESSAGE_HANDLERS 1
#define HAVE_OUT_OF_PROCESS_LAYER_HOSTING 1
#define HAVE_DTRACE 1

#if !PLATFORM(WATCHOS) && !PLATFORM(APPLETV)
#define HAVE_AVKIT 1
#endif

#if !PLATFORM(WATCHOS)
#define HAVE_PARENTAL_CONTROLS 1
#endif

#endif

#if PLATFORM(MAC)

#define USE_APPKIT 1
#define HAVE_RUNLOOP_TIMER 1
#define HAVE_SEC_IDENTITY 1
#define HAVE_SEC_KEYCHAIN 1

#if CPU(X86_64)
#define USE_PLUGIN_HOST_PROCESS 1
#endif

/* OS X defines a series of platform macros for debugging. */
/* Some of them are really annoying because they use common names (e.g. check()). */
/* Disable those macros so that we are not limited in how we name methods and functions. */
#undef __ASSERT_MACROS_DEFINE_VERSIONS_WITHOUT_UNDERSCORES
#define __ASSERT_MACROS_DEFINE_VERSIONS_WITHOUT_UNDERSCORES 0

#endif /* PLATFORM(MAC) */

#if PLATFORM(IOS)

#define HAVE_READLINE 1
#if USE(APPLE_INTERNAL_SDK)
#define USE_CFNETWORK 1
#endif
#define USE_UIKIT_EDITING 1
#define USE_WEB_THREAD 1
#define USE_QUICK_LOOK 1

#if __IPHONE_OS_VERSION_MIN_REQUIRED >= 90000
#define HAVE_APP_LINKS 1
#endif

#if CPU(ARM64)
#define ENABLE_JIT_CONSTANT_BLINDING 0
#endif

#if CPU(ARM_NEON)
#undef HAVE_ARM_NEON_INTRINSICS
#define HAVE_ARM_NEON_INTRINSICS 0
#endif

#endif /* PLATFORM(IOS) */

#if PLATFORM(WIN) && !USE(WINGDI)
#define USE_CF 1
#endif

#if PLATFORM(WIN) && !USE(WINGDI) && !PLATFORM(WIN_CAIRO)
#define USE_CFNETWORK 1
#endif

#if USE(CFNETWORK) || PLATFORM(COCOA)
#define USE_CFURLCACHE 1
#endif

#if !defined(HAVE_ACCESSIBILITY)
#if PLATFORM(COCOA) || PLATFORM(WIN) || PLATFORM(GTK) || PLATFORM(EFL)
#define HAVE_ACCESSIBILITY 1
#endif
#endif /* !defined(HAVE_ACCESSIBILITY) */

#if OS(UNIX)
#define HAVE_ERRNO_H 1
#define HAVE_LANGINFO_H 1
#define HAVE_MMAP 1
#define HAVE_SIGNAL_H 1
#define HAVE_STRINGS_H 1
#define HAVE_SYS_PARAM_H 1
#define HAVE_SYS_TIME_H 1 
#define USE_PTHREADS 1
#endif /* OS(UNIX) */

#if (OS(FREEBSD) || OS(OPENBSD)) && !defined(__GLIBC__)
#define HAVE_PTHREAD_NP_H 1
#endif

#if !defined(HAVE_VASPRINTF)
#if !COMPILER(MSVC) && !COMPILER(MINGW)
#define HAVE_VASPRINTF 1
#endif
#endif

#if !defined(HAVE_STRNSTR)
#if OS(DARWIN) || (OS(FREEBSD) && !defined(__GLIBC__))
#define HAVE_STRNSTR 1
#endif
#endif

#if !OS(WINDOWS) && !OS(SOLARIS)
#define HAVE_TM_GMTOFF 1
#define HAVE_TM_ZONE 1
#define HAVE_TIMEGM 1
#endif

#if OS(DARWIN)

#define HAVE_DISPATCH_H 1
#define HAVE_MADV_FREE 1
#define HAVE_MADV_FREE_REUSE 1
#define HAVE_MERGESORT 1
#define HAVE_PTHREAD_SETNAME_NP 1
#define HAVE_READLINE 1
#define HAVE_SYS_TIMEB_H 1
#define USE_ACCELERATE 1

#if !PLATFORM(IOS)
#define HAVE_HOSTED_CORE_ANIMATION 1
#endif

#endif /* OS(DARWIN) */

#if OS(WINDOWS)

#define HAVE_SYS_TIMEB_H 1
#define HAVE_ALIGNED_MALLOC 1
#define HAVE_ISDEBUGGERPRESENT 1

#include <WTF/WTFHeaderDetection.h>

#endif

#if OS(WINDOWS)
#define HAVE_VIRTUALALLOC 1
#endif

/* ENABLE macro defaults */

/* FIXME: move out all ENABLE() defines from here to FeatureDefines.h */

/* Include feature macros */
#include <wtf/FeatureDefines.h>

#if OS(WINDOWS)
#define USE_SYSTEM_MALLOC 1
#endif

#define ENABLE_DEBUG_WITH_BREAKPOINT 0
#define ENABLE_SAMPLING_COUNTERS 0
#define ENABLE_SAMPLING_FLAGS 0
#define ENABLE_SAMPLING_REGIONS 0
#define ENABLE_OPCODE_SAMPLING 0
#define ENABLE_CODEBLOCK_SAMPLING 0
#if ENABLE(CODEBLOCK_SAMPLING) && !ENABLE(OPCODE_SAMPLING)
#error "CODEBLOCK_SAMPLING requires OPCODE_SAMPLING"
#endif
#if ENABLE(OPCODE_SAMPLING) || ENABLE(SAMPLING_FLAGS) || ENABLE(SAMPLING_REGIONS)
#define ENABLE_SAMPLING_THREAD 1
#endif

#if !defined(USE_JSVALUE64) && !defined(USE_JSVALUE32_64)
#if (CPU(X86_64) && (OS(UNIX) || OS(WINDOWS))) \
    || (CPU(IA64) && !CPU(IA64_32)) \
    || CPU(ALPHA) \
    || CPU(ARM64) \
    || CPU(S390X) \
    || CPU(MIPS64) \
    || CPU(PPC64) \
    || CPU(PPC64LE)
#define USE_JSVALUE64 1
#else
#define USE_JSVALUE32_64 1
#endif
#endif /* !defined(USE_JSVALUE64) && !defined(USE_JSVALUE32_64) */

/* The JIT is enabled by default on all x86, x86-64, ARM & MIPS platforms except ARMv7k. */
#if !defined(ENABLE_JIT) \
    && (CPU(X86) || CPU(X86_64) || CPU(ARM) || CPU(ARM64) || CPU(MIPS)) \
    && !CPU(APPLE_ARMV7K)
#define ENABLE_JIT 1
#endif

/* Do we have LLVM? */
#if !defined(HAVE_LLVM) && OS(DARWIN) && !PLATFORM(EFL) && !PLATFORM(GTK) && ENABLE(FTL_JIT) && (CPU(X86_64) || CPU(ARM64))
#define HAVE_LLVM 1
#endif

#if PLATFORM(GTK) && HAVE(LLVM) && ENABLE(JIT) && !defined(ENABLE_FTL_JIT) && CPU(X86_64)
#define ENABLE_FTL_JIT 1
#endif

/* The FTL *does not* work on 32-bit platforms. Disable it even if someone asked us to enable it. */
#if USE(JSVALUE32_64)
#undef ENABLE_FTL_JIT
#define ENABLE_FTL_JIT 0
#endif

/* The FTL is disabled on the iOS simulator, mostly for simplicity. */
#if PLATFORM(IOS_SIMULATOR)
#undef ENABLE_FTL_JIT
#define ENABLE_FTL_JIT 0
#endif

/* If possible, try to enable the LLVM disassembler. This is optional and we can
   fall back on UDis86 if necessary. */
#if !defined(USE_LLVM_DISASSEMBLER) && HAVE(LLVM) && (CPU(X86_64) || CPU(X86) || CPU(ARM64))
#define USE_LLVM_DISASSEMBLER 1
#endif

/* If possible, try to enable a disassembler. This is optional. We proceed in two
   steps: first we try to find some disassembler that we can use, and then we
   decide if the high-level disassembler API can be enabled. */
#if !defined(USE_UDIS86) && ENABLE(JIT) && ((OS(DARWIN) && !PLATFORM(EFL) && !PLATFORM(GTK)) || (OS(LINUX) && (PLATFORM(EFL) || PLATFORM(GTK)))) \
    && (CPU(X86) || CPU(X86_64))
#define USE_UDIS86 1
#endif

#if !defined(ENABLE_DISASSEMBLER) && (USE(UDIS86) || USE(LLVM_DISASSEMBLER))
#define ENABLE_DISASSEMBLER 1
#endif

#if !defined(USE_ARM64_DISASSEMBLER) && ENABLE(JIT) && CPU(ARM64) && !USE(LLVM_DISASSEMBLER)
#define USE_ARM64_DISASSEMBLER 1
#endif

#if !defined(USE_ARMV7_DISASSEMBLER) && ENABLE(JIT) && CPU(ARM_THUMB2)
#define USE_ARMV7_DISASSEMBLER 1
#endif

#if !defined(ENABLE_DISASSEMBLER) && (USE(UDIS86) || USE(ARMV7_DISASSEMBLER) || USE(ARM64_DISASSEMBLER))
#define ENABLE_DISASSEMBLER 1
#endif

#if !defined(ENABLE_DFG_JIT) && ENABLE(JIT)
/* Enable the DFG JIT on X86 and X86_64. */
#if (CPU(X86) || CPU(X86_64)) && (OS(DARWIN) || OS(LINUX) || OS(FREEBSD) || OS(WINDOWS) || OS(HURD))
#define ENABLE_DFG_JIT 1
#endif
/* Enable the DFG JIT on ARMv7.  Only tested on iOS and Qt/GTK+ Linux. */
#if (CPU(ARM_THUMB2) || CPU(ARM64)) && (PLATFORM(IOS) || PLATFORM(GTK) || PLATFORM(EFL) || PLATFORM(WPE))
#define ENABLE_DFG_JIT 1
#endif
/* Enable the DFG JIT on ARM, MIPS and SH4. */
#if CPU(ARM_TRADITIONAL) || CPU(MIPS) || CPU(SH4)
#define ENABLE_DFG_JIT 1
#endif
#endif

/* Concurrent JIT only works on 64-bit platforms because it requires that
   values get stored to atomically. This is trivially true on 64-bit platforms,
   but not true at all on 32-bit platforms where values are composed of two
   separate sub-values. */
#if (OS(DARWIN) || PLATFORM(EFL) || PLATFORM(GTK) || PLATFORM(WPE)) && ENABLE(DFG_JIT) && USE(JSVALUE64)
#define ENABLE_CONCURRENT_JIT 1
#endif

/* If the baseline jit is not available, then disable upper tiers as well: */
#if !ENABLE(JIT)
#undef ENABLE_DFG_JIT      /* Undef so that we can redefine it. */
#undef ENABLE_FTL_JIT      /* Undef so that we can redefine it. */
#define ENABLE_DFG_JIT 0
#define ENABLE_FTL_JIT 0
#endif

#if !defined(ENABLE_FTL_NATIVE_CALL_INLINING)
#define ENABLE_FTL_NATIVE_CALL_INLINING 0
#endif

/* Used to make GCC's optimization not throw away a symbol that we would need for native inlining */
#if ENABLE(FTL_NATIVE_CALL_INLINING) && COMPILER(GCC) && !COMPILER(CLANG)
#define ATTR_USED __attribute__ ((used))
#else
#define ATTR_USED
#endif

/* Generational collector for JSC */
#if !defined(ENABLE_GGC)
#if CPU(X86_64) || CPU(X86) || CPU(ARM64) || CPU(ARM)
#define ENABLE_GGC 1
#else
#define ENABLE_GGC 0
#endif /* CPU(X86_64) || CPU(X86) || CPU(ARM64) || CPU(ARM) */
#endif /* !defined(ENABLE_GGC) */

/* Counts uses of write barriers using sampling counters. Be sure to also
   set ENABLE_SAMPLING_COUNTERS to 1. */
#if !defined(ENABLE_WRITE_BARRIER_PROFILING)
#define ENABLE_WRITE_BARRIER_PROFILING 0
#endif

/* Logs all allocation-related activity that goes through fastMalloc or the
   JSC GC (both cells and butterflies). Also logs marking. Note that this
   isn't a completely accurate view of the heap since it doesn't include all
   butterfly resize operations, doesn't tell you what is going on with weak
   references (other than to tell you when they're marked), and doesn't
   track direct mmap() allocations or things like JIT allocation. */
#if !defined(ENABLE_ALLOCATION_LOGGING)
#define ENABLE_ALLOCATION_LOGGING 0
#endif

/* Enable verification that that register allocations are not made within generated control flow.
   Turned on for debug builds. */
#if !defined(ENABLE_DFG_REGISTER_ALLOCATION_VALIDATION) && ENABLE(DFG_JIT)
#if !defined(NDEBUG)
#define ENABLE_DFG_REGISTER_ALLOCATION_VALIDATION 1
#else
#define ENABLE_DFG_REGISTER_ALLOCATION_VALIDATION 0
#endif
#endif

/* Configure the JIT */
#if CPU(X86) && COMPILER(MSVC)
#define JSC_HOST_CALL __fastcall
#elif CPU(X86) && COMPILER(GCC)
#define JSC_HOST_CALL __attribute__ ((fastcall))
#else
#define JSC_HOST_CALL
#endif

/* Configure the interpreter */
#if COMPILER(GCC)
#define HAVE_COMPUTED_GOTO 1
#endif

/* Determine if we need to enable Computed Goto Opcodes or not: */
#if HAVE(COMPUTED_GOTO) || ENABLE(JIT)
#define ENABLE_COMPUTED_GOTO_OPCODES 1
#endif

/* Regular Expression Tracing - Set to 1 to trace RegExp's in jsc.  Results dumped at exit */
#define ENABLE_REGEXP_TRACING 0

/* Yet Another Regex Runtime - turned on by default for JIT enabled ports. */
#if !defined(ENABLE_YARR_JIT) && ENABLE(JIT)
#define ENABLE_YARR_JIT 1

/* Setting this flag compares JIT results with interpreter results. */
#define ENABLE_YARR_JIT_DEBUG 0
#endif

/* If either the JIT or the RegExp JIT is enabled, then the Assembler must be
   enabled as well: */
#if ENABLE(JIT) || ENABLE(YARR_JIT)
#if defined(ENABLE_ASSEMBLER) && !ENABLE_ASSEMBLER
#error "Cannot enable the JIT or RegExp JIT without enabling the Assembler"
#else
#undef ENABLE_ASSEMBLER
#define ENABLE_ASSEMBLER 1
#endif
#endif

/* If the Disassembler is enabled, then the Assembler must be enabled as well: */
#if ENABLE(DISASSEMBLER)
#if defined(ENABLE_ASSEMBLER) && !ENABLE_ASSEMBLER
#error "Cannot enable the Disassembler without enabling the Assembler"
#else
#undef ENABLE_ASSEMBLER
#define ENABLE_ASSEMBLER 1
#endif
#endif

#if ENABLE(JIT)
/* Enable the following if you want to use the MacroAssembler::probe() facility
   to do JIT debugging. */
#define ENABLE_MASM_PROBE 0
#endif

/* Pick which allocator to use; we only need an executable allocator if the assembler is compiled in.
   On non-Windows x86-64, iOS, and ARM64 we use a single fixed mmap, on other platforms we mmap on demand. */
#if ENABLE(ASSEMBLER)
#if CPU(X86_64) || PLATFORM(IOS) || CPU(ARM64)
#define ENABLE_EXECUTABLE_ALLOCATOR_FIXED 1
#else
#define ENABLE_EXECUTABLE_ALLOCATOR_DEMAND 1
#endif
#endif

/* CSS Selector JIT Compiler */
#if !defined(ENABLE_CSS_SELECTOR_JIT)
#if (CPU(X86_64) || CPU(ARM64) || (CPU(ARM_THUMB2) && PLATFORM(IOS))) && ENABLE(JIT) && (OS(DARWIN) || PLATFORM(GTK) || PLATFORM(EFL) || PLATFORM(WPE))
#define ENABLE_CSS_SELECTOR_JIT 1
#else
#define ENABLE_CSS_SELECTOR_JIT 0
#endif
#endif

#if ENABLE(WEBGL) && PLATFORM(WIN)
#define USE_OPENGL 1
#define USE_OPENGL_ES_2 1
#define USE_EGL 1
#endif

#if ENABLE(VIDEO) && PLATFORM(WIN_CAIRO)
#if ENABLE(GSTREAMER_WINCAIRO)
#define USE_MEDIA_FOUNDATION 0
#define USE_GLIB 1
#define USE_GSTREAMER 1
#else
#define USE_MEDIA_FOUNDATION 1
#endif
#endif

#if PLATFORM(WIN_CAIRO)
#define USE_TEXTURE_MAPPER 1
#endif

#if USE(TEXTURE_MAPPER) && ENABLE(GRAPHICS_CONTEXT_3D) && !defined(USE_TEXTURE_MAPPER_GL)
#define USE_TEXTURE_MAPPER_GL 1
#endif

/* Compositing on the UI-process in WebKit2 */
#if PLATFORM(COCOA)
#define USE_PROTECTION_SPACE_AUTH_CALLBACK 1
#endif

/* Set up a define for a common error that is intended to cause a build error -- thus the space after Error. */
#define WTF_PLATFORM_CFNETWORK Error USE_macro_should_be_used_with_CFNETWORK

#if PLATFORM(WIN)
#define USE_CROSS_PLATFORM_CONTEXT_MENUS 1
#endif

#if PLATFORM(COCOA) && HAVE(ACCESSIBILITY)
#define USE_ACCESSIBILITY_CONTEXT_MENUS 1
#endif

#if CPU(ARM_THUMB2) || CPU(ARM64)
#define ENABLE_BRANCH_COMPACTION 1
#endif

#if !defined(ENABLE_THREADING_LIBDISPATCH) && HAVE(DISPATCH_H)
#define ENABLE_THREADING_LIBDISPATCH 1
#elif !defined(ENABLE_THREADING_OPENMP) && defined(_OPENMP)
#define ENABLE_THREADING_OPENMP 1
#elif !defined(THREADING_GENERIC)
#define ENABLE_THREADING_GENERIC 1
#endif

#if USE(GLIB)
#include <wtf/gobject/GTypedefs.h>
#endif

#if PLATFORM(EFL)
#include <wtf/efl/EflTypedefs.h>
#endif

/* FIXME: This define won't be needed once #27551 is fully landed. However, 
   since most ports try to support sub-project independence, adding new headers
   to WTF causes many ports to break, and so this way we can address the build
   breakages one port at a time. */
#if !defined(USE_EXPORT_MACROS) && (PLATFORM(COCOA) || PLATFORM(WIN))
#define USE_EXPORT_MACROS 1
#endif

#if !defined(USE_EXPORT_MACROS_FOR_TESTING) && (PLATFORM(GTK) || PLATFORM(WIN))
#define USE_EXPORT_MACROS_FOR_TESTING 1
#endif

<<<<<<< HEAD
#if PLATFORM(GTK) || PLATFORM(EFL) || PLATFORM(WPE)
#define WTF_USE_UNIX_DOMAIN_SOCKETS 1
=======
#if PLATFORM(GTK) || PLATFORM(EFL)
#define USE_UNIX_DOMAIN_SOCKETS 1
>>>>>>> 6f9ddfbc
#endif

#if !defined(USE_IMLANG_FONT_LINK2)
#define USE_IMLANG_FONT_LINK2 1
#endif

#if !defined(ENABLE_COMPARE_AND_SWAP) && (OS(WINDOWS) || (COMPILER(GCC) && (CPU(X86) || CPU(X86_64) || CPU(ARM_THUMB2) || CPU(ARM64))))
#define ENABLE_COMPARE_AND_SWAP 1
#endif

#if !defined(ENABLE_PARALLEL_GC) && (OS(DARWIN) || PLATFORM(EFL) || PLATFORM(GTK) || PLATFORM(WPE)) && ENABLE(COMPARE_AND_SWAP)
#define ENABLE_PARALLEL_GC 1
#endif

#if !defined(ENABLE_GC_VALIDATION) && !defined(NDEBUG)
#define ENABLE_GC_VALIDATION 1
#endif

#if !defined(ENABLE_BINDING_INTEGRITY) && !OS(WINDOWS)
#define ENABLE_BINDING_INTEGRITY 1
#endif

#if PLATFORM(COCOA)
#define USE_AVFOUNDATION 1
#endif

#if !defined(ENABLE_TREE_DEBUGGING)
#if !defined(NDEBUG)
#define ENABLE_TREE_DEBUGGING 1
#else
#define ENABLE_TREE_DEBUGGING 0
#endif
#endif

#if (PLATFORM(IOS) && __IPHONE_OS_VERSION_MIN_REQUIRED >= 60000) || PLATFORM(MAC)
#define USE_COREMEDIA 1
#define HAVE_AVFOUNDATION_VIDEO_OUTPUT 1
#endif

#if (PLATFORM(IOS) && __IPHONE_OS_VERSION_MIN_REQUIRED >= 50000) || (PLATFORM(MAC) || (OS(WINDOWS) && USE(CG)) && __MAC_OS_X_VERSION_MIN_REQUIRED >= 1080)
#define HAVE_AVFOUNDATION_MEDIA_SELECTION_GROUP 1
#endif

#if (PLATFORM(IOS) && __IPHONE_OS_VERSION_MIN_REQUIRED >= 70000) || ((PLATFORM(MAC) || (OS(WINDOWS) && USE(CG))) && __MAC_OS_X_VERSION_MIN_REQUIRED >= 1090)
#define HAVE_AVFOUNDATION_LEGIBLE_OUTPUT_SUPPORT 1
#define HAVE_MEDIA_ACCESSIBILITY_FRAMEWORK 1
#endif

#if (PLATFORM(IOS) && __IPHONE_OS_VERSION_MIN_REQUIRED >= 60000) || PLATFORM(MAC)
#define HAVE_AVFOUNDATION_LOADER_DELEGATE 1
#endif

#if PLATFORM(MAC)
#define USE_VIDEOTOOLBOX 1
#endif

<<<<<<< HEAD
#if PLATFORM(COCOA) || PLATFORM(GTK) || PLATFORM(WPE) || (PLATFORM(WIN) && !USE(WINGDI))
#define WTF_USE_REQUEST_ANIMATION_FRAME_TIMER 1
#endif

#if PLATFORM(COCOA) || PLATFORM(WPE)
#define WTF_USE_REQUEST_ANIMATION_FRAME_DISPLAY_MONITOR 1
=======
#if PLATFORM(COCOA) || PLATFORM(GTK) || (PLATFORM(WIN) && !USE(WINGDI))
#define USE_REQUEST_ANIMATION_FRAME_TIMER 1
#endif

#if PLATFORM(COCOA)
#define USE_REQUEST_ANIMATION_FRAME_DISPLAY_MONITOR 1
>>>>>>> 6f9ddfbc
#endif

#if PLATFORM(MAC)
#define USE_COREAUDIO 1
#endif

#if !defined(USE_ZLIB)
#define USE_ZLIB 1
#endif

#ifndef HAVE_QOS_CLASSES
#if PLATFORM(IOS) || (PLATFORM(MAC) && __MAC_OS_X_VERSION_MIN_REQUIRED >= 101000)
#define HAVE_QOS_CLASSES 1
#endif
#endif

#ifndef HAVE_VOUCHERS
#if PLATFORM(IOS) || (PLATFORM(MAC) && __MAC_OS_X_VERSION_MIN_REQUIRED >= 101000)
#define HAVE_VOUCHERS 1
#endif
#endif

#define USE_GRAMMAR_CHECKING 1

#if PLATFORM(COCOA) || PLATFORM(EFL)
#define USE_UNIFIED_TEXT_CHECKING 1
#endif
#if PLATFORM(MAC)
#define USE_AUTOMATIC_TEXT_REPLACEMENT 1
#endif

#if PLATFORM(MAC)
/* Some platforms provide UI for suggesting autocorrection. */
#define USE_AUTOCORRECTION_PANEL 1
#endif

#if PLATFORM(COCOA)
/* Some platforms use spelling and autocorrection markers to provide visual cue. On such platform, if word with marker is edited, we need to remove the marker. */
#define USE_MARKER_REMOVAL_UPON_EDITING 1
#endif

#if PLATFORM(MAC) && __MAC_OS_X_VERSION_MIN_REQUIRED >= 101000
#define USE_INSERTION_UNDO_GROUPING 1
#endif

#if PLATFORM(IOS)
#define USE_PLATFORM_TEXT_TRACK_MENU 1
#endif

#if PLATFORM(COCOA)
#define USE_AUDIO_SESSION 1
#endif

#if PLATFORM(COCOA) && !PLATFORM(IOS_SIMULATOR)
#define USE_IOSURFACE 1
#endif

#if PLATFORM(GTK) || PLATFORM(EFL) || PLATFORM(WPE)
#undef ENABLE_OPENTYPE_VERTICAL
#define ENABLE_OPENTYPE_VERTICAL 1
#define ENABLE_CSS3_TEXT_DECORATION_SKIP_INK 1
#endif

#if PLATFORM(COCOA)
#define ENABLE_CSS3_TEXT_DECORATION_SKIP_INK 1
#endif

#if PLATFORM(IOS) || (PLATFORM(MAC) && __MAC_OS_X_VERSION_MIN_REQUIRED > 101000)
#define ENABLE_PLATFORM_FONT_LOOKUP 1
#endif

#if COMPILER(MSVC)
#undef __STDC_LIMIT_MACROS
#define __STDC_LIMIT_MACROS
#undef _HAS_EXCEPTIONS
#define _HAS_EXCEPTIONS 1
#endif

#if PLATFORM(MAC)
#define HAVE_NS_ACTIVITY 1
#endif

#if PLATFORM(MAC) && __MAC_OS_X_VERSION_MIN_REQUIRED >= 101000
#define USE_ASYNC_NSTEXTINPUTCLIENT 1
#endif

#if (OS(DARWIN) && USE(CG)) || USE(FREETYPE) || (PLATFORM(WIN) && (USE(CG) || USE(CAIRO)))
#undef ENABLE_OPENTYPE_MATH
#define ENABLE_OPENTYPE_MATH 1
#endif

/* Set TARGET_OS_IPHONE to 0 by default to allow using it as a guard 
 * in cross-platform the same way as it is used in OS(DARWIN) code. */ 
#if !defined(TARGET_OS_IPHONE) && !OS(DARWIN)
#define TARGET_OS_IPHONE 0
#endif

#if PLATFORM(COCOA)
#define USE_MEDIATOOLBOX 1
#endif

#if PLATFORM(IOS) && __IPHONE_OS_VERSION_MIN_REQUIRED >= 90000
#define ENABLE_VIDEO_PRESENTATION_MODE 1
#endif

#endif /* WTF_Platform_h */<|MERGE_RESOLUTION|>--- conflicted
+++ resolved
@@ -481,23 +481,13 @@
 #define USE_CA 1
 #endif
 
-<<<<<<< HEAD
 #if PLATFORM(GTK) || PLATFORM(EFL) || PLATFORM(WPE)
-#define WTF_USE_CAIRO 1
-#define WTF_USE_GLIB 1
-#define WTF_USE_FREETYPE 1
-#define WTF_USE_HARFBUZZ 1
-#define WTF_USE_SOUP 1
-#define WTF_USE_WEBP 1
-=======
-#if PLATFORM(GTK) || PLATFORM(EFL)
 #define USE_CAIRO 1
 #define USE_GLIB 1
 #define USE_FREETYPE 1
 #define USE_HARFBUZZ 1
 #define USE_SOUP 1
 #define USE_WEBP 1
->>>>>>> 6f9ddfbc
 #endif
 
 #if PLATFORM(GTK) && !defined(GTK_API_VERSION_2)
@@ -976,13 +966,8 @@
 #define USE_EXPORT_MACROS_FOR_TESTING 1
 #endif
 
-<<<<<<< HEAD
 #if PLATFORM(GTK) || PLATFORM(EFL) || PLATFORM(WPE)
-#define WTF_USE_UNIX_DOMAIN_SOCKETS 1
-=======
-#if PLATFORM(GTK) || PLATFORM(EFL)
 #define USE_UNIX_DOMAIN_SOCKETS 1
->>>>>>> 6f9ddfbc
 #endif
 
 #if !defined(USE_IMLANG_FONT_LINK2)
@@ -1039,21 +1024,12 @@
 #define USE_VIDEOTOOLBOX 1
 #endif
 
-<<<<<<< HEAD
 #if PLATFORM(COCOA) || PLATFORM(GTK) || PLATFORM(WPE) || (PLATFORM(WIN) && !USE(WINGDI))
-#define WTF_USE_REQUEST_ANIMATION_FRAME_TIMER 1
+#define USE_REQUEST_ANIMATION_FRAME_TIMER 1
 #endif
 
 #if PLATFORM(COCOA) || PLATFORM(WPE)
-#define WTF_USE_REQUEST_ANIMATION_FRAME_DISPLAY_MONITOR 1
-=======
-#if PLATFORM(COCOA) || PLATFORM(GTK) || (PLATFORM(WIN) && !USE(WINGDI))
-#define USE_REQUEST_ANIMATION_FRAME_TIMER 1
-#endif
-
-#if PLATFORM(COCOA)
 #define USE_REQUEST_ANIMATION_FRAME_DISPLAY_MONITOR 1
->>>>>>> 6f9ddfbc
 #endif
 
 #if PLATFORM(MAC)
