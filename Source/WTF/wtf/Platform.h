--- conflicted
+++ resolved
@@ -963,17 +963,7 @@
 #define ENABLE_COMPARE_AND_SWAP 1
 #endif
 
-<<<<<<< HEAD
-/* [ARM] GC sometimes stuck in an infinite loop if parallel GC is enabled
- FIXME: Enable it once #141290 is fixed. */
-#if !defined(ENABLE_PARALLEL_GC) && OS(LINUX) && CPU(ARM_THUMB2)
-#define ENABLE_PARALLEL_GC 0
-#endif
-
 #if !defined(ENABLE_PARALLEL_GC) && (OS(DARWIN) || PLATFORM(EFL) || PLATFORM(GTK) || PLATFORM(WPE)) && ENABLE(COMPARE_AND_SWAP)
-=======
-#if !defined(ENABLE_PARALLEL_GC) && (OS(DARWIN) || PLATFORM(EFL) || PLATFORM(GTK)) && ENABLE(COMPARE_AND_SWAP)
->>>>>>> 252f984b
 #define ENABLE_PARALLEL_GC 1
 #endif
 
