/*
 * Copyright (C) 2006-2009, 2013-2015 Apple Inc. All rights reserved.
 * Copyright (C) 2007-2009 Torch Mobile, Inc.
 * Copyright (C) 2010, 2011 Research In Motion Limited. All rights reserved.
 *
 * Redistribution and use in source and binary forms, with or without
 * modification, are permitted provided that the following conditions
 * are met:
 * 1. Redistributions of source code must retain the above copyright
 *    notice, this list of conditions and the following disclaimer.
 * 2. Redistributions in binary form must reproduce the above copyright
 *    notice, this list of conditions and the following disclaimer in the
 *    documentation and/or other materials provided with the distribution.
 *
 * THIS SOFTWARE IS PROVIDED BY APPLE INC. ``AS IS'' AND ANY
 * EXPRESS OR IMPLIED WARRANTIES, INCLUDING, BUT NOT LIMITED TO, THE
 * IMPLIED WARRANTIES OF MERCHANTABILITY AND FITNESS FOR A PARTICULAR
 * PURPOSE ARE DISCLAIMED.  IN NO EVENT SHALL APPLE INC. OR
 * CONTRIBUTORS BE LIABLE FOR ANY DIRECT, INDIRECT, INCIDENTAL, SPECIAL,
 * EXEMPLARY, OR CONSEQUENTIAL DAMAGES (INCLUDING, BUT NOT LIMITED TO,
 * PROCUREMENT OF SUBSTITUTE GOODS OR SERVICES; LOSS OF USE, DATA, OR
 * PROFITS; OR BUSINESS INTERRUPTION) HOWEVER CAUSED AND ON ANY THEORY
 * OF LIABILITY, WHETHER IN CONTRACT, STRICT LIABILITY, OR TORT
 * (INCLUDING NEGLIGENCE OR OTHERWISE) ARISING IN ANY WAY OUT OF THE USE
 * OF THIS SOFTWARE, EVEN IF ADVISED OF THE POSSIBILITY OF SUCH DAMAGE.
 */

#ifndef WTF_Platform_h
#define WTF_Platform_h

/* Include compiler specific macros */
#include <wtf/Compiler.h>

/* ==== PLATFORM handles OS, operating environment, graphics API, and
   CPU. This macro will be phased out in favor of platform adaptation
   macros, policy decision macros, and top-level port definitions. ==== */
#define PLATFORM(WTF_FEATURE) (defined WTF_PLATFORM_##WTF_FEATURE  && WTF_PLATFORM_##WTF_FEATURE)


/* ==== Platform adaptation macros: these describe properties of the target environment. ==== */

/* CPU() - the target CPU architecture */
#define CPU(WTF_FEATURE) (defined WTF_CPU_##WTF_FEATURE  && WTF_CPU_##WTF_FEATURE)
/* HAVE() - specific system features (headers, functions or similar) that are present or not */
#define HAVE(WTF_FEATURE) (defined HAVE_##WTF_FEATURE  && HAVE_##WTF_FEATURE)
/* OS() - underlying operating system; only to be used for mandated low-level services like 
   virtual memory, not to choose a GUI toolkit */
#define OS(WTF_FEATURE) (defined WTF_OS_##WTF_FEATURE  && WTF_OS_##WTF_FEATURE)


/* ==== Policy decision macros: these define policy choices for a particular port. ==== */

/* USE() - use a particular third-party library or optional OS service */
#define USE(WTF_FEATURE) (defined WTF_USE_##WTF_FEATURE  && WTF_USE_##WTF_FEATURE)
/* ENABLE() - turn on a specific feature of WebKit */
#define ENABLE(WTF_FEATURE) (defined ENABLE_##WTF_FEATURE  && ENABLE_##WTF_FEATURE)


/* ==== CPU() - the target CPU architecture ==== */

/* This also defines CPU(BIG_ENDIAN) or CPU(MIDDLE_ENDIAN) or neither, as appropriate. */

/* CPU(ALPHA) - DEC Alpha */
#if defined(__alpha__)
#define WTF_CPU_ALPHA 1
#endif

/* CPU(HPPA) - HP PA-RISC */
#if defined(__hppa__) || defined(__hppa64__)
#define WTF_CPU_HPPA 1
#define WTF_CPU_BIG_ENDIAN 1
#endif

/* CPU(IA64) - Itanium / IA-64 */
#if defined(__ia64__)
#define WTF_CPU_IA64 1
/* 32-bit mode on Itanium */
#if !defined(__LP64__)
#define WTF_CPU_IA64_32 1
#endif
#endif

/* CPU(MIPS) - MIPS 32-bit and 64-bit */
#if (defined(mips) || defined(__mips__) || defined(MIPS) || defined(_MIPS_) || defined(__mips64))
#if defined(_MIPS_SIM_ABI64) && (_MIPS_SIM == _MIPS_SIM_ABI64)
#define WTF_CPU_MIPS64 1
#define WTF_MIPS_ARCH __mips64
#else
#define WTF_CPU_MIPS 1
#define WTF_MIPS_ARCH __mips
#endif
#if defined(__MIPSEB__)
#define WTF_CPU_BIG_ENDIAN 1
#endif
#define WTF_MIPS_PIC (defined __PIC__)
#define WTF_MIPS_ISA(v) (defined WTF_MIPS_ARCH && WTF_MIPS_ARCH == v)
#define WTF_MIPS_ISA_AT_LEAST(v) (defined WTF_MIPS_ARCH && WTF_MIPS_ARCH >= v)
#define WTF_MIPS_ARCH_REV __mips_isa_rev
#define WTF_MIPS_ISA_REV(v) (defined WTF_MIPS_ARCH_REV && WTF_MIPS_ARCH_REV == v)
#define WTF_MIPS_DOUBLE_FLOAT (defined __mips_hard_float && !defined __mips_single_float)
#define WTF_MIPS_FP64 (defined __mips_fpr && __mips_fpr == 64)
/* MIPS requires allocators to use aligned memory */
#define WTF_USE_ARENA_ALLOC_ALIGNMENT_INTEGER 1
#endif /* MIPS */

/* CPU(PPC) - PowerPC 32-bit */
#if (  defined(__ppc__)        \
    || defined(__PPC__)        \
    || defined(__powerpc__)    \
    || defined(__powerpc)      \
    || defined(__POWERPC__)    \
    || defined(_M_PPC)         \
    || defined(__PPC))         \
    && defined(__BYTE_ORDER__) \
    && (__BYTE_ORDER__ == __ORDER_BIG_ENDIAN__)
#define WTF_CPU_PPC 1
#define WTF_CPU_BIG_ENDIAN 1
#endif

/* CPU(PPC64) - PowerPC 64-bit Big Endian */
#if (  defined(__ppc64__)      \
    || defined(__PPC64__))     \
    && defined(__BYTE_ORDER__) \
    && (__BYTE_ORDER__ == __ORDER_BIG_ENDIAN__)
#define WTF_CPU_PPC64 1
#define WTF_CPU_BIG_ENDIAN 1
#endif

/* CPU(PPC64) - PowerPC 64-bit Little Endian */
#if (   defined(__ppc64__)     \
    || defined(__PPC64__)      \
    || defined(__ppc64le__)    \
    || defined(__PPC64LE__))   \
    && defined(__BYTE_ORDER__) \
    && (__BYTE_ORDER__ == __ORDER_LITTLE_ENDIAN__)
#define WTF_CPU_PPC64LE 1
#endif

/* CPU(SH4) - SuperH SH-4 */
#if defined(__SH4__)
#define WTF_CPU_SH4 1
#endif

/* CPU(S390X) - S390 64-bit */
#if defined(__s390x__)
#define WTF_CPU_S390X 1
#define WTF_CPU_BIG_ENDIAN 1
#endif

/* CPU(S390) - S390 32-bit */
#if defined(__s390__)
#define WTF_CPU_S390 1
#define WTF_CPU_BIG_ENDIAN 1
#endif

/* CPU(X86) - i386 / x86 32-bit */
#if   defined(__i386__) \
    || defined(i386)     \
    || defined(_M_IX86)  \
    || defined(_X86_)    \
    || defined(__THW_INTEL)
#define WTF_CPU_X86 1
#endif

/* CPU(X86_64) - AMD64 / Intel64 / x86_64 64-bit */
#if   defined(__x86_64__) \
    || defined(_M_X64)
#define WTF_CPU_X86_64 1
#endif

/* CPU(ARM64) - Apple */
#if (defined(__arm64__) && defined(__APPLE__)) || defined(__aarch64__)
#define WTF_CPU_ARM64 1
#endif

/* CPU(ARM) - ARM, any version*/
#define WTF_ARM_ARCH_AT_LEAST(N) (CPU(ARM) && WTF_ARM_ARCH_VERSION >= N)

#if   defined(arm) \
    || defined(__arm__) \
    || defined(ARM) \
    || defined(_ARM_)
#define WTF_CPU_ARM 1

#if defined(__ARM_PCS_VFP)
#define WTF_CPU_ARM_HARDFP 1
#endif

#if defined(__ARMEB__)
#define WTF_CPU_BIG_ENDIAN 1

#elif !defined(__ARM_EABI__) \
    && !defined(__EABI__) \
    && !defined(__VFP_FP__) \
    && !defined(_WIN32_WCE)
#define WTF_CPU_MIDDLE_ENDIAN 1

#endif

/* Set WTF_ARM_ARCH_VERSION */
#if   defined(__ARM_ARCH_4__) \
    || defined(__ARM_ARCH_4T__) \
    || defined(__MARM_ARMV4__)
#define WTF_ARM_ARCH_VERSION 4

#elif defined(__ARM_ARCH_5__) \
    || defined(__ARM_ARCH_5T__) \
    || defined(__MARM_ARMV5__)
#define WTF_ARM_ARCH_VERSION 5

#elif defined(__ARM_ARCH_5E__) \
    || defined(__ARM_ARCH_5TE__) \
    || defined(__ARM_ARCH_5TEJ__)
#define WTF_ARM_ARCH_VERSION 5
/*ARMv5TE requires allocators to use aligned memory*/
#define WTF_USE_ARENA_ALLOC_ALIGNMENT_INTEGER 1

#elif defined(__ARM_ARCH_6__) \
    || defined(__ARM_ARCH_6J__) \
    || defined(__ARM_ARCH_6K__) \
    || defined(__ARM_ARCH_6Z__) \
    || defined(__ARM_ARCH_6ZK__) \
    || defined(__ARM_ARCH_6T2__) \
    || defined(__ARMV6__)
#define WTF_ARM_ARCH_VERSION 6

#elif defined(__ARM_ARCH_7A__) \
    || defined(__ARM_ARCH_7K__) \
    || defined(__ARM_ARCH_7R__) \
    || defined(__ARM_ARCH_7S__)
#define WTF_ARM_ARCH_VERSION 7

#elif defined(__ARM_ARCH_8__)
#define WTF_ARM_ARCH_VERSION 8

/* MSVC sets _M_ARM */
#elif defined(_M_ARM)
#define WTF_ARM_ARCH_VERSION _M_ARM

/* RVCT sets _TARGET_ARCH_ARM */
#elif defined(__TARGET_ARCH_ARM)
#define WTF_ARM_ARCH_VERSION __TARGET_ARCH_ARM

#if defined(__TARGET_ARCH_5E) \
    || defined(__TARGET_ARCH_5TE) \
    || defined(__TARGET_ARCH_5TEJ)
/*ARMv5TE requires allocators to use aligned memory*/
#define WTF_USE_ARENA_ALLOC_ALIGNMENT_INTEGER 1
#endif

#else
#define WTF_ARM_ARCH_VERSION 0

#endif

/* Set WTF_THUMB_ARCH_VERSION */
#if   defined(__ARM_ARCH_4T__)
#define WTF_THUMB_ARCH_VERSION 1

#elif defined(__ARM_ARCH_5T__) \
    || defined(__ARM_ARCH_5TE__) \
    || defined(__ARM_ARCH_5TEJ__)
#define WTF_THUMB_ARCH_VERSION 2

#elif defined(__ARM_ARCH_6J__) \
    || defined(__ARM_ARCH_6K__) \
    || defined(__ARM_ARCH_6Z__) \
    || defined(__ARM_ARCH_6ZK__) \
    || defined(__ARM_ARCH_6M__)
#define WTF_THUMB_ARCH_VERSION 3

#elif defined(__ARM_ARCH_6T2__) \
    || defined(__ARM_ARCH_7__) \
    || defined(__ARM_ARCH_7A__) \
    || defined(__ARM_ARCH_7K__) \
    || defined(__ARM_ARCH_7M__) \
    || defined(__ARM_ARCH_7R__) \
    || defined(__ARM_ARCH_7S__)
#define WTF_THUMB_ARCH_VERSION 4

/* RVCT sets __TARGET_ARCH_THUMB */
#elif defined(__TARGET_ARCH_THUMB)
#define WTF_THUMB_ARCH_VERSION __TARGET_ARCH_THUMB

#else
#define WTF_THUMB_ARCH_VERSION 0
#endif


/* CPU(ARMV5_OR_LOWER) - ARM instruction set v5 or earlier */
/* On ARMv5 and below the natural alignment is required. 
   And there are some other differences for v5 or earlier. */
#if !defined(ARMV5_OR_LOWER) && !WTF_ARM_ARCH_AT_LEAST(6)
#define WTF_CPU_ARMV5_OR_LOWER 1
#endif


/* CPU(ARM_TRADITIONAL) - Thumb2 is not available, only traditional ARM (v4 or greater) */
/* CPU(ARM_THUMB2) - Thumb2 instruction set is available */
/* Only one of these will be defined. */
#if !defined(WTF_CPU_ARM_TRADITIONAL) && !defined(WTF_CPU_ARM_THUMB2)
#  if defined(thumb2) || defined(__thumb2__) \
    || ((defined(__thumb) || defined(__thumb__)) && WTF_THUMB_ARCH_VERSION == 4)
#    define WTF_CPU_ARM_TRADITIONAL 0
#    define WTF_CPU_ARM_THUMB2 1
#  elif WTF_ARM_ARCH_AT_LEAST(4)
#    define WTF_CPU_ARM_TRADITIONAL 1
#    define WTF_CPU_ARM_THUMB2 0
#  else
#    error "Not supported ARM architecture"
#  endif
#elif CPU(ARM_TRADITIONAL) && CPU(ARM_THUMB2) /* Sanity Check */
#  error "Cannot use both of WTF_CPU_ARM_TRADITIONAL and WTF_CPU_ARM_THUMB2 platforms"
#endif /* !defined(WTF_CPU_ARM_TRADITIONAL) && !defined(WTF_CPU_ARM_THUMB2) */

#if defined(__ARM_NEON__) && !defined(WTF_CPU_ARM_NEON)
#define WTF_CPU_ARM_NEON 1
#endif

#if CPU(ARM_NEON)
/* All NEON intrinsics usage can be disabled by this macro. */
#define HAVE_ARM_NEON_INTRINSICS 1
#endif

#if (defined(__VFP_FP__) && !defined(__SOFTFP__))
#define WTF_CPU_ARM_VFP 1
#endif

#if defined(__ARM_ARCH_7K__)
#define WTF_CPU_APPLE_ARMV7K 1
#endif

#if defined(__ARM_ARCH_7S__)
#define WTF_CPU_APPLE_ARMV7S 1
#endif

#if defined(__ARM_ARCH_EXT_IDIV__) || CPU(APPLE_ARMV7S)
#define HAVE_ARM_IDIV_INSTRUCTIONS 1
#endif

#endif /* ARM */

#if CPU(ARM) || CPU(MIPS) || CPU(SH4)
#define WTF_CPU_NEEDS_ALIGNED_ACCESS 1
#endif

/* ==== OS() - underlying operating system; only to be used for mandated low-level services like 
   virtual memory, not to choose a GUI toolkit ==== */

/* OS(AIX) - AIX */
#ifdef _AIX
#define WTF_OS_AIX 1
#endif

/* OS(DARWIN) - Any Darwin-based OS, including Mac OS X and iPhone OS */
#ifdef __APPLE__
#define WTF_OS_DARWIN 1

#include <Availability.h>
#include <AvailabilityMacros.h>
#include <TargetConditionals.h>
#endif

/* OS(IOS) - iOS */
/* OS(MAC_OS_X) - Mac OS X (not including iOS) */
#if OS(DARWIN) && ((defined(TARGET_OS_EMBEDDED) && TARGET_OS_EMBEDDED) \
    || (defined(TARGET_OS_IPHONE) && TARGET_OS_IPHONE)                 \
    || (defined(TARGET_IPHONE_SIMULATOR) && TARGET_IPHONE_SIMULATOR))
#define WTF_OS_IOS 1
#elif OS(DARWIN) && defined(TARGET_OS_MAC) && TARGET_OS_MAC
#define WTF_OS_MAC_OS_X 1
#endif

/* OS(FREEBSD) - FreeBSD */
#if defined(__FreeBSD__) || defined(__DragonFly__) || defined(__FreeBSD_kernel__)
#define WTF_OS_FREEBSD 1
#endif

/* OS(HAIKU) - Haiku */
#ifdef __HAIKU__
#define WTF_OS_HAIKU 1
#endif

/* OS(HURD) - GNU/Hurd */
#ifdef __GNU__
#define WTF_OS_HURD 1
#endif

/* OS(LINUX) - Linux */
#ifdef __linux__
#define WTF_OS_LINUX 1
#endif

/* OS(NETBSD) - NetBSD */
#if defined(__NetBSD__)
#define WTF_OS_NETBSD 1
#endif

/* OS(OPENBSD) - OpenBSD */
#ifdef __OpenBSD__
#define WTF_OS_OPENBSD 1
#endif

/* OS(SOLARIS) - Solaris */
#if defined(sun) || defined(__sun)
#define WTF_OS_SOLARIS 1
#endif

/* OS(WINDOWS) - Any version of Windows */
#if defined(WIN32) || defined(_WIN32)
#define WTF_OS_WINDOWS 1
#endif

#define WTF_OS_WIN ERROR "USE WINDOWS WITH OS NOT WIN"
#define WTF_OS_MAC ERROR "USE MAC_OS_X WITH OS NOT MAC"

/* OS(UNIX) - Any Unix-like system */
#if    OS(AIX)              \
    || OS(DARWIN)           \
    || OS(FREEBSD)          \
    || OS(HAIKU)            \
    || OS(HURD)             \
    || OS(LINUX)            \
    || OS(NETBSD)           \
    || OS(OPENBSD)          \
    || OS(SOLARIS)          \
    || defined(unix)        \
    || defined(__unix)      \
    || defined(__unix__)
#define WTF_OS_UNIX 1
#endif

/* Operating environments */

/* FIXME: these are all mixes of OS, operating environment and policy choices. */
/* PLATFORM(EFL) */
/* PLATFORM(GTK) */
/* PLATFORM(HAIKU) */
/* PLATFORM(MAC) */
/* PLATFORM(IOS) */
/* PLATFORM(IOS_SIMULATOR) */
/* PLATFORM(WIN) */
#if defined(BUILDING_EFL__)
#define WTF_PLATFORM_EFL 1
#elif defined(BUILDING_GTK__)
#define WTF_PLATFORM_GTK 1
#elif defined(BUILDING_HAIKU__)
#define WTF_PLATFORM_HAIKU 1
#elif OS(MAC_OS_X)
#define WTF_PLATFORM_MAC 1
#elif OS(IOS)
#define WTF_PLATFORM_IOS 1
#if defined(TARGET_IPHONE_SIMULATOR) && TARGET_IPHONE_SIMULATOR
#define WTF_PLATFORM_IOS_SIMULATOR 1
#endif
#elif OS(WINDOWS)
#define WTF_PLATFORM_WIN 1
#endif

/* PLATFORM(COCOA) */
#if PLATFORM(MAC) || PLATFORM(IOS)
#define WTF_PLATFORM_COCOA 1
#endif

#if PLATFORM(COCOA)
#if defined __has_include && __has_include(<CoreFoundation/CFPriv.h>)
#define WTF_USE_APPLE_INTERNAL_SDK 1
#endif
#endif

/* PLATFORM(APPLETV) */
#if defined(TARGET_OS_TV) && TARGET_OS_TV
#define WTF_PLATFORM_APPLETV 1
#endif

/* PLATFORM(WATCHOS) */
#if defined(TARGET_OS_WATCH) && TARGET_OS_WATCH
#define WTF_PLATFORM_WATCHOS 1
#endif

/* Graphics engines */

/* USE(CG) and PLATFORM(CI) */
#if PLATFORM(COCOA) || (PLATFORM(WIN) && !USE(WINGDI) && !PLATFORM(WIN_CAIRO))
#define WTF_USE_CG 1
#endif
#if PLATFORM(COCOA) || (PLATFORM(WIN) && USE(CG))
#define WTF_USE_CA 1
#endif

#if PLATFORM(GTK) || PLATFORM(EFL)
#define WTF_USE_CAIRO 1
#define WTF_USE_GLIB 1
#define WTF_USE_FREETYPE 1
#define WTF_USE_HARFBUZZ 1
#define WTF_USE_SOUP 1
#define WTF_USE_WEBP 1
#endif

<<<<<<< HEAD
#if PLATFORM(HAIKU)
#define WTF_USE_WEBP 1
=======
#if PLATFORM(GTK) && !defined(GTK_API_VERSION_2)
#define GDK_VERSION_MIN_REQUIRED GDK_VERSION_3_6
>>>>>>> dcb7a469
#endif

/* On Windows, use QueryPerformanceCounter by default */
#if OS(WINDOWS)
#define WTF_USE_QUERY_PERFORMANCE_COUNTER  1
#endif

#if PLATFORM(COCOA)

#define WTF_USE_CF 1
#define WTF_USE_FOUNDATION 1
#define WTF_USE_NETWORK_CFDATA_ARRAY_CALLBACK 1
#define ENABLE_USER_MESSAGE_HANDLERS 1
#define HAVE_OUT_OF_PROCESS_LAYER_HOSTING 1
#define HAVE_DTRACE 1

#if !PLATFORM(WATCHOS) && !PLATFORM(APPLETV)
#define HAVE_AVKIT 1
#endif

#if !PLATFORM(WATCHOS)
#define HAVE_PARENTAL_CONTROLS 1
#endif

#endif

#if PLATFORM(MAC)

#define WTF_USE_APPKIT 1
#define HAVE_RUNLOOP_TIMER 1
#define HAVE_SEC_IDENTITY 1
#define HAVE_SEC_KEYCHAIN 1

#if CPU(X86_64)
#define WTF_USE_PLUGIN_HOST_PROCESS 1
#endif

/* OS X defines a series of platform macros for debugging. */
/* Some of them are really annoying because they use common names (e.g. check()). */
/* Disable those macros so that we are not limited in how we name methods and functions. */
#undef __ASSERT_MACROS_DEFINE_VERSIONS_WITHOUT_UNDERSCORES
#define __ASSERT_MACROS_DEFINE_VERSIONS_WITHOUT_UNDERSCORES 0

#endif /* PLATFORM(MAC) */

#if PLATFORM(IOS)

#define HAVE_READLINE 1
#if USE(APPLE_INTERNAL_SDK)
#define WTF_USE_CFNETWORK 1
#endif
#define WTF_USE_UIKIT_EDITING 1
#define WTF_USE_WEB_THREAD 1
#define WTF_USE_QUICK_LOOK 1

#if __IPHONE_OS_VERSION_MIN_REQUIRED >= 90000
#define HAVE_APP_LINKS 1
#endif

#if CPU(ARM64)
#define ENABLE_JIT_CONSTANT_BLINDING 0
#endif

#if CPU(ARM_NEON)
#undef HAVE_ARM_NEON_INTRINSICS
#define HAVE_ARM_NEON_INTRINSICS 0
#endif

#endif /* PLATFORM(IOS) */

#if PLATFORM(WIN) && !USE(WINGDI)
#define WTF_USE_CF 1
#endif

#if PLATFORM(WIN) && !USE(WINGDI) && !PLATFORM(WIN_CAIRO)
#define WTF_USE_CFNETWORK 1
#endif

#if USE(CFNETWORK) || PLATFORM(COCOA)
#define WTF_USE_CFURLCACHE 1
#endif

#if PLATFORM(HAIKU)
#define WTF_USE_HAIKU 1
#define WTF_USE_PTHREADS 1
#define WTF_USE_FREETYPE 1

#define HAVE_ERRNO_H 1
#define HAVE_LANGINFO_H 1
#define HAVE_MMAP 1
#define HAVE_MERGESORT 1
#define HAVE_POSIX_MEMALIGN 1
#define HAVE_PTHREAD_RWLOCK 1
#define HAVE_SIGNAL_H 1
#define HAVE_STRINGS_H 1
#define HAVE_SYS_PARAM_H 1
#define HAVE_SYS_TIME_H 1
#define HAVE_TIMEGM 1
#define HAVE_TM_GMTOFF 1
#define HAVE_TM_ZONE 1
#define HAVE_SYS_TIME_H 1

#define USE_SYSTEM_MALLOC 1

#define ENABLE_INSPECTOR 1
#define ENABLE_JAVASCRIPT_DEBUGGER 1
#endif

#if !defined(HAVE_ACCESSIBILITY)
#if PLATFORM(COCOA) || PLATFORM(WIN) || PLATFORM(GTK) || PLATFORM(EFL)
#define HAVE_ACCESSIBILITY 1
#endif
#endif /* !defined(HAVE_ACCESSIBILITY) */

#if OS(UNIX)
#define HAVE_ERRNO_H 1
#define HAVE_LANGINFO_H 1
#define HAVE_MMAP 1
#define HAVE_SIGNAL_H 1
#define HAVE_STRINGS_H 1
#define HAVE_SYS_PARAM_H 1
#define HAVE_SYS_TIME_H 1 
#define WTF_USE_PTHREADS 1
#endif /* OS(UNIX) */

#if (OS(FREEBSD) || OS(OPENBSD)) && !defined(__GLIBC__)
#define HAVE_PTHREAD_NP_H 1
#endif

#if !defined(HAVE_VASPRINTF)
#if !COMPILER(MSVC) && !COMPILER(MINGW)
#define HAVE_VASPRINTF 1
#endif
#endif

#if !defined(HAVE_STRNSTR)
#if OS(DARWIN) || (OS(FREEBSD) && !defined(__GLIBC__))
#define HAVE_STRNSTR 1
#endif
#endif

#if !OS(WINDOWS) && !OS(SOLARIS) && !OS(HAIKU)
#define HAVE_TM_GMTOFF 1
#define HAVE_TM_ZONE 1
#define HAVE_TIMEGM 1
#endif

#if OS(DARWIN)

#define HAVE_DISPATCH_H 1
#define HAVE_MADV_FREE 1
#define HAVE_MADV_FREE_REUSE 1
#define HAVE_MERGESORT 1
#define HAVE_PTHREAD_SETNAME_NP 1
#define HAVE_READLINE 1
#define HAVE_SYS_TIMEB_H 1
#define WTF_USE_ACCELERATE 1

#if !PLATFORM(IOS)
#define HAVE_HOSTED_CORE_ANIMATION 1
#endif

#endif /* OS(DARWIN) */

#if OS(WINDOWS)

#define HAVE_SYS_TIMEB_H 1
#define HAVE_ALIGNED_MALLOC 1
#define HAVE_ISDEBUGGERPRESENT 1

#include <WTF/WTFHeaderDetection.h>

#endif

#if OS(WINDOWS)
#define HAVE_VIRTUALALLOC 1
#endif

/* ENABLE macro defaults */

/* FIXME: move out all ENABLE() defines from here to FeatureDefines.h */

/* Include feature macros */
#include <wtf/FeatureDefines.h>

#if OS(WINDOWS)
#define USE_SYSTEM_MALLOC 1
#endif

#define ENABLE_DEBUG_WITH_BREAKPOINT 0
#define ENABLE_SAMPLING_COUNTERS 0
#define ENABLE_SAMPLING_FLAGS 0
#define ENABLE_SAMPLING_REGIONS 0
#define ENABLE_OPCODE_SAMPLING 0
#define ENABLE_CODEBLOCK_SAMPLING 0
#if ENABLE(CODEBLOCK_SAMPLING) && !ENABLE(OPCODE_SAMPLING)
#error "CODEBLOCK_SAMPLING requires OPCODE_SAMPLING"
#endif
#if ENABLE(OPCODE_SAMPLING) || ENABLE(SAMPLING_FLAGS) || ENABLE(SAMPLING_REGIONS)
#define ENABLE_SAMPLING_THREAD 1
#endif

#if !defined(WTF_USE_JSVALUE64) && !defined(WTF_USE_JSVALUE32_64)
#if (CPU(X86_64) && (OS(UNIX) || OS(WINDOWS))) \
    || (CPU(IA64) && !CPU(IA64_32)) \
    || CPU(ALPHA) \
    || CPU(ARM64) \
    || CPU(S390X) \
    || CPU(MIPS64) \
    || CPU(PPC64) \
    || CPU(PPC64LE)
#define WTF_USE_JSVALUE64 1
#else
#define WTF_USE_JSVALUE32_64 1
#endif
#endif /* !defined(WTF_USE_JSVALUE64) && !defined(WTF_USE_JSVALUE32_64) */

/* The JIT is enabled by default on all x86, x86-64, ARM & MIPS platforms except ARMv7k. */
#if !defined(ENABLE_JIT) \
    && (CPU(X86) || CPU(X86_64) || CPU(ARM) || CPU(ARM64) || CPU(MIPS)) \
    && !CPU(APPLE_ARMV7K)
#define ENABLE_JIT 1
#endif

/* Do we have LLVM? */
#if !defined(HAVE_LLVM) && OS(DARWIN) && !PLATFORM(EFL) && !PLATFORM(GTK) && ENABLE(FTL_JIT) && (CPU(X86_64) || CPU(ARM64))
#define HAVE_LLVM 1
#endif

#if PLATFORM(GTK) && HAVE(LLVM) && ENABLE(JIT) && !defined(ENABLE_FTL_JIT) && CPU(X86_64)
#define ENABLE_FTL_JIT 1
#endif

/* The FTL *does not* work on 32-bit platforms. Disable it even if someone asked us to enable it. */
#if USE(JSVALUE32_64)
#undef ENABLE_FTL_JIT
#define ENABLE_FTL_JIT 0
#endif

/* The FTL is disabled on the iOS simulator, mostly for simplicity. */
#if PLATFORM(IOS_SIMULATOR)
#undef ENABLE_FTL_JIT
#define ENABLE_FTL_JIT 0
#endif

/* If possible, try to enable the LLVM disassembler. This is optional and we can
   fall back on UDis86 if necessary. */
#if !defined(WTF_USE_LLVM_DISASSEMBLER) && HAVE(LLVM) && (CPU(X86_64) || CPU(X86) || CPU(ARM64))
#define WTF_USE_LLVM_DISASSEMBLER 1
#endif

/* If possible, try to enable a disassembler. This is optional. We proceed in two
   steps: first we try to find some disassembler that we can use, and then we
   decide if the high-level disassembler API can be enabled. */
#if !defined(WTF_USE_UDIS86) && ENABLE(JIT) && ((OS(DARWIN) && !PLATFORM(EFL) && !PLATFORM(GTK)) || (OS(LINUX) && (PLATFORM(EFL) || PLATFORM(GTK))) || PLATFORM(HAIKU)) \
    && (CPU(X86) || CPU(X86_64))
#define WTF_USE_UDIS86 1
#endif

#if !defined(ENABLE_DISASSEMBLER) && (USE(UDIS86) || USE(LLVM_DISASSEMBLER))
#define ENABLE_DISASSEMBLER 1
#endif

#if !defined(WTF_USE_ARM64_DISASSEMBLER) && ENABLE(JIT) && CPU(ARM64) && !USE(LLVM_DISASSEMBLER)
#define WTF_USE_ARM64_DISASSEMBLER 1
#endif

#if !defined(WTF_USE_ARMV7_DISASSEMBLER) && ENABLE(JIT) && CPU(ARM_THUMB2)
#define WTF_USE_ARMV7_DISASSEMBLER 1
#endif

#if !defined(ENABLE_DISASSEMBLER) && (USE(UDIS86) || USE(ARMV7_DISASSEMBLER) || USE(ARM64_DISASSEMBLER))
#define ENABLE_DISASSEMBLER 1
#endif

#if !defined(ENABLE_DFG_JIT) && ENABLE(JIT)
/* Enable the DFG JIT on X86 and X86_64. */
#if (CPU(X86) || CPU(X86_64)) && (OS(DARWIN) || OS(LINUX) || OS(FREEBSD) || OS(WINDOWS) || OS(HURD) || OS(HAIKU))
#define ENABLE_DFG_JIT 1
#endif
/* Enable the DFG JIT on ARMv7.  Only tested on iOS and Qt/GTK+ Linux. */
#if (CPU(ARM_THUMB2) || CPU(ARM64)) && (PLATFORM(IOS) || PLATFORM(GTK) || PLATFORM(EFL))
#define ENABLE_DFG_JIT 1
#endif
/* Enable the DFG JIT on ARM, MIPS and SH4. */
#if CPU(ARM_TRADITIONAL) || CPU(MIPS) || CPU(SH4)
#define ENABLE_DFG_JIT 1
#endif
#endif

/* Concurrent JIT only works on 64-bit platforms because it requires that
   values get stored to atomically. This is trivially true on 64-bit platforms,
   but not true at all on 32-bit platforms where values are composed of two
   separate sub-values. */
#if (OS(DARWIN) || PLATFORM(EFL) || PLATFORM(GTK)) && ENABLE(DFG_JIT) && USE(JSVALUE64)
#define ENABLE_CONCURRENT_JIT 1
#endif

/* If the baseline jit is not available, then disable upper tiers as well: */
#if !ENABLE(JIT)
#undef ENABLE_DFG_JIT      /* Undef so that we can redefine it. */
#undef ENABLE_FTL_JIT      /* Undef so that we can redefine it. */
#define ENABLE_DFG_JIT 0
#define ENABLE_FTL_JIT 0
#endif

#if !defined(ENABLE_FTL_NATIVE_CALL_INLINING)
#define ENABLE_FTL_NATIVE_CALL_INLINING 0
#endif

/* Used to make GCC's optimization not throw away a symbol that we would need for native inlining */
#if ENABLE(FTL_NATIVE_CALL_INLINING) && COMPILER(GCC) && !COMPILER(CLANG)
#define ATTR_USED __attribute__ ((used))
#else
#define ATTR_USED
#endif

/* Generational collector for JSC */
#if !defined(ENABLE_GGC)
#if CPU(X86_64) || CPU(X86) || CPU(ARM64) || CPU(ARM)
#define ENABLE_GGC 1
#else
#define ENABLE_GGC 0
#endif /* CPU(X86_64) || CPU(X86) || CPU(ARM64) || CPU(ARM) */
#endif /* !defined(ENABLE_GGC) */

/* Counts uses of write barriers using sampling counters. Be sure to also
   set ENABLE_SAMPLING_COUNTERS to 1. */
#if !defined(ENABLE_WRITE_BARRIER_PROFILING)
#define ENABLE_WRITE_BARRIER_PROFILING 0
#endif

/* Logs all allocation-related activity that goes through fastMalloc or the
   JSC GC (both cells and butterflies). Also logs marking. Note that this
   isn't a completely accurate view of the heap since it doesn't include all
   butterfly resize operations, doesn't tell you what is going on with weak
   references (other than to tell you when they're marked), and doesn't
   track direct mmap() allocations or things like JIT allocation. */
#if !defined(ENABLE_ALLOCATION_LOGGING)
#define ENABLE_ALLOCATION_LOGGING 0
#endif

/* Enable verification that that register allocations are not made within generated control flow.
   Turned on for debug builds. */
#if !defined(ENABLE_DFG_REGISTER_ALLOCATION_VALIDATION) && ENABLE(DFG_JIT)
#if !defined(NDEBUG)
#define ENABLE_DFG_REGISTER_ALLOCATION_VALIDATION 1
#else
#define ENABLE_DFG_REGISTER_ALLOCATION_VALIDATION 0
#endif
#endif

/* Configure the JIT */
#if CPU(X86) && COMPILER(MSVC)
#define JSC_HOST_CALL __fastcall
#elif CPU(X86) && COMPILER(GCC)
#define JSC_HOST_CALL __attribute__ ((fastcall))
#else
#define JSC_HOST_CALL
#endif

/* Configure the interpreter */
#if COMPILER(GCC)
#define HAVE_COMPUTED_GOTO 1
#endif

/* Determine if we need to enable Computed Goto Opcodes or not: */
#if HAVE(COMPUTED_GOTO) || ENABLE(JIT)
#define ENABLE_COMPUTED_GOTO_OPCODES 1
#endif

/* Regular Expression Tracing - Set to 1 to trace RegExp's in jsc.  Results dumped at exit */
#define ENABLE_REGEXP_TRACING 0

/* Yet Another Regex Runtime - turned on by default for JIT enabled ports. */
#if !defined(ENABLE_YARR_JIT) && ENABLE(JIT)
#define ENABLE_YARR_JIT 1

/* Setting this flag compares JIT results with interpreter results. */
#define ENABLE_YARR_JIT_DEBUG 0
#endif

/* If either the JIT or the RegExp JIT is enabled, then the Assembler must be
   enabled as well: */
#if ENABLE(JIT) || ENABLE(YARR_JIT)
#if defined(ENABLE_ASSEMBLER) && !ENABLE_ASSEMBLER
#error "Cannot enable the JIT or RegExp JIT without enabling the Assembler"
#else
#undef ENABLE_ASSEMBLER
#define ENABLE_ASSEMBLER 1
#endif
#endif

/* If the Disassembler is enabled, then the Assembler must be enabled as well: */
#if ENABLE(DISASSEMBLER)
#if defined(ENABLE_ASSEMBLER) && !ENABLE_ASSEMBLER
#error "Cannot enable the Disassembler without enabling the Assembler"
#else
#undef ENABLE_ASSEMBLER
#define ENABLE_ASSEMBLER 1
#endif
#endif

#if ENABLE(JIT)
/* Enable the following if you want to use the MacroAssembler::probe() facility
   to do JIT debugging. */
#define ENABLE_MASM_PROBE 0
#endif

/* Pick which allocator to use; we only need an executable allocator if the assembler is compiled in.
   On non-Windows x86-64, iOS, and ARM64 we use a single fixed mmap, on other platforms we mmap on demand. */
#if ENABLE(ASSEMBLER)
#if CPU(X86_64) || PLATFORM(IOS) || CPU(ARM64)
#define ENABLE_EXECUTABLE_ALLOCATOR_FIXED 1
#else
#define ENABLE_EXECUTABLE_ALLOCATOR_DEMAND 1
#endif
#endif

/* CSS Selector JIT Compiler */
#if !defined(ENABLE_CSS_SELECTOR_JIT)
#if (CPU(X86_64) || CPU(ARM64) || (CPU(ARM_THUMB2) && PLATFORM(IOS))) && ENABLE(JIT) && (OS(DARWIN) || PLATFORM(GTK) || PLATFORM(EFL) || PLATFORM(HAIKU))
#define ENABLE_CSS_SELECTOR_JIT 1
#else
#define ENABLE_CSS_SELECTOR_JIT 0
#endif
#endif

#if ENABLE(WEBGL) && PLATFORM(WIN)
#define WTF_USE_OPENGL 1
#define WTF_USE_OPENGL_ES_2 1
#define WTF_USE_EGL 1
#endif

#if ENABLE(VIDEO) && PLATFORM(WIN_CAIRO)
#if ENABLE(GSTREAMER_WINCAIRO)
#define WTF_USE_MEDIA_FOUNDATION 0
#define WTF_USE_GLIB 1
#define WTF_USE_GSTREAMER 1
#else
#define WTF_USE_MEDIA_FOUNDATION 1
#endif
#endif

#if PLATFORM(WIN_CAIRO)
#define WTF_USE_TEXTURE_MAPPER 1
#endif

#if USE(TEXTURE_MAPPER) && ENABLE(GRAPHICS_CONTEXT_3D) && !defined(WTF_USE_TEXTURE_MAPPER_GL)
#define WTF_USE_TEXTURE_MAPPER_GL 1
#endif

/* Compositing on the UI-process in WebKit2 */
#if PLATFORM(COCOA)
#define WTF_USE_PROTECTION_SPACE_AUTH_CALLBACK 1
#endif

/* Set up a define for a common error that is intended to cause a build error -- thus the space after Error. */
#define WTF_PLATFORM_CFNETWORK Error USE_macro_should_be_used_with_CFNETWORK

#if PLATFORM(WIN)
#define WTF_USE_CROSS_PLATFORM_CONTEXT_MENUS 1
#endif

#if PLATFORM(COCOA) && HAVE(ACCESSIBILITY)
#define WTF_USE_ACCESSIBILITY_CONTEXT_MENUS 1
#endif

#if CPU(ARM_THUMB2) || CPU(ARM64)
#define ENABLE_BRANCH_COMPACTION 1
#endif

#if !defined(ENABLE_THREADING_LIBDISPATCH) && HAVE(DISPATCH_H)
#define ENABLE_THREADING_LIBDISPATCH 1
#elif !defined(ENABLE_THREADING_OPENMP) && defined(_OPENMP)
#define ENABLE_THREADING_OPENMP 1
#elif !defined(THREADING_GENERIC)
#define ENABLE_THREADING_GENERIC 1
#endif

#if USE(GLIB)
#include <wtf/gobject/GTypedefs.h>
#endif

#if PLATFORM(EFL)
#include <wtf/efl/EflTypedefs.h>
#endif

/* FIXME: This define won't be needed once #27551 is fully landed. However, 
   since most ports try to support sub-project independence, adding new headers
   to WTF causes many ports to break, and so this way we can address the build
   breakages one port at a time. */
#if !defined(WTF_USE_EXPORT_MACROS) && (PLATFORM(COCOA) || PLATFORM(WIN))
#define WTF_USE_EXPORT_MACROS 1
#endif

#if !defined(WTF_USE_EXPORT_MACROS_FOR_TESTING) && (PLATFORM(GTK) || PLATFORM(WIN))
#define WTF_USE_EXPORT_MACROS_FOR_TESTING 1
#endif

#if PLATFORM(GTK) || PLATFORM(EFL) || PLATFORM(HAIKU)
#define WTF_USE_UNIX_DOMAIN_SOCKETS 1
#endif

#if !defined(WTF_USE_IMLANG_FONT_LINK2)
#define WTF_USE_IMLANG_FONT_LINK2 1
#endif

#if !defined(ENABLE_COMPARE_AND_SWAP) && (OS(WINDOWS) || (COMPILER(GCC) && (CPU(X86) || CPU(X86_64) || CPU(ARM_THUMB2) || CPU(ARM64))))
#define ENABLE_COMPARE_AND_SWAP 1
#endif

#if !defined(ENABLE_PARALLEL_GC) && (OS(DARWIN) || PLATFORM(EFL) || PLATFORM(GTK) || PLATFORM(HAIKU)) && ENABLE(COMPARE_AND_SWAP)
#define ENABLE_PARALLEL_GC 1
#endif

#if !defined(ENABLE_GC_VALIDATION) && !defined(NDEBUG)
#define ENABLE_GC_VALIDATION 1
#endif

#if !defined(ENABLE_BINDING_INTEGRITY) && !OS(WINDOWS)
#define ENABLE_BINDING_INTEGRITY 1
#endif

#if PLATFORM(COCOA)
#define WTF_USE_AVFOUNDATION 1
#endif

#if !defined(ENABLE_TREE_DEBUGGING)
#if !defined(NDEBUG)
#define ENABLE_TREE_DEBUGGING 1
#else
#define ENABLE_TREE_DEBUGGING 0
#endif
#endif

#if (PLATFORM(IOS) && __IPHONE_OS_VERSION_MIN_REQUIRED >= 60000) || PLATFORM(MAC)
#define WTF_USE_COREMEDIA 1
#define HAVE_AVFOUNDATION_VIDEO_OUTPUT 1
#endif

#if (PLATFORM(IOS) && __IPHONE_OS_VERSION_MIN_REQUIRED >= 50000) || (PLATFORM(MAC) || (OS(WINDOWS) && USE(CG)) && __MAC_OS_X_VERSION_MIN_REQUIRED >= 1080)
#define HAVE_AVFOUNDATION_MEDIA_SELECTION_GROUP 1
#endif

#if (PLATFORM(IOS) && __IPHONE_OS_VERSION_MIN_REQUIRED >= 70000) || ((PLATFORM(MAC) || (OS(WINDOWS) && USE(CG))) && __MAC_OS_X_VERSION_MIN_REQUIRED >= 1090)
#define HAVE_AVFOUNDATION_LEGIBLE_OUTPUT_SUPPORT 1
#define HAVE_MEDIA_ACCESSIBILITY_FRAMEWORK 1
#endif

#if (PLATFORM(IOS) && __IPHONE_OS_VERSION_MIN_REQUIRED >= 60000) || PLATFORM(MAC)
#define HAVE_AVFOUNDATION_LOADER_DELEGATE 1
#endif

#if PLATFORM(MAC)
#define WTF_USE_VIDEOTOOLBOX 1
#endif

#if PLATFORM(COCOA) || PLATFORM(GTK) || PLATFORM(HAIKU) || (PLATFORM(WIN) && !USE(WINGDI))
#define WTF_USE_REQUEST_ANIMATION_FRAME_TIMER 1
#endif

#if PLATFORM(COCOA)
#define WTF_USE_REQUEST_ANIMATION_FRAME_DISPLAY_MONITOR 1
#endif

#if PLATFORM(MAC)
#define WTF_USE_COREAUDIO 1
#endif

#if !defined(WTF_USE_ZLIB)
#define WTF_USE_ZLIB 1
#endif

#ifndef HAVE_QOS_CLASSES
#if PLATFORM(IOS) || (PLATFORM(MAC) && __MAC_OS_X_VERSION_MIN_REQUIRED >= 101000)
#define HAVE_QOS_CLASSES 1
#endif
#endif

#ifndef HAVE_VOUCHERS
#if PLATFORM(IOS) || (PLATFORM(MAC) && __MAC_OS_X_VERSION_MIN_REQUIRED >= 101000)
#define HAVE_VOUCHERS 1
#endif
#endif

#define WTF_USE_GRAMMAR_CHECKING 1

#if PLATFORM(COCOA) || PLATFORM(EFL)
#define WTF_USE_UNIFIED_TEXT_CHECKING 1
#endif
#if PLATFORM(MAC)
#define WTF_USE_AUTOMATIC_TEXT_REPLACEMENT 1
#endif

#if PLATFORM(MAC)
/* Some platforms provide UI for suggesting autocorrection. */
#define WTF_USE_AUTOCORRECTION_PANEL 1
#endif

#if PLATFORM(COCOA)
/* Some platforms use spelling and autocorrection markers to provide visual cue. On such platform, if word with marker is edited, we need to remove the marker. */
#define WTF_USE_MARKER_REMOVAL_UPON_EDITING 1
#endif

#if PLATFORM(MAC) && __MAC_OS_X_VERSION_MIN_REQUIRED >= 101000
#define WTF_USE_INSERTION_UNDO_GROUPING 1
#endif

#if PLATFORM(IOS)
#define WTF_USE_PLATFORM_TEXT_TRACK_MENU 1
#endif

#if PLATFORM(COCOA)
#define WTF_USE_AUDIO_SESSION 1
#endif

#if PLATFORM(COCOA) && !PLATFORM(IOS_SIMULATOR)
#define WTF_USE_IOSURFACE 1
#endif

#if PLATFORM(GTK) || PLATFORM(EFL)
#undef ENABLE_OPENTYPE_VERTICAL
#define ENABLE_OPENTYPE_VERTICAL 1
#define ENABLE_CSS3_TEXT_DECORATION_SKIP_INK 1
#endif

#if PLATFORM(COCOA)
#define ENABLE_CSS3_TEXT_DECORATION_SKIP_INK 1
#endif

#if COMPILER(MSVC)
#undef __STDC_LIMIT_MACROS
#define __STDC_LIMIT_MACROS
#undef _HAS_EXCEPTIONS
#define _HAS_EXCEPTIONS 1
#endif

#if PLATFORM(MAC)
#define HAVE_NS_ACTIVITY 1
#endif

#if PLATFORM(MAC) && __MAC_OS_X_VERSION_MIN_REQUIRED >= 101000
#define WTF_USE_ASYNC_NSTEXTINPUTCLIENT 1
#endif

#if (OS(DARWIN) && USE(CG)) || USE(FREETYPE) || (PLATFORM(WIN) && (USE(CG) || USE(CAIRO)))
#undef ENABLE_OPENTYPE_MATH
#define ENABLE_OPENTYPE_MATH 1
#endif

/* Set TARGET_OS_IPHONE to 0 by default to allow using it as a guard 
 * in cross-platform the same way as it is used in OS(DARWIN) code. */ 
#if !defined(TARGET_OS_IPHONE) && !OS(DARWIN)
#define TARGET_OS_IPHONE 0
#endif

#if PLATFORM(COCOA)
#define WTF_USE_MEDIATOOLBOX 1
#endif

#if PLATFORM(IOS) && __IPHONE_OS_VERSION_MIN_REQUIRED >= 90000
#define ENABLE_VIDEO_PRESENTATION_MODE 1
#endif

#endif /* WTF_Platform_h */<|MERGE_RESOLUTION|>--- conflicted
+++ resolved
@@ -497,13 +497,13 @@
 #define WTF_USE_WEBP 1
 #endif
 
-<<<<<<< HEAD
+#if PLATFORM(GTK) && !defined(GTK_API_VERSION_2)
+#define GDK_VERSION_MIN_REQUIRED GDK_VERSION_3_6
+#endif
+
+
 #if PLATFORM(HAIKU)
 #define WTF_USE_WEBP 1
-=======
-#if PLATFORM(GTK) && !defined(GTK_API_VERSION_2)
-#define GDK_VERSION_MIN_REQUIRED GDK_VERSION_3_6
->>>>>>> dcb7a469
 #endif
 
 /* On Windows, use QueryPerformanceCounter by default */
