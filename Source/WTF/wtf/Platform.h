--- conflicted
+++ resolved
@@ -636,21 +636,10 @@
 
 #endif /* PLATFORM(IOS) */
 
-<<<<<<< HEAD
-#if PLATFORM(WIN) && !USE(WINGDI)
-#define USE_CF 1
-#endif
-
-#if PLATFORM(WIN) && !USE(WINGDI) && !PLATFORM(WIN_CAIRO)
-#define USE_CFURLCONNECTION 1
-#endif
-
 #if PLATFORM(QT) && OS(DARWIN)
 #define USE_CF 1
 #endif
 
-=======
->>>>>>> e41e4829
 #if !defined(HAVE_ACCESSIBILITY)
 #if PLATFORM(COCOA) || PLATFORM(WIN) || PLATFORM(GTK) || PLATFORM(WPE)
 #define HAVE_ACCESSIBILITY 1
@@ -807,13 +796,8 @@
 #if (CPU(X86) || CPU(X86_64)) && (OS(DARWIN) || OS(LINUX) || OS(FREEBSD) || OS(HURD) || OS(WINDOWS))
 #define ENABLE_DFG_JIT 1
 #endif
-<<<<<<< HEAD
-/* Enable the DFG JIT on ARMv7.  Only tested on iOS and Qt/GTK+ Linux. */
-#if (CPU(ARM_THUMB2) || CPU(ARM64)) && (PLATFORM(IOS) || PLATFORM(GTK) || PLATFORM(WPE) || PLATFORM(QT))
-=======
 /* Enable the DFG JIT on ARMv7.  Only tested on iOS, Linux, and FreeBSD. */
 #if (CPU(ARM_THUMB2) || CPU(ARM64)) && (PLATFORM(IOS) || OS(LINUX) || OS(FREEBSD))
->>>>>>> e41e4829
 #define ENABLE_DFG_JIT 1
 #endif
 /* Enable the DFG JIT on ARM. */
@@ -1094,15 +1078,10 @@
 #endif
 #endif
 
-<<<<<<< HEAD
-#if PLATFORM(WIN_CAIRO) || PLATFORM(QT)
-#define USE_TEXTURE_MAPPER 1
-=======
 #define USE_METAL 1
 
 #if HAVE(ACCESSIBILITY)
 #define USE_ACCESSIBILITY_CONTEXT_MENUS 1
->>>>>>> e41e4829
 #endif
 
 #endif
@@ -1133,15 +1112,7 @@
 #include <wtf/glib/GTypedefs.h>
 #endif
 
-<<<<<<< HEAD
-/* FIXME: This define won't be needed once #27551 is fully landed. However,
-   since most ports try to support sub-project independence, adding new headers
-   to WTF causes many ports to break, and so this way we can address the build
-   breakages one port at a time. */
 #if !defined(USE_EXPORT_MACROS) && (PLATFORM(COCOA) || PLATFORM(QT) || OS(WINDOWS))
-=======
-#if !defined(USE_EXPORT_MACROS) && (PLATFORM(COCOA) || OS(WINDOWS))
->>>>>>> e41e4829
 #define USE_EXPORT_MACROS 1
 #endif
 
