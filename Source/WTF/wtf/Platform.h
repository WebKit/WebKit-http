--- conflicted
+++ resolved
@@ -1257,11 +1257,4 @@
 #define USE_LIBWEBRTC 1
 #endif
 
-<<<<<<< HEAD
-#if OS(DARWIN) || ((OS(FREEBSD) || OS(HAIKU) || defined(__GLIBC__)) && (CPU(X86) || CPU(X86_64) || CPU(ARM) || CPU(ARM64) || CPU(MIPS)))
-#define HAVE_MACHINE_CONTEXT 1
-#endif
-
-=======
->>>>>>> 9c8df43c
 #endif /* WTF_Platform_h */