--- conflicted
+++ resolved
@@ -1104,15 +1104,7 @@
 #define USE_EXPORT_MACROS 1
 #endif
 
-<<<<<<< HEAD
-#if !defined(USE_EXPORT_MACROS_FOR_TESTING) && (PLATFORM(GTK) || OS(WINDOWS))
-#define USE_EXPORT_MACROS_FOR_TESTING 1
-#endif
-
 #if PLATFORM(GTK) || PLATFORM(WPE) || PLATFORM(HAIKU)
-=======
-#if PLATFORM(GTK) || PLATFORM(WPE)
->>>>>>> c1d0c3f6
 #define USE_UNIX_DOMAIN_SOCKETS 1
 #endif
 
