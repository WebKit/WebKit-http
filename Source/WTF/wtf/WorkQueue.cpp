/*
 * Copyright (C) 2010 Apple Inc. All rights reserved.
 *
 * Redistribution and use in source and binary forms, with or without
 * modification, are permitted provided that the following conditions
 * are met:
 * 1. Redistributions of source code must retain the above copyright
 *    notice, this list of conditions and the following disclaimer.
 * 2. Redistributions in binary form must reproduce the above copyright
 *    notice, this list of conditions and the following disclaimer in the
 *    documentation and/or other materials provided with the distribution.
 *
 * THIS SOFTWARE IS PROVIDED BY APPLE INC. AND ITS CONTRIBUTORS ``AS IS''
 * AND ANY EXPRESS OR IMPLIED WARRANTIES, INCLUDING, BUT NOT LIMITED TO,
 * THE IMPLIED WARRANTIES OF MERCHANTABILITY AND FITNESS FOR A PARTICULAR
 * PURPOSE ARE DISCLAIMED. IN NO EVENT SHALL APPLE INC. OR ITS CONTRIBUTORS
 * BE LIABLE FOR ANY DIRECT, INDIRECT, INCIDENTAL, SPECIAL, EXEMPLARY, OR
 * CONSEQUENTIAL DAMAGES (INCLUDING, BUT NOT LIMITED TO, PROCUREMENT OF
 * SUBSTITUTE GOODS OR SERVICES; LOSS OF USE, DATA, OR PROFITS; OR BUSINESS
 * INTERRUPTION) HOWEVER CAUSED AND ON ANY THEORY OF LIABILITY, WHETHER IN
 * CONTRACT, STRICT LIABILITY, OR TORT (INCLUDING NEGLIGENCE OR OTHERWISE)
 * ARISING IN ANY WAY OUT OF THE USE OF THIS SOFTWARE, EVEN IF ADVISED OF
 * THE POSSIBILITY OF SUCH DAMAGE.
 */

#include "config.h"
#include "WorkQueue.h"

#include <mutex>
#include <wtf/Condition.h>
#include <wtf/Deque.h>
#include <wtf/Function.h>
#include <wtf/Lock.h>
#include <wtf/NeverDestroyed.h>
#include <wtf/NumberOfCores.h>
#include <wtf/Ref.h>
#include <wtf/Threading.h>
#include <wtf/text/WTFString.h>
#include <wtf/threads/BinarySemaphore.h>

namespace WTF {

Ref<WorkQueue> WorkQueue::create(const char* name, Type type, QOS qos)
{
    return adoptRef(*new WorkQueue(name, type, qos));
}

WorkQueue::WorkQueue(const char* name, Type type, QOS qos)
{
    platformInitialize(name, type, qos);
}

WorkQueue::~WorkQueue()
{
    platformInvalidate();
}

<<<<<<< HEAD
#if !PLATFORM(COCOA) && !(PLATFORM(QT) && USE(MACH_PORTS))
void WorkQueue::concurrentApply(size_t iterations, const std::function<void (size_t index)>& function)
=======
#if !PLATFORM(COCOA)
void WorkQueue::concurrentApply(size_t iterations, WTF::Function<void (size_t index)>&& function)
>>>>>>> 4ccac179
{
    if (!iterations)
        return;

    if (iterations == 1) {
        function(0);
        return;
    }

    class ThreadPool {
    public:
        ThreadPool()
        {
            // We don't need a thread for the current core.
            unsigned threadCount = numberOfProcessorCores() - 1;

            m_workers.reserveInitialCapacity(threadCount);
            for (unsigned i = 0; i < threadCount; ++i) {
                m_workers.append(Thread::create(String::format("ThreadPool Worker %u", i).utf8().data(), [this] {
                    threadBody();
                }));
            }
        }

        size_t workerCount() const { return m_workers.size(); }

        void dispatch(const WTF::Function<void ()>* function)
        {
            LockHolder holder(m_lock);

            m_queue.append(function);
            m_condition.notifyOne();
        }

    private:
        NO_RETURN void threadBody()
        {
            while (true) {
                const WTF::Function<void ()>* function;

                {
                    LockHolder holder(m_lock);

                    m_condition.wait(m_lock, [this] {
                        return !m_queue.isEmpty();
                    });

                    function = m_queue.takeFirst();
                }

                (*function)();
            }
        }

        Lock m_lock;
        Condition m_condition;
        Deque<const WTF::Function<void ()>*> m_queue;

        Vector<RefPtr<Thread>> m_workers;
    };

    static LazyNeverDestroyed<ThreadPool> threadPool;
    static std::once_flag onceFlag;
    std::call_once(onceFlag, [] {
        threadPool.construct();
    });

    // Cap the worker count to the number of iterations (excluding this thread)
    const size_t workerCount = std::min(iterations - 1, threadPool->workerCount());

    std::atomic<size_t> currentIndex(0);
    std::atomic<size_t> activeThreads(workerCount + 1);

    Condition condition;
    Lock lock;

    WTF::Function<void ()> applier = [&, function = WTFMove(function)] {
        size_t index;

        // Call the function for as long as there are iterations left.
        while ((index = currentIndex++) < iterations)
            function(index);

        // If there are no active threads left, signal the caller.
        if (!--activeThreads) {
            LockHolder holder(lock);
            condition.notifyOne();
        }
    };

    for (size_t i = 0; i < workerCount; ++i)
        threadPool->dispatch(&applier);
    applier();

    LockHolder holder(lock);
    condition.wait(lock, [&] { return !activeThreads; });
}
#endif

}<|MERGE_RESOLUTION|>--- conflicted
+++ resolved
@@ -55,13 +55,8 @@
     platformInvalidate();
 }
 
-<<<<<<< HEAD
 #if !PLATFORM(COCOA) && !(PLATFORM(QT) && USE(MACH_PORTS))
-void WorkQueue::concurrentApply(size_t iterations, const std::function<void (size_t index)>& function)
-=======
-#if !PLATFORM(COCOA)
 void WorkQueue::concurrentApply(size_t iterations, WTF::Function<void (size_t index)>&& function)
->>>>>>> 4ccac179
 {
     if (!iterations)
         return;
