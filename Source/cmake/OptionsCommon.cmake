add_definitions(-DBUILDING_WITH_CMAKE=1)
add_definitions(-DHAVE_CONFIG_H=1)

if (WTF_OS_UNIX)
    add_definitions(-DXP_UNIX)
endif (WTF_OS_UNIX)

# CODE_GENERATOR_PREPROCESSOR_WITH_LINEMARKERS only matters with GCC >= 4.7.0.  Since this
# version, -P does not output empty lines, which currently breaks make_names.pl in
# WebCore. Investigating whether make_names.pl should be changed instead is left as an exercise to
# the reader.
if (MSVC)
    # FIXME: Some codegenerators don't support paths with spaces. So use the executable name only.
    get_filename_component(CODE_GENERATOR_PREPROCESSOR_EXECUTABLE ${CMAKE_CXX_COMPILER} NAME)
    set(CODE_GENERATOR_PREPROCESSOR "${CODE_GENERATOR_PREPROCESSOR_EXECUTABLE} /nologo /EP")
    set(CODE_GENERATOR_PREPROCESSOR_WITH_LINEMARKERS "${CODE_GENERATOR_PREPROCESSOR}")
else ()
    set(CODE_GENERATOR_PREPROCESSOR "${CMAKE_CXX_COMPILER} -E -P -x c++")
    set(CODE_GENERATOR_PREPROCESSOR_WITH_LINEMARKERS "${CMAKE_CXX_COMPILER} -E -x c++")
endif ()

set_property(GLOBAL PROPERTY USE_FOLDERS ON)

if (CMAKE_COMPILER_IS_GNUCXX OR "${CMAKE_CXX_COMPILER_ID}" STREQUAL "Clang")
    set(CMAKE_CXX_FLAGS "${CMAKE_CXX_FLAGS} -std=gnu++0x")
endif ()

string(TOLOWER ${CMAKE_HOST_SYSTEM_PROCESSOR} LOWERCASE_CMAKE_HOST_SYSTEM_PROCESSOR)
if ("${CMAKE_CXX_COMPILER_ID}" STREQUAL "GNU" AND "${LOWERCASE_CMAKE_HOST_SYSTEM_PROCESSOR}" MATCHES "(i[3-6]86|x86)")
    # To avoid out of memory when building with debug option in 32bit system.
    # See https://bugs.webkit.org/show_bug.cgi?id=77327
    set(CMAKE_SHARED_LINKER_FLAGS_DEBUG "-Wl,--no-keep-memory ${CMAKE_SHARED_LINKER_FLAGS_DEBUG}")
endif ()

if (UNIX AND NOT APPLE)
    set(CMAKE_SHARED_LINKER_FLAGS "-Wl,--no-undefined ${CMAKE_SHARED_LINKER_FLAGS}")
endif ()

<<<<<<< HEAD
IF(HAIKU)
    set(LIB_SUFFIX "/${CMAKE_HAIKU_SECONDARY_ARCH}" CACHE STRING
        "Define suffix of directory name (x86/x86_gcc2)")
ELSE()
    set(LIB_SUFFIX "" CACHE STRING "Define suffix of directory name (32/64)")
ENDIF()

set(LIB_INSTALL_DIR "lib${LIB_SUFFIX}" CACHE PATH "Where to install libraries (lib${LIB_SUFFIX})")
set(EXEC_INSTALL_DIR "bin" CACHE PATH "Where to install executables")
=======
# GTK uses the GNU installation directories.
if (NOT PORT STREQUAL "GTK")
    set(LIB_SUFFIX "" CACHE STRING "Define suffix of directory name (32/64)")
    set(LIB_INSTALL_DIR "lib${LIB_SUFFIX}" CACHE PATH "Where to install libraries (lib${LIB_SUFFIX})")
    set(EXEC_INSTALL_DIR "bin" CACHE PATH "Where to install executables")
    set(LIBEXEC_INSTALL_DIR "bin" CACHE PATH "Where to install executables executed by the library")
endif ()
>>>>>>> c8720d2c
<|MERGE_RESOLUTION|>--- conflicted
+++ resolved
@@ -36,22 +36,15 @@
     set(CMAKE_SHARED_LINKER_FLAGS "-Wl,--no-undefined ${CMAKE_SHARED_LINKER_FLAGS}")
 endif ()
 
-<<<<<<< HEAD
-IF(HAIKU)
-    set(LIB_SUFFIX "/${CMAKE_HAIKU_SECONDARY_ARCH}" CACHE STRING
-        "Define suffix of directory name (x86/x86_gcc2)")
-ELSE()
-    set(LIB_SUFFIX "" CACHE STRING "Define suffix of directory name (32/64)")
-ENDIF()
-
-set(LIB_INSTALL_DIR "lib${LIB_SUFFIX}" CACHE PATH "Where to install libraries (lib${LIB_SUFFIX})")
-set(EXEC_INSTALL_DIR "bin" CACHE PATH "Where to install executables")
-=======
 # GTK uses the GNU installation directories.
 if (NOT PORT STREQUAL "GTK")
-    set(LIB_SUFFIX "" CACHE STRING "Define suffix of directory name (32/64)")
+    IF(HAIKU)
+        set(LIB_SUFFIX "/${CMAKE_HAIKU_SECONDARY_ARCH}" CACHE STRING
+            "Define suffix of directory name (x86/x86_gcc2)")
+    ELSE()
+        set(LIB_SUFFIX "" CACHE STRING "Define suffix of directory name (32/64)")
+    ENDIF()
     set(LIB_INSTALL_DIR "lib${LIB_SUFFIX}" CACHE PATH "Where to install libraries (lib${LIB_SUFFIX})")
     set(EXEC_INSTALL_DIR "bin" CACHE PATH "Where to install executables")
     set(LIBEXEC_INSTALL_DIR "bin" CACHE PATH "Where to install executables executed by the library")
-endif ()
->>>>>>> c8720d2c
+endif ()