add_definitions(-DBUILDING_WITH_CMAKE=1)
add_definitions(-DHAVE_CONFIG_H=1)

option(USE_THIN_ARCHIVES "Produce all static libraries as thin archives" ON)
if (USE_THIN_ARCHIVES)
    execute_process(COMMAND ${CMAKE_AR} -V OUTPUT_VARIABLE AR_VERSION)
    if ("${AR_VERSION}" MATCHES "^GNU ar")
        set(CMAKE_CXX_ARCHIVE_CREATE "<CMAKE_AR> crT <TARGET> <LINK_FLAGS> <OBJECTS>")
        set(CMAKE_C_ARCHIVE_CREATE "<CMAKE_AR> crT <TARGET> <LINK_FLAGS> <OBJECTS>")
        set(CMAKE_CXX_ARCHIVE_APPEND "<CMAKE_AR> rT <TARGET> <LINK_FLAGS> <OBJECTS>")
        set(CMAKE_C_ARCHIVE_APPEND "<CMAKE_AR> rT <TARGET> <LINK_FLAGS> <OBJECTS>")
    endif ()
endif ()

set_property(GLOBAL PROPERTY USE_FOLDERS ON)
define_property(TARGET PROPERTY FOLDER INHERITED BRIEF_DOCS "folder" FULL_DOCS "IDE folder name")

# Detect Cortex-A53 core if CPU is ARM64 and OS is Linux.
# Query /proc/cpuinfo for each available core and check reported CPU part number: 0xd03 signals Cortex-A53.
# (see Main ID Register in ARM Cortex-A53 MPCore Processor Technical Reference Manual)
set(WTF_CPU_ARM64_CORTEXA53_INITIALVALUE OFF)
if (WTF_CPU_ARM64 AND (${CMAKE_SYSTEM_NAME} STREQUAL "Linux"))
    execute_process(COMMAND nproc OUTPUT_VARIABLE PROC_COUNT)
    math(EXPR PROC_MAX ${PROC_COUNT}-1)
    foreach (PROC_ID RANGE ${PROC_MAX})
        execute_process(COMMAND taskset -c ${PROC_ID} grep "^CPU part" /proc/cpuinfo OUTPUT_VARIABLE PROC_PART)
        if (PROC_PART MATCHES "0xd03")
            set(WTF_CPU_ARM64_CORTEXA53_INITIALVALUE ON)
            break ()
        endif ()
    endforeach ()
endif ()
option(WTF_CPU_ARM64_CORTEXA53 "Enable Cortex-A53-specific code paths" ${WTF_CPU_ARM64_CORTEXA53_INITIALVALUE})

if (WTF_CPU_ARM64_CORTEXA53)
    if (NOT WTF_CPU_ARM64)
        message(FATAL_ERROR "WTF_CPU_ARM64_CORTEXA53 set without WTF_CPU_ARM64")
    endif ()
    WEBKIT_PREPEND_GLOBAL_COMPILER_FLAGS(-mfix-cortex-a53-835769)
endif ()

EXPOSE_VARIABLE_TO_BUILD(WTF_CPU_ARM64_CORTEXA53)

set(ARM_TRADITIONAL_DETECTED FALSE)
if (WTF_CPU_ARM)
    set(ARM_THUMB2_TEST_SOURCE
    "
    #if !defined(thumb2) && !defined(__thumb2__)
    #error \"Thumb2 instruction set isn't available\"
    #endif
    int main() {}
   ")

    CHECK_CXX_SOURCE_COMPILES("${ARM_THUMB2_TEST_SOURCE}" ARM_THUMB2_DETECTED)
    if (NOT ARM_THUMB2_DETECTED)
        set(ARM_TRADITIONAL_DETECTED TRUE)
        # See https://bugs.webkit.org/show_bug.cgi?id=159880#c4 for details.
        message(STATUS "Disabling GNU gold linker, because it doesn't support ARM instruction set properly.")
    endif ()
endif ()

# Use ld.gold if it is available and isn't disabled explicitly
CMAKE_DEPENDENT_OPTION(USE_LD_GOLD "Use GNU gold linker" ON
                       "NOT CXX_ACCEPTS_MFIX_CORTEX_A53_835769;NOT ARM_TRADITIONAL_DETECTED;NOT WIN32;NOT APPLE" OFF)
if (USE_LD_GOLD)
    execute_process(COMMAND ${CMAKE_C_COMPILER} -fuse-ld=gold -Wl,--version ERROR_QUIET OUTPUT_VARIABLE LD_VERSION)
    if ("${LD_VERSION}" MATCHES "GNU gold")
        set(CMAKE_EXE_LINKER_FLAGS "${CMAKE_EXE_LINKER_FLAGS} -fuse-ld=gold -Wl,--disable-new-dtags")
        set(CMAKE_SHARED_LINKER_FLAGS "${CMAKE_EXE_LINKER_FLAGS} -fuse-ld=gold -Wl,--disable-new-dtags")
    else ()
        message(WARNING "GNU gold linker isn't available, using the default system linker.")
        set(USE_LD_GOLD OFF)
    endif ()
endif ()

set(ENABLE_DEBUG_FISSION_DEFAULT OFF)
if (USE_LD_GOLD AND CMAKE_BUILD_TYPE STREQUAL "Debug")
    check_cxx_compiler_flag(-gsplit-dwarf CXX_COMPILER_SUPPORTS_GSPLIT_DWARF)
    if (CXX_COMPILER_SUPPORTS_GSPLIT_DWARF)
        set(ENABLE_DEBUG_FISSION_DEFAULT ON)
    endif ()
endif ()

option(DEBUG_FISSION "Use Debug Fission support" ${ENABLE_DEBUG_FISSION_DEFAULT})

if (DEBUG_FISSION)
    if (NOT USE_LD_GOLD)
        message(FATAL_ERROR "Need GNU gold linker for Debug Fission support")
    endif ()
    set(CMAKE_C_FLAGS "${CMAKE_C_FLAGS} -gsplit-dwarf")
    set(CMAKE_CXX_FLAGS "${CMAKE_CXX_FLAGS} -gsplit-dwarf")
    set(CMAKE_EXE_LINKER_FLAGS "${CMAKE_EXE_LINKER_FLAGS} -Wl,--gdb-index")
    set(CMAKE_SHARED_LINKER_FLAGS "${CMAKE_EXE_LINKER_FLAGS} -Wl,--gdb-index")
endif ()

if (USE_ARM_LLVM_DISASSEMBLER)
    find_package(LLVM REQUIRED)
    SET_AND_EXPOSE_TO_BUILD(HAVE_LLVM TRUE)
endif ()

# Enable the usage of OpenMP.
#  - At this moment, OpenMP is only used as an alternative implementation
#    to native threads for the parallelization of the SVG filters.
if (USE_OPENMP)
    find_package(OpenMP REQUIRED)
    set(CMAKE_C_FLAGS "${CMAKE_C_FLAGS} ${OpenMP_C_FLAGS}")
    set(CMAKE_CXX_FLAGS "${CMAKE_CXX_FLAGS} ${OpenMP_CXX_FLAGS}")
endif ()

<<<<<<< HEAD
# GTK uses the GNU installation directories as defaults.
if (NOT PORT STREQUAL "GTK")
    IF(HAIKU)
        set(LIB_SUFFIX "/${CMAKE_HAIKU_SECONDARY_ARCH}" CACHE STRING
            "Define suffix of directory name (x86/x86_gcc2)")
    ELSE()
        set(LIB_SUFFIX "" CACHE STRING "Define suffix of directory name (32/64)")
    ENDIF()
    set(LIB_INSTALL_DIR "${CMAKE_INSTALL_PREFIX}/lib${LIB_SUFFIX}" CACHE PATH "Absolute path to library installation directory")
=======
# GTK and WPE use the GNU installation directories as defaults.
if (NOT PORT STREQUAL "GTK" AND NOT PORT STREQUAL "WPE")
    set(LIB_INSTALL_DIR "${CMAKE_INSTALL_PREFIX}/lib" CACHE PATH "Absolute path to library installation directory")
>>>>>>> 67ac06b8
    set(EXEC_INSTALL_DIR "${CMAKE_INSTALL_PREFIX}/bin" CACHE PATH "Absolute path to executable installation directory")
    set(LIBEXEC_INSTALL_DIR "${CMAKE_INSTALL_PREFIX}/bin" CACHE PATH "Absolute path to install executables executed by the library")
endif ()

# Check whether features.h header exists.
# Including glibc's one defines __GLIBC__, that is used in Platform.h
WEBKIT_CHECK_HAVE_INCLUDE(HAVE_FEATURES_H features.h)

# Check for headers
WEBKIT_CHECK_HAVE_INCLUDE(HAVE_ERRNO_H errno.h)
WEBKIT_CHECK_HAVE_INCLUDE(HAVE_LANGINFO_H langinfo.h)
WEBKIT_CHECK_HAVE_INCLUDE(HAVE_MMAP sys/mman.h)
WEBKIT_CHECK_HAVE_INCLUDE(HAVE_PTHREAD_NP_H pthread_np.h)
WEBKIT_CHECK_HAVE_INCLUDE(HAVE_STRINGS_H strings.h)
WEBKIT_CHECK_HAVE_INCLUDE(HAVE_SYS_PARAM_H sys/param.h)
WEBKIT_CHECK_HAVE_INCLUDE(HAVE_SYS_TIME_H sys/time.h)
WEBKIT_CHECK_HAVE_INCLUDE(HAVE_SYS_TIMEB_H sys/timeb.h)

# Check for functions
WEBKIT_CHECK_HAVE_FUNCTION(HAVE_ALIGNED_MALLOC _aligned_malloc)
WEBKIT_CHECK_HAVE_FUNCTION(HAVE_ISDEBUGGERPRESENT IsDebuggerPresent)
WEBKIT_CHECK_HAVE_FUNCTION(HAVE_LOCALTIME_R localtime_r)
WEBKIT_CHECK_HAVE_FUNCTION(HAVE_STRNSTR strnstr)
WEBKIT_CHECK_HAVE_FUNCTION(HAVE_TIMEGM timegm)
WEBKIT_CHECK_HAVE_FUNCTION(HAVE_VASPRINTF vasprintf)

# Check for symbols
WEBKIT_CHECK_HAVE_SYMBOL(HAVE_REGEX_H regexec regex.h)
# Windows has signal.h but is missing symbols that are used in calls to signal.
WEBKIT_CHECK_HAVE_SYMBOL(HAVE_SIGNAL_H SIGTRAP signal.h)

# Check for struct members
WEBKIT_CHECK_HAVE_STRUCT(HAVE_STAT_BIRTHTIME "struct stat" st_birthtime sys/stat.h)
WEBKIT_CHECK_HAVE_STRUCT(HAVE_TM_GMTOFF "struct tm" tm_gmtoff time.h)
WEBKIT_CHECK_HAVE_STRUCT(HAVE_TM_ZONE "struct tm" tm_zone time.h)

# Check for int types
check_type_size("__int128_t" INT128_VALUE)

if (HAVE_INT128_VALUE)
  SET_AND_EXPOSE_TO_BUILD(HAVE_INT128_T INT128_VALUE)
endif ()<|MERGE_RESOLUTION|>--- conflicted
+++ resolved
@@ -107,9 +107,8 @@
     set(CMAKE_CXX_FLAGS "${CMAKE_CXX_FLAGS} ${OpenMP_CXX_FLAGS}")
 endif ()
 
-<<<<<<< HEAD
-# GTK uses the GNU installation directories as defaults.
-if (NOT PORT STREQUAL "GTK")
+# GTK and WPE use the GNU installation directories as defaults.
+if (NOT PORT STREQUAL "GTK" AND NOT PORT STREQUAL "WPE")
     IF(HAIKU)
         set(LIB_SUFFIX "/${CMAKE_HAIKU_SECONDARY_ARCH}" CACHE STRING
             "Define suffix of directory name (x86/x86_gcc2)")
@@ -117,11 +116,6 @@
         set(LIB_SUFFIX "" CACHE STRING "Define suffix of directory name (32/64)")
     ENDIF()
     set(LIB_INSTALL_DIR "${CMAKE_INSTALL_PREFIX}/lib${LIB_SUFFIX}" CACHE PATH "Absolute path to library installation directory")
-=======
-# GTK and WPE use the GNU installation directories as defaults.
-if (NOT PORT STREQUAL "GTK" AND NOT PORT STREQUAL "WPE")
-    set(LIB_INSTALL_DIR "${CMAKE_INSTALL_PREFIX}/lib" CACHE PATH "Absolute path to library installation directory")
->>>>>>> 67ac06b8
     set(EXEC_INSTALL_DIR "${CMAKE_INSTALL_PREFIX}/bin" CACHE PATH "Absolute path to executable installation directory")
     set(LIBEXEC_INSTALL_DIR "${CMAKE_INSTALL_PREFIX}/bin" CACHE PATH "Absolute path to install executables executed by the library")
 endif ()
