add_definitions(-DBUILDING_WITH_CMAKE=1)
add_definitions(-DHAVE_CONFIG_H=1)

# CODE_GENERATOR_PREPROCESSOR_WITH_LINEMARKERS only matters with GCC >= 4.7.0.  Since this
# version, -P does not output empty lines, which currently breaks make_names.pl in
# WebCore. Investigating whether make_names.pl should be changed instead is left as an exercise to
# the reader.
if (MSVC)
    set(CODE_GENERATOR_PREPROCESSOR_ARGUMENTS "/nologo /EP /TP")
    set(CODE_GENERATOR_PREPROCESSOR_WITH_LINEMARKERS_ARGUMENTS ${CODE_GENERATOR_PREPROCESSOR_ARGUMENTS})
else ()
    set(CODE_GENERATOR_PREPROCESSOR_ARGUMENTS "-E -P -x c++")
    set(CODE_GENERATOR_PREPROCESSOR_WITH_LINEMARKERS_ARGUMENTS "-E -x c++")
endif ()

set(CODE_GENERATOR_PREPROCESSOR "\"${CMAKE_CXX_COMPILER}\" ${CODE_GENERATOR_PREPROCESSOR_ARGUMENTS}")
set(CODE_GENERATOR_PREPROCESSOR_WITH_LINEMARKERS "\"${CMAKE_CXX_COMPILER}\" ${CODE_GENERATOR_PREPROCESSOR_WITH_LINEMARKERS_ARGUMENTS}")

option(USE_THIN_ARCHIVES "Produce all static libraries as thin archives" ON)
if (USE_THIN_ARCHIVES)
    execute_process(COMMAND ${CMAKE_AR} -V OUTPUT_VARIABLE AR_VERSION)
    if ("${AR_VERSION}" MATCHES "^GNU ar")
        set(CMAKE_CXX_ARCHIVE_CREATE "<CMAKE_AR> crT <TARGET> <LINK_FLAGS> <OBJECTS>")
        set(CMAKE_C_ARCHIVE_CREATE "<CMAKE_AR> crT <TARGET> <LINK_FLAGS> <OBJECTS>")
        set(CMAKE_CXX_ARCHIVE_APPEND "<CMAKE_AR> rT <TARGET> <LINK_FLAGS> <OBJECTS>")
        set(CMAKE_C_ARCHIVE_APPEND "<CMAKE_AR> rT <TARGET> <LINK_FLAGS> <OBJECTS>")
    endif ()
endif ()

set_property(GLOBAL PROPERTY USE_FOLDERS ON)
define_property(TARGET PROPERTY FOLDER INHERITED BRIEF_DOCS "folder" FULL_DOCS "IDE folder name")

<<<<<<< HEAD
if (COMPILER_IS_GCC_OR_CLANG)
    set(CMAKE_C_FLAGS "${CMAKE_C_FLAGS} -std=c99 -fno-exceptions -fno-strict-aliasing")
    set(CMAKE_CXX_FLAGS "${CMAKE_CXX_FLAGS} -fno-exceptions -fno-strict-aliasing -fno-rtti")
    set(CMAKE_CXX_FLAGS "${CMAKE_CXX_FLAGS} -std=c++1y")
=======
if (CMAKE_GENERATOR STREQUAL "Ninja")
    if (COMPILER_IS_CLANG)
        set(CMAKE_C_FLAGS "${CMAKE_C_FLAGS} -fcolor-diagnostics")
        set(CMAKE_CXX_FLAGS "${CMAKE_CXX_FLAGS} -fcolor-diagnostics")
    else ()
        if (CMAKE_COMPILER_IS_GNUCC)
            set(CMAKE_C_FLAGS "${CMAKE_C_FLAGS} -fdiagnostics-color=always")
        endif ()
        if (CMAKE_COMPILER_IS_GNUCXX)
            set(CMAKE_CXX_FLAGS "${CMAKE_CXX_FLAGS} -fdiagnostics-color=always")
        endif ()
    endif ()
>>>>>>> 76cbf4aa
endif ()

# FIXME: Some warning flags should probably be set in WEBKIT_SET_EXTRA_COMPILER_FLAGS instead.
# But language-specific warnings probably cannot be moved there.
if (COMPILER_IS_GCC_OR_CLANG)
    set(CMAKE_C_FLAGS "${CMAKE_C_FLAGS} -fno-strict-aliasing")
    set(CMAKE_CXX_FLAGS "${CMAKE_CXX_FLAGS} -fno-strict-aliasing")

    if (COMPILER_IS_CLANG_CL)
        # clang-cl.exe impersonates cl.exe so some clang arguments like -fno-rtti are
        # represented using cl.exe's options and should not be passed as flags, so 
        # we do not add -fno-rtti or -fno-exceptions for clang-cl

        # FIXME: These warnings should be addressed
        set(CMAKE_C_FLAGS "${CMAKE_C_FLAGS} -Wno-undef -Wno-macro-redefined -Wno-unknown-pragmas -Wno-nonportable-include-path -Wno-unknown-argument")
        set(CMAKE_CXX_FLAGS "${CMAKE_CXX_FLAGS} -Wno-undef -Wno-macro-redefined -Wno-unknown-pragmas -Wno-nonportable-include-path -Wno-unknown-argument")
    else ()
        set(CMAKE_C_FLAGS "${CMAKE_C_FLAGS} -fno-exceptions")
        set(CMAKE_CXX_FLAGS "${CMAKE_CXX_FLAGS} -std=c++1y -fno-exceptions -fno-rtti")

        if (WIN32)
            set(CMAKE_CXX_FLAGS "${CMAKE_CXX_FLAGS} -mno-ms-bitfields -Wno-unknown-pragmas")
            add_definitions(-D{CMAKE_CXX_FLAGS} -mno-ms-bitfields -Wno-unknown-pragmas)
            add_definitions(-D__USE_MINGW_ANSI_STDIO=1)
        endif ()
    endif ()

    if (NOT (COMPILER_IS_CLANG AND "${CLANG_VERSION}" VERSION_LESS 4.0.0))
        set(CMAKE_C_FLAGS "${CMAKE_C_FLAGS} -Wno-expansion-to-defined")
        set(CMAKE_CXX_FLAGS "${CMAKE_CXX_FLAGS} -Wno-expansion-to-defined")
    endif ()

    if (CMAKE_COMPILER_IS_GNUCXX AND ${CMAKE_CXX_COMPILER_VERSION} VERSION_GREATER "7.0")
        set(CMAKE_CXX_FLAGS "${CMAKE_CXX_FLAGS} -Wno-noexcept-type")
    endif ()
endif ()

# Ensure that the default include system directories are added to the list of CMake implicit includes.
# This workarounds an issue that happens when using GCC 6 and using system includes (-isystem).
# For more details check: https://bugs.webkit.org/show_bug.cgi?id=161697
macro(DETERMINE_GCC_SYSTEM_INCLUDE_DIRS _lang _compiler _flags _result)
    file(WRITE "${CMAKE_BINARY_DIR}/CMakeFiles/dummy" "\n")
    separate_arguments(_buildFlags UNIX_COMMAND "${_flags}")
    execute_process(COMMAND ${_compiler} ${_buildFlags} -v -E -x ${_lang} -dD dummy
                    WORKING_DIRECTORY ${CMAKE_BINARY_DIR}/CMakeFiles OUTPUT_QUIET
                    ERROR_VARIABLE _gccOutput)
    file(REMOVE "${CMAKE_BINARY_DIR}/CMakeFiles/dummy")
    if ("${_gccOutput}" MATCHES "> search starts here[^\n]+\n *(.+) *\n *End of (search) list")
        set(${_result} ${CMAKE_MATCH_1})
        string(REPLACE "\n" " " ${_result} "${${_result}}")
        separate_arguments(${_result})
    endif ()
endmacro()

if (CMAKE_COMPILER_IS_GNUCC)
   DETERMINE_GCC_SYSTEM_INCLUDE_DIRS("c" "${CMAKE_C_COMPILER}" "${CMAKE_C_FLAGS}" SYSTEM_INCLUDE_DIRS)
   set(CMAKE_C_IMPLICIT_INCLUDE_DIRECTORIES ${CMAKE_C_IMPLICIT_INCLUDE_DIRECTORIES} ${SYSTEM_INCLUDE_DIRS})
endif ()

if (CMAKE_COMPILER_IS_GNUCXX)
   DETERMINE_GCC_SYSTEM_INCLUDE_DIRS("c++" "${CMAKE_CXX_COMPILER}" "${CMAKE_CXX_FLAGS}" SYSTEM_INCLUDE_DIRS)
   set(CMAKE_CXX_IMPLICIT_INCLUDE_DIRECTORIES ${CMAKE_CXX_IMPLICIT_INCLUDE_DIRECTORIES} ${SYSTEM_INCLUDE_DIRS})
endif ()

# Detect Cortex-A53 core if CPU is ARM64 and OS is Linux.
# Query /proc/cpuinfo for each available core and check reported CPU part number: 0xd03 signals Cortex-A53.
# (see Main ID Register in ARM Cortex-A53 MPCore Processor Technical Reference Manual)
set(WTF_CPU_ARM64_CORTEXA53_INITIALVALUE OFF)
if (WTF_CPU_ARM64 AND (${CMAKE_SYSTEM_NAME} STREQUAL "Linux"))
    execute_process(COMMAND nproc OUTPUT_VARIABLE PROC_COUNT)
    math(EXPR PROC_MAX ${PROC_COUNT}-1)
    foreach (PROC_ID RANGE ${PROC_MAX})
        execute_process(COMMAND taskset -c ${PROC_ID} grep "^CPU part" /proc/cpuinfo OUTPUT_VARIABLE PROC_PART)
        if (PROC_PART MATCHES "0xd03")
            set(WTF_CPU_ARM64_CORTEXA53_INITIALVALUE ON)
            break ()
        endif ()
    endforeach ()
endif ()
option(WTF_CPU_ARM64_CORTEXA53 "Enable Cortex-A53-specific code paths" ${WTF_CPU_ARM64_CORTEXA53_INITIALVALUE})

if (WTF_CPU_ARM64_CORTEXA53)
    if (NOT WTF_CPU_ARM64)
        message(FATAL_ERROR "WTF_CPU_ARM64_CORTEXA53 set without WTF_CPU_ARM64")
    endif ()
    CHECK_CXX_ACCEPTS_FLAG(-mfix-cortex-a53-835769 CXX_ACCEPTS_MFIX_CORTEX_A53_835769)
    if (CXX_ACCEPTS_MFIX_CORTEX_A53_835769)
        set(CMAKE_C_FLAGS "${CMAKE_C_FLAGS} -mfix-cortex-a53-835769")
        set(CMAKE_CXX_FLAGS "${CMAKE_CXX_FLAGS} -mfix-cortex-a53-835769")
        message(STATUS "Enabling Cortex-A53 workaround for compiler and disabling GNU gold linker, because it doesn't support this workaround.")
    endif ()
endif ()

EXPOSE_VARIABLE_TO_BUILD(WTF_CPU_ARM64_CORTEXA53)

set(ARM_TRADITIONAL_DETECTED FALSE)
if (WTF_CPU_ARM)
    set(ARM_THUMB2_TEST_SOURCE
    "
    #if !defined(thumb2) && !defined(__thumb2__)
    #error \"Thumb2 instruction set isn't available\"
    #endif
    int main() {}
   ")

    CHECK_CXX_SOURCE_COMPILES("${ARM_THUMB2_TEST_SOURCE}" ARM_THUMB2_DETECTED)
    if (NOT ARM_THUMB2_DETECTED)
        set(ARM_TRADITIONAL_DETECTED TRUE)
        # See https://bugs.webkit.org/show_bug.cgi?id=159880#c4 for details.
        message(STATUS "Disabling GNU gold linker, because it doesn't support ARM instruction set properly.")
    endif ()
endif ()

# Use ld.gold if it is available and isn't disabled explicitly
CMAKE_DEPENDENT_OPTION(USE_LD_GOLD "Use GNU gold linker" ON
                       "NOT CXX_ACCEPTS_MFIX_CORTEX_A53_835769;NOT ARM_TRADITIONAL_DETECTED;NOT WIN32;NOT APPLE" OFF)
if (USE_LD_GOLD)
    execute_process(COMMAND ${CMAKE_C_COMPILER} -fuse-ld=gold -Wl,--version ERROR_QUIET OUTPUT_VARIABLE LD_VERSION)
    if ("${LD_VERSION}" MATCHES "GNU gold")
        set(CMAKE_EXE_LINKER_FLAGS "${CMAKE_EXE_LINKER_FLAGS} -fuse-ld=gold -Wl,--disable-new-dtags")
        set(CMAKE_SHARED_LINKER_FLAGS "${CMAKE_EXE_LINKER_FLAGS} -fuse-ld=gold -Wl,--disable-new-dtags")
    else ()
        message(WARNING "GNU gold linker isn't available, using the default system linker.")
        set(USE_LD_GOLD OFF)
    endif ()
endif ()

set(ENABLE_DEBUG_FISSION_DEFAULT OFF)
if (USE_LD_GOLD AND CMAKE_BUILD_TYPE STREQUAL "Debug")
    CHECK_CXX_ACCEPTS_FLAG(-gsplit-dwarf CXX_ACCEPTS_GSPLIT_DWARF)
    if (CXX_ACCEPTS_GSPLIT_DWARF)
        set(ENABLE_DEBUG_FISSION_DEFAULT ON)
    endif ()
endif ()

option(DEBUG_FISSION "Use Debug Fission support" ${ENABLE_DEBUG_FISSION_DEFAULT})

if (DEBUG_FISSION)
    if (NOT USE_LD_GOLD)
        message(FATAL_ERROR "Need GNU gold linker for Debug Fission support")
    endif ()
    set(CMAKE_C_FLAGS "${CMAKE_C_FLAGS} -gsplit-dwarf")
    set(CMAKE_CXX_FLAGS "${CMAKE_CXX_FLAGS} -gsplit-dwarf")
    set(CMAKE_EXE_LINKER_FLAGS "${CMAKE_EXE_LINKER_FLAGS} -Wl,--gdb-index")
    set(CMAKE_SHARED_LINKER_FLAGS "${CMAKE_EXE_LINKER_FLAGS} -Wl,--gdb-index")
endif ()

if (COMPILER_IS_CLANG)
    set(CMAKE_C_FLAGS "${CMAKE_C_FLAGS} -Qunused-arguments")
    set(CMAKE_CXX_FLAGS "${CMAKE_CXX_FLAGS} -Qunused-arguments")
endif ()

string(TOLOWER ${CMAKE_HOST_SYSTEM_PROCESSOR} LOWERCASE_CMAKE_HOST_SYSTEM_PROCESSOR)
if ("${CMAKE_CXX_COMPILER_ID}" STREQUAL "GNU" AND NOT "${LOWERCASE_CMAKE_HOST_SYSTEM_PROCESSOR}" MATCHES "x86_64")
    # To avoid out of memory when building with debug option in 32bit system.
    # See https://bugs.webkit.org/show_bug.cgi?id=77327
    set(CMAKE_SHARED_LINKER_FLAGS_DEBUG "-Wl,--no-keep-memory ${CMAKE_SHARED_LINKER_FLAGS_DEBUG}")
endif ()

if (NOT MSVC)
    string(REGEX MATCHALL "-fsanitize=[^ ]*" ENABLED_COMPILER_SANITIZERS ${CMAKE_CXX_FLAGS})
endif ()

if (UNIX AND NOT APPLE AND NOT ENABLED_COMPILER_SANITIZERS)
    set(CMAKE_SHARED_LINKER_FLAGS "-Wl,--no-undefined ${CMAKE_SHARED_LINKER_FLAGS}")
endif ()

if (USE_ARM_LLVM_DISASSEMBLER)
    find_package(LLVM REQUIRED)
    SET_AND_EXPOSE_TO_BUILD(HAVE_LLVM TRUE)
endif ()

# Enable the usage of OpenMP.
#  - At this moment, OpenMP is only used as an alternative implementation
#    to native threads for the parallelization of the SVG filters.
if (USE_OPENMP)
    find_package(OpenMP REQUIRED)
    set(CMAKE_C_FLAGS "${CMAKE_C_FLAGS} ${OpenMP_C_FLAGS}")
    set(CMAKE_CXX_FLAGS "${CMAKE_CXX_FLAGS} ${OpenMP_CXX_FLAGS}")
endif ()

# GTK uses the GNU installation directories as defaults.
if (NOT PORT STREQUAL "GTK")
    set(LIB_INSTALL_DIR "${CMAKE_INSTALL_PREFIX}/lib" CACHE PATH "Absolute path to library installation directory")
    set(EXEC_INSTALL_DIR "${CMAKE_INSTALL_PREFIX}/bin" CACHE PATH "Absolute path to executable installation directory")
    set(LIBEXEC_INSTALL_DIR "${CMAKE_INSTALL_PREFIX}/bin" CACHE PATH "Absolute path to install executables executed by the library")
endif ()

<<<<<<< HEAD
if (ENABLE_ALLOCATION_LOGGING)
    add_definitions(-DENABLE_ALLOCATION_LOGGING=1)
endif ()

# The Ninja generator does not yet know how to build archives in pieces, and so response
# files must be used to deal with very long linker command lines.
# See https://bugs.webkit.org/show_bug.cgi?id=129771
# The Apple Toolchain doesn't support response files.
if (NOT APPLE)
   # If using Ninja with cmake >= 3.6.0 and icecream, then the build is broken
   # if enable the response files. See https://bugs.webkit.org/show_bug.cgi?id=168770
   if (NOT ((((${CMAKE_CXX_COMPILER} MATCHES ".*ccache.*") AND ($ENV{CCACHE_PREFIX} MATCHES ".*icecc.*"))
        OR (${CMAKE_CXX_COMPILER} MATCHES ".*icecc.*")
        OR (${AR_VERSION} MATCHES "^BSD ar [^ ]* - libarchive"))
       AND (CMAKE_GENERATOR STREQUAL "Ninja") AND (${CMAKE_VERSION} VERSION_GREATER 3.5)))
      set(CMAKE_NINJA_FORCE_RESPONSE_FILE 1)
   endif ()
endif ()

=======
>>>>>>> 76cbf4aa
# Macros for determining HAVE values.
macro(_HAVE_CHECK_INCLUDE _variable _header)
    check_include_file(${_header} ${_variable}_value)
    SET_AND_EXPOSE_TO_BUILD(${_variable} ${_variable}_value)
endmacro()

macro(_HAVE_CHECK_FUNCTION _variable _function)
    check_function_exists(${_function} ${_variable}_value)
    SET_AND_EXPOSE_TO_BUILD(${_variable} ${_variable}_value)
endmacro()

macro(_HAVE_CHECK_SYMBOL _variable _symbol _header)
    check_symbol_exists(${_symbol} ${_header} ${_variable}_value)
    SET_AND_EXPOSE_TO_BUILD(${_variable} ${_variable}_value)
endmacro()

macro(_HAVE_CHECK_STRUCT _variable _struct _member _header)
    check_struct_has_member(${_struct} ${_member} ${_header} ${_variable}_value)
    SET_AND_EXPOSE_TO_BUILD(${_variable} ${_variable}_value)
endmacro()

# Check whether features.h header exists.
# Including glibc's one defines __GLIBC__, that is used in Platform.h
_HAVE_CHECK_INCLUDE(HAVE_FEATURES_H features.h)

# Check for headers
_HAVE_CHECK_INCLUDE(HAVE_ERRNO_H errno.h)
_HAVE_CHECK_INCLUDE(HAVE_LANGINFO_H langinfo.h)
_HAVE_CHECK_INCLUDE(HAVE_MMAP sys/mman.h)
_HAVE_CHECK_INCLUDE(HAVE_PTHREAD_NP_H pthread_np.h)
_HAVE_CHECK_INCLUDE(HAVE_STRINGS_H strings.h)
_HAVE_CHECK_INCLUDE(HAVE_SYS_PARAM_H sys/param.h)
_HAVE_CHECK_INCLUDE(HAVE_SYS_TIME_H sys/time.h)
_HAVE_CHECK_INCLUDE(HAVE_SYS_TIMEB_H sys/timeb.h)

# Check for functions
_HAVE_CHECK_FUNCTION(HAVE_ALIGNED_MALLOC _aligned_malloc)
_HAVE_CHECK_FUNCTION(HAVE_ISDEBUGGERPRESENT IsDebuggerPresent)
_HAVE_CHECK_FUNCTION(HAVE_LOCALTIME_R localtime_r)
_HAVE_CHECK_FUNCTION(HAVE_STRNSTR strnstr)
_HAVE_CHECK_FUNCTION(HAVE_TIMEGM timegm)
_HAVE_CHECK_FUNCTION(HAVE_VASPRINTF vasprintf)

# Check for symbols
_HAVE_CHECK_SYMBOL(HAVE_REGEX_H regexec regex.h)
# Windows has signal.h but is missing symbols that are used in calls to signal.
_HAVE_CHECK_SYMBOL(HAVE_SIGNAL_H SIGTRAP signal.h)

# Check for struct members
_HAVE_CHECK_STRUCT(HAVE_STAT_BIRTHTIME "struct stat" st_birthtime sys/stat.h)
_HAVE_CHECK_STRUCT(HAVE_TM_GMTOFF "struct tm" tm_gmtoff time.h)
_HAVE_CHECK_STRUCT(HAVE_TM_ZONE "struct tm" tm_zone time.h)

# Check for int types
check_type_size("__int128_t" INT128_VALUE)

if (HAVE_INT128_VALUE)
  SET_AND_EXPOSE_TO_BUILD(HAVE_INT128_T INT128_VALUE)
endif ()<|MERGE_RESOLUTION|>--- conflicted
+++ resolved
@@ -30,12 +30,6 @@
 set_property(GLOBAL PROPERTY USE_FOLDERS ON)
 define_property(TARGET PROPERTY FOLDER INHERITED BRIEF_DOCS "folder" FULL_DOCS "IDE folder name")
 
-<<<<<<< HEAD
-if (COMPILER_IS_GCC_OR_CLANG)
-    set(CMAKE_C_FLAGS "${CMAKE_C_FLAGS} -std=c99 -fno-exceptions -fno-strict-aliasing")
-    set(CMAKE_CXX_FLAGS "${CMAKE_CXX_FLAGS} -fno-exceptions -fno-strict-aliasing -fno-rtti")
-    set(CMAKE_CXX_FLAGS "${CMAKE_CXX_FLAGS} -std=c++1y")
-=======
 if (CMAKE_GENERATOR STREQUAL "Ninja")
     if (COMPILER_IS_CLANG)
         set(CMAKE_C_FLAGS "${CMAKE_C_FLAGS} -fcolor-diagnostics")
@@ -48,7 +42,6 @@
             set(CMAKE_CXX_FLAGS "${CMAKE_CXX_FLAGS} -fdiagnostics-color=always")
         endif ()
     endif ()
->>>>>>> 76cbf4aa
 endif ()
 
 # FIXME: Some warning flags should probably be set in WEBKIT_SET_EXTRA_COMPILER_FLAGS instead.
@@ -66,7 +59,7 @@
         set(CMAKE_C_FLAGS "${CMAKE_C_FLAGS} -Wno-undef -Wno-macro-redefined -Wno-unknown-pragmas -Wno-nonportable-include-path -Wno-unknown-argument")
         set(CMAKE_CXX_FLAGS "${CMAKE_CXX_FLAGS} -Wno-undef -Wno-macro-redefined -Wno-unknown-pragmas -Wno-nonportable-include-path -Wno-unknown-argument")
     else ()
-        set(CMAKE_C_FLAGS "${CMAKE_C_FLAGS} -fno-exceptions")
+        set(CMAKE_C_FLAGS "${CMAKE_C_FLAGS} -std=c99 -fno-exceptions")
         set(CMAKE_CXX_FLAGS "${CMAKE_CXX_FLAGS} -std=c++1y -fno-exceptions -fno-rtti")
 
         if (WIN32)
@@ -237,28 +230,10 @@
     set(LIBEXEC_INSTALL_DIR "${CMAKE_INSTALL_PREFIX}/bin" CACHE PATH "Absolute path to install executables executed by the library")
 endif ()
 
-<<<<<<< HEAD
 if (ENABLE_ALLOCATION_LOGGING)
     add_definitions(-DENABLE_ALLOCATION_LOGGING=1)
 endif ()
 
-# The Ninja generator does not yet know how to build archives in pieces, and so response
-# files must be used to deal with very long linker command lines.
-# See https://bugs.webkit.org/show_bug.cgi?id=129771
-# The Apple Toolchain doesn't support response files.
-if (NOT APPLE)
-   # If using Ninja with cmake >= 3.6.0 and icecream, then the build is broken
-   # if enable the response files. See https://bugs.webkit.org/show_bug.cgi?id=168770
-   if (NOT ((((${CMAKE_CXX_COMPILER} MATCHES ".*ccache.*") AND ($ENV{CCACHE_PREFIX} MATCHES ".*icecc.*"))
-        OR (${CMAKE_CXX_COMPILER} MATCHES ".*icecc.*")
-        OR (${AR_VERSION} MATCHES "^BSD ar [^ ]* - libarchive"))
-       AND (CMAKE_GENERATOR STREQUAL "Ninja") AND (${CMAKE_VERSION} VERSION_GREATER 3.5)))
-      set(CMAKE_NINJA_FORCE_RESPONSE_FILE 1)
-   endif ()
-endif ()
-
-=======
->>>>>>> 76cbf4aa
 # Macros for determining HAVE values.
 macro(_HAVE_CHECK_INCLUDE _variable _header)
     check_include_file(${_header} ${_variable}_value)
