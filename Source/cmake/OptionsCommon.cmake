--- conflicted
+++ resolved
@@ -102,13 +102,8 @@
     set(CMAKE_CXX_FLAGS "${CMAKE_CXX_FLAGS} ${OpenMP_CXX_FLAGS}")
 endif ()
 
-<<<<<<< HEAD
-# GTK uses the GNU installation directories as defaults.
-if (NOT PORT STREQUAL "GTK" AND NOT PORT STREQUAL "Qt")
-=======
 # GTK and WPE use the GNU installation directories as defaults.
-if (NOT PORT STREQUAL "GTK" AND NOT PORT STREQUAL "WPE")
->>>>>>> e41e4829
+if (NOT PORT STREQUAL "GTK" AND NOT PORT STREQUAL "Qt" AND NOT PORT STREQUAL "WPE")
     set(LIB_INSTALL_DIR "${CMAKE_INSTALL_PREFIX}/lib" CACHE PATH "Absolute path to library installation directory")
     set(EXEC_INSTALL_DIR "${CMAKE_INSTALL_PREFIX}/bin" CACHE PATH "Absolute path to executable installation directory")
     set(LIBEXEC_INSTALL_DIR "${CMAKE_INSTALL_PREFIX}/bin" CACHE PATH "Absolute path to install executables executed by the library")
