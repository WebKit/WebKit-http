add_definitions(-DBUILDING_WITH_CMAKE=1)
add_definitions(-DHAVE_CONFIG_H=1)

if (WTF_OS_UNIX)
    add_definitions(-DXP_UNIX)
endif (WTF_OS_UNIX)

# CODE_GENERATOR_PREPROCESSOR_WITH_LINEMARKERS only matters with GCC >= 4.7.0.  Since this
# version, -P does not output empty lines, which currently breaks make_names.pl in
# WebCore. Investigating whether make_names.pl should be changed instead is left as an exercise to
# the reader.
if (MSVC)
    # FIXME: Some codegenerators don't support paths with spaces. So use the executable name only.
    get_filename_component(CODE_GENERATOR_PREPROCESSOR_EXECUTABLE ${CMAKE_CXX_COMPILER} NAME)
    set(CODE_GENERATOR_PREPROCESSOR "${CODE_GENERATOR_PREPROCESSOR_EXECUTABLE} /nologo /EP")
    set(CODE_GENERATOR_PREPROCESSOR_WITH_LINEMARKERS "${CODE_GENERATOR_PREPROCESSOR}")
elseif (CMAKE_SYSTEM_NAME MATCHES QNX)
    set(CODE_GENERATOR_PREPROCESSOR "${CMAKE_CXX_COMPILER} -E -Wp,-P -x c++")
    set(CODE_GENERATOR_PREPROCESSOR_WITH_LINEMARKERS "${CODE_GENERATOR_PREPROCESSOR}")
else ()
    set(CODE_GENERATOR_PREPROCESSOR "${CMAKE_CXX_COMPILER} -E -P -x c++")
    set(CODE_GENERATOR_PREPROCESSOR_WITH_LINEMARKERS "${CMAKE_CXX_COMPILER} -E -x c++")
endif ()

set_property(GLOBAL PROPERTY USE_FOLDERS ON)

string(TOLOWER ${CMAKE_HOST_SYSTEM_PROCESSOR} LOWERCASE_CMAKE_HOST_SYSTEM_PROCESSOR)
if ("${CMAKE_CXX_COMPILER_ID}" STREQUAL "GNU" AND "${LOWERCASE_CMAKE_HOST_SYSTEM_PROCESSOR}" MATCHES "(i[3-6]86|x86)")
    # To avoid out of memory when building with debug option in 32bit system.
    # See https://bugs.webkit.org/show_bug.cgi?id=77327
    set(CMAKE_SHARED_LINKER_FLAGS_DEBUG "-Wl,--no-keep-memory ${CMAKE_SHARED_LINKER_FLAGS_DEBUG}")
endif ()

<<<<<<< HEAD
IF(HAIKU)
    set(LIB_SUFFIX "/${CMAKE_HAIKU_SECONDARY_ARCH}" CACHE STRING
        "Define suffix of directory name (x86/x86_gcc2)")
ELSE()
    set(LIB_SUFFIX "" CACHE STRING "Define suffix of directory name (32/64)")
ENDIF()
=======
if (UNIX AND NOT APPLE)
    set(CMAKE_SHARED_LINKER_FLAGS "-Wl,--no-undefined ${CMAKE_SHARED_LINKER_FLAGS}")
endif ()

set(LIB_SUFFIX "" CACHE STRING "Define suffix of directory name (32/64)")
>>>>>>> 429afd29

set(LIB_INSTALL_DIR "lib${LIB_SUFFIX}" CACHE PATH "Where to install libraries (lib${LIB_SUFFIX})")
set(EXEC_INSTALL_DIR "bin" CACHE PATH "Where to install executables")<|MERGE_RESOLUTION|>--- conflicted
+++ resolved
@@ -31,20 +31,16 @@
     set(CMAKE_SHARED_LINKER_FLAGS_DEBUG "-Wl,--no-keep-memory ${CMAKE_SHARED_LINKER_FLAGS_DEBUG}")
 endif ()
 
-<<<<<<< HEAD
+if (UNIX AND NOT APPLE)
+    set(CMAKE_SHARED_LINKER_FLAGS "-Wl,--no-undefined ${CMAKE_SHARED_LINKER_FLAGS}")
+endif ()
+
 IF(HAIKU)
     set(LIB_SUFFIX "/${CMAKE_HAIKU_SECONDARY_ARCH}" CACHE STRING
         "Define suffix of directory name (x86/x86_gcc2)")
 ELSE()
     set(LIB_SUFFIX "" CACHE STRING "Define suffix of directory name (32/64)")
 ENDIF()
-=======
-if (UNIX AND NOT APPLE)
-    set(CMAKE_SHARED_LINKER_FLAGS "-Wl,--no-undefined ${CMAKE_SHARED_LINKER_FLAGS}")
-endif ()
-
-set(LIB_SUFFIX "" CACHE STRING "Define suffix of directory name (32/64)")
->>>>>>> 429afd29
 
 set(LIB_INSTALL_DIR "lib${LIB_SUFFIX}" CACHE PATH "Where to install libraries (lib${LIB_SUFFIX})")
 set(EXEC_INSTALL_DIR "bin" CACHE PATH "Where to install executables")