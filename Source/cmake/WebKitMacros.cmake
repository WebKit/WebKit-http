include(CMakeParseArguments)
include(ProcessorCount)
ProcessorCount(PROCESSOR_COUNT)

macro(WEBKIT_INCLUDE_CONFIG_FILES_IF_EXISTS)
    set(_file ${CMAKE_CURRENT_SOURCE_DIR}/Platform${PORT}.cmake)
    if (EXISTS ${_file})
        message(STATUS "Using platform-specific CMakeLists: ${_file}")
        include(${_file})
    else ()
        message(STATUS "Platform-specific CMakeLists not found: ${_file}")
    endif ()
endmacro()

# Append the given dependencies to the source file
macro(ADD_SOURCE_DEPENDENCIES _source _deps)
    set(_tmp)
    get_source_file_property(_tmp ${_source} OBJECT_DEPENDS)
    if (NOT _tmp)
        set(_tmp "")
    endif ()

    foreach (f ${_deps})
        list(APPEND _tmp "${f}")
    endforeach ()

    set_source_files_properties(${_source} PROPERTIES OBJECT_DEPENDS "${_tmp}")
endmacro()

macro(ADD_PRECOMPILED_HEADER _header _cpp _source)
    if (MSVC)
        get_filename_component(PrecompiledBasename ${_cpp} NAME_WE)
        file(MAKE_DIRECTORY "${CMAKE_CURRENT_BINARY_DIR}/${_source}")
        set(PrecompiledBinary "${CMAKE_CURRENT_BINARY_DIR}/${_source}/${PrecompiledBasename}.pch")
        set(_sources ${${_source}})

        set_source_files_properties(${_cpp}
            PROPERTIES COMPILE_FLAGS "/Yc\"${_header}\" /Fp\"${PrecompiledBinary}\""
            OBJECT_OUTPUTS "${PrecompiledBinary}")
        set_source_files_properties(${_sources}
            PROPERTIES COMPILE_FLAGS "/Yu\"${_header}\" /FI\"${_header}\" /Fp\"${PrecompiledBinary}\""
            OBJECT_DEPENDS "${PrecompiledBinary}")
        list(APPEND ${_source} ${_cpp})
    endif ()
    #FIXME: Add support for Xcode.
endmacro()

option(SHOW_BINDINGS_GENERATION_PROGRESS "Show progress of generating bindings" OFF)

# Helper macro which wraps generate-bindings-all.pl script.
#   target is a new target name to be added
#   OUTPUT_SOURCE is a list name which will contain generated sources.(eg. WebCore_SOURCES)
#   INPUT_FILES are IDL files to generate.
#   BASE_DIR is base directory where script is called.
#   IDL_INCLUDES is value of --include argument. (eg. ${WEBCORE_DIR}/bindings/js)
#   FEATURES is a value of --defines argument.
#   DESTINATION is a value of --outputDir argument.
#   GENERATOR is a value of --generator argument.
#   SUPPLEMENTAL_DEPFILE is a value of --supplementalDependencyFile. (optional)
#   PP_EXTRA_OUTPUT is extra outputs of preprocess-idls.pl. (optional)
#   PP_EXTRA_ARGS is extra arguments for preprocess-idls.pl. (optional)
function(GENERATE_BINDINGS target)
    set(options)
    set(oneValueArgs OUTPUT_SOURCE BASE_DIR FEATURES DESTINATION GENERATOR SUPPLEMENTAL_DEPFILE)
    set(multiValueArgs INPUT_FILES IDL_INCLUDES PP_EXTRA_OUTPUT PP_EXTRA_ARGS)
    cmake_parse_arguments(arg "${options}" "${oneValueArgs}" "${multiValueArgs}" ${ARGN})
    set(binding_generator ${WEBCORE_DIR}/bindings/scripts/generate-bindings-all.pl)
    set(idl_attributes_file ${WEBCORE_DIR}/bindings/scripts/IDLAttributes.json)
    set(idl_files_list ${CMAKE_CURRENT_BINARY_DIR}/idl_files_${target}.tmp)
    set(_supplemental_dependency)

    set(content)
    foreach (f ${arg_INPUT_FILES})
        if (NOT IS_ABSOLUTE ${f})
            set(f ${CMAKE_CURRENT_SOURCE_DIR}/${f})
        endif ()
        set(content "${content}${f}\n")
    endforeach ()
    file(WRITE ${idl_files_list} ${content})

    set(args
        --defines ${arg_FEATURES}
        --generator ${arg_GENERATOR}
        --outputDir ${arg_DESTINATION}
        --idlFilesList ${idl_files_list}
        --preprocessor "${CODE_GENERATOR_PREPROCESSOR}"
        --idlAttributesFile ${idl_attributes_file})
    if (arg_SUPPLEMENTAL_DEPFILE)
        list(APPEND args --supplementalDependencyFile ${arg_SUPPLEMENTAL_DEPFILE})
    endif ()
    if (PROCESSOR_COUNT)
        list(APPEND args --numOfJobs ${PROCESSOR_COUNT})
    endif ()
    foreach (i IN LISTS arg_IDL_INCLUDES)
        if (IS_ABSOLUTE ${i})
            list(APPEND args --include ${i})
        else ()
            list(APPEND args --include ${CMAKE_CURRENT_SOURCE_DIR}/${i})
        endif ()
    endforeach ()
    foreach (i IN LISTS arg_PP_EXTRA_OUTPUT)
        list(APPEND args --ppExtraOutput ${i})
    endforeach ()
    foreach (i IN LISTS arg_PP_EXTRA_ARGS)
        list(APPEND args --ppExtraArgs ${i})
    endforeach ()

    set(common_generator_dependencies
        ${WEBCORE_DIR}/bindings/scripts/generate-bindings.pl
        ${SCRIPTS_BINDINGS}
        # Changing enabled features should trigger recompiling all IDL files
        # because some of them use #if.
        ${CMAKE_BINARY_DIR}/cmakeconfig.h
    )
    if (EXISTS ${WEBCORE_DIR}/bindings/scripts/CodeGenerator${arg_GENERATOR}.pm)
        list(APPEND common_generator_dependencies ${WEBCORE_DIR}/bindings/scripts/CodeGenerator${arg_GENERATOR}.pm)
    endif ()
    if (EXISTS ${arg_BASE_DIR}/CodeGenerator${arg_GENERATOR}.pm)
        list(APPEND common_generator_dependencies ${arg_BASE_DIR}/CodeGenerator${arg_GENERATOR}.pm)
    endif ()
    foreach (i IN LISTS common_generator_dependencies)
        list(APPEND args --generatorDependency ${i})
    endforeach ()

    set(gen_sources)
    set(gen_headers)
    foreach (_file ${arg_INPUT_FILES})
        get_filename_component(_name ${_file} NAME_WE)
        list(APPEND gen_sources ${arg_DESTINATION}/JS${_name}.cpp)
        list(APPEND gen_headers ${arg_DESTINATION}/JS${_name}.h)
    endforeach ()
    set(${arg_OUTPUT_SOURCE} ${${arg_OUTPUT_SOURCE}} ${gen_sources} PARENT_SCOPE)
    set(act_args)
    if (SHOW_BINDINGS_GENERATION_PROGRESS)
        list(APPEND args --showProgress)
    endif ()
    if (${CMAKE_VERSION} VERSION_LESS 3.2)
        set_source_files_properties(${gen_sources} ${gen_headers} PROPERTIES GENERATED 1)
    else ()
        list(APPEND act_args BYPRODUCTS ${gen_sources} ${gen_headers})
        if (SHOW_BINDINGS_GENERATION_PROGRESS)
            list(APPEND act_args USES_TERMINAL)
        endif ()
    endif ()
    add_custom_target(${target}
        COMMAND ${PERL_EXECUTABLE} ${binding_generator} ${args}
        WORKING_DIRECTORY ${arg_BASE_DIR}
        COMMENT "Generate bindings (${target})"
        VERBATIM ${act_args})
endfunction()

macro(GENERATE_FONT_NAMES _infile)
    set(NAMES_GENERATOR ${WEBCORE_DIR}/dom/make_names.pl)
    set(_arguments  --fonts ${_infile})
    set(_outputfiles ${DERIVED_SOURCES_WEBCORE_DIR}/WebKitFontFamilyNames.cpp ${DERIVED_SOURCES_WEBCORE_DIR}/WebKitFontFamilyNames.h)

    add_custom_command(
        OUTPUT  ${_outputfiles}
        MAIN_DEPENDENCY ${_infile}
        DEPENDS ${MAKE_NAMES_DEPENDENCIES} ${NAMES_GENERATOR} ${SCRIPTS_BINDINGS}
        COMMAND ${PERL_EXECUTABLE} ${NAMES_GENERATOR} --outputDir ${DERIVED_SOURCES_WEBCORE_DIR} ${_arguments}
        VERBATIM)
endmacro()


macro(GENERATE_EVENT_FACTORY _infile _outfile)
    set(NAMES_GENERATOR ${WEBCORE_DIR}/dom/make_event_factory.pl)

    add_custom_command(
        OUTPUT  ${DERIVED_SOURCES_WEBCORE_DIR}/${_outfile}
        MAIN_DEPENDENCY ${_infile}
        DEPENDS ${NAMES_GENERATOR} ${SCRIPTS_BINDINGS}
        COMMAND ${PERL_EXECUTABLE} ${NAMES_GENERATOR} --input ${_infile} --outputDir ${DERIVED_SOURCES_WEBCORE_DIR}
        VERBATIM)
endmacro()


macro(GENERATE_EXCEPTION_CODE_DESCRIPTION _infile _outfile)
    set(NAMES_GENERATOR ${WEBCORE_DIR}/dom/make_dom_exceptions.pl)

    add_custom_command(
        OUTPUT  ${DERIVED_SOURCES_WEBCORE_DIR}/${_outfile}
        MAIN_DEPENDENCY ${_infile}
        DEPENDS ${NAMES_GENERATOR} ${SCRIPTS_BINDINGS}
        COMMAND ${PERL_EXECUTABLE} ${NAMES_GENERATOR} --input ${_infile} --outputDir ${DERIVED_SOURCES_WEBCORE_DIR}
        VERBATIM)
endmacro()


macro(GENERATE_SETTINGS_MACROS _infile _outfile)
    set(NAMES_GENERATOR ${WEBCORE_DIR}/page/make_settings.pl)

    # Do not list the output in more than one independent target that may
    # build in parallel or the two instances of the rule may conflict.
    # <https://cmake.org/cmake/help/v3.0/command/add_custom_command.html>
    set(_extra_output
        ${DERIVED_SOURCES_WEBCORE_DIR}/InternalSettingsGenerated.h
        ${DERIVED_SOURCES_WEBCORE_DIR}/InternalSettingsGenerated.cpp
        ${DERIVED_SOURCES_WEBCORE_DIR}/InternalSettingsGenerated.idl
    )
    set(_args BYPRODUCTS ${_extra_output})
    if (${CMAKE_VERSION} VERSION_LESS 3.2)
        set_source_files_properties(${_extra_output} PROPERTIES GENERATED 1)
        set(_args)
    endif ()
    add_custom_command(
        OUTPUT ${DERIVED_SOURCES_WEBCORE_DIR}/${_outfile}
        MAIN_DEPENDENCY ${_infile}
        DEPENDS ${NAMES_GENERATOR} ${SCRIPTS_BINDINGS}
        COMMAND ${PERL_EXECUTABLE} ${NAMES_GENERATOR} --input ${_infile} --outputDir ${DERIVED_SOURCES_WEBCORE_DIR}
        VERBATIM ${_args})
endmacro()


macro(GENERATE_DOM_NAMES _namespace _attrs)
    set(NAMES_GENERATOR ${WEBCORE_DIR}/dom/make_names.pl)
    set(_arguments  --attrs ${_attrs})
    set(_outputfiles ${DERIVED_SOURCES_WEBCORE_DIR}/${_namespace}Names.cpp ${DERIVED_SOURCES_WEBCORE_DIR}/${_namespace}Names.h)
    set(_extradef)
    set(_tags)

    foreach (f ${ARGN})
        if (_tags)
            set(_extradef "${_extradef} ${f}")
        else ()
            set(_tags ${f})
        endif ()
    endforeach ()

    if (_tags)
        set(_arguments "${_arguments}" --tags ${_tags} --factory --wrapperFactory)
        set(_outputfiles "${_outputfiles}" ${DERIVED_SOURCES_WEBCORE_DIR}/${_namespace}ElementFactory.cpp ${DERIVED_SOURCES_WEBCORE_DIR}/${_namespace}ElementFactory.h ${DERIVED_SOURCES_WEBCORE_DIR}/JS${_namespace}ElementWrapperFactory.cpp ${DERIVED_SOURCES_WEBCORE_DIR}/JS${_namespace}ElementWrapperFactory.h)
    endif ()

    if (_extradef)
        set(_additionArguments "${_additionArguments}" --extraDefines=${_extradef})
    endif ()

    add_custom_command(
        OUTPUT  ${_outputfiles}
        DEPENDS ${MAKE_NAMES_DEPENDENCIES} ${NAMES_GENERATOR} ${SCRIPTS_BINDINGS} ${_attrs} ${_tags}
        COMMAND ${PERL_EXECUTABLE} ${NAMES_GENERATOR} --preprocessor "${CODE_GENERATOR_PREPROCESSOR_WITH_LINEMARKERS}" --outputDir ${DERIVED_SOURCES_WEBCORE_DIR} ${_arguments} ${_additionArguments}
        VERBATIM)
endmacro()

macro(MAKE_HASH_TOOLS _source)
    get_filename_component(_name ${_source} NAME_WE)

    if (${_source} STREQUAL "DocTypeStrings")
        set(_hash_tools_h "${DERIVED_SOURCES_WEBCORE_DIR}/HashTools.h")
    else ()
        set(_hash_tools_h "")
    endif ()

    add_custom_command(
        OUTPUT ${DERIVED_SOURCES_WEBCORE_DIR}/${_name}.cpp ${_hash_tools_h}
        MAIN_DEPENDENCY ${_source}.gperf
        COMMAND ${PERL_EXECUTABLE} ${WEBCORE_DIR}/make-hash-tools.pl ${DERIVED_SOURCES_WEBCORE_DIR} ${_source}.gperf ${GPERF_EXECUTABLE}
        VERBATIM)

    unset(_name)
    unset(_hash_tools_h)
endmacro()

macro(WEBKIT_WRAP_SOURCELIST)
    foreach (_file ${ARGN})
        get_filename_component(_basename ${_file} NAME_WE)
        get_filename_component(_path ${_file} PATH)

        if (NOT _file MATCHES "${DERIVED_SOURCES_WEBCORE_DIR}")
            string(REGEX REPLACE "/" "\\\\\\\\" _sourcegroup "${_path}")
            source_group("${_sourcegroup}" FILES ${_file})
        endif ()
    endforeach ()

    source_group("DerivedSources" REGULAR_EXPRESSION "${DERIVED_SOURCES_WEBCORE_DIR}")
endmacro()

macro(WEBKIT_FRAMEWORK _target)
    include_directories(SYSTEM ${${_target}_SYSTEM_INCLUDE_DIRECTORIES})
    add_library(${_target} ${${_target}_LIBRARY_TYPE}
        ${${_target}_HEADERS}
        ${${_target}_SOURCES}
    )
    target_include_directories(${_target} PUBLIC "$<BUILD_INTERFACE:${${_target}_INCLUDE_DIRECTORIES}>")
<<<<<<< HEAD
    foreach(inc ${${_target}_LOCAL_INCLUDE_DIRECTORIES})
        add_definitions(-iquote ${inc})
    endforeach()
=======
    target_include_directories(${_target} PRIVATE "$<BUILD_INTERFACE:${${_target}_PRIVATE_INCLUDE_DIRECTORIES}>")
>>>>>>> 4557b73f
    target_link_libraries(${_target} ${${_target}_LIBRARIES})
    set_target_properties(${_target} PROPERTIES COMPILE_DEFINITIONS "BUILDING_${_target}")

    if (${_target}_OUTPUT_NAME)
        set_target_properties(${_target} PROPERTIES OUTPUT_NAME ${${_target}_OUTPUT_NAME})
    endif ()

    if (${_target}_PRE_BUILD_COMMAND)
        add_custom_target(_${_target}_PreBuild COMMAND ${${_target}_PRE_BUILD_COMMAND} VERBATIM)
        add_dependencies(${_target} _${_target}_PreBuild)
    endif ()

    if (${_target}_POST_BUILD_COMMAND)
        add_custom_command(TARGET ${_target} POST_BUILD COMMAND ${${_target}_POST_BUILD_COMMAND} VERBATIM)
    endif ()

    if (APPLE AND NOT PORT STREQUAL "GTK" AND NOT ${${_target}_LIBRARY_TYPE} MATCHES STATIC)
        set_target_properties(${_target} PROPERTIES FRAMEWORK TRUE)
        install(TARGETS ${_target} FRAMEWORK DESTINATION ${LIB_INSTALL_DIR})
    endif ()
endmacro()

macro(WEBKIT_CREATE_FORWARDING_HEADER _target_directory _file)
    get_filename_component(_source_path "${CMAKE_SOURCE_DIR}/Source/" ABSOLUTE)
    get_filename_component(_absolute "${_file}" ABSOLUTE)
    get_filename_component(_name "${_file}" NAME)
    set(_target_filename "${_target_directory}/${_name}")

    # Try to make the path in the forwarding header relative to the Source directory
    # so that these forwarding headers are compatible with the ones created by the
    # WebKit2 generate-forwarding-headers script.
    string(REGEX REPLACE "${_source_path}/" "" _relative ${_absolute})

    set(_content "#include \"${_relative}\"\n")

    if (EXISTS "${_target_filename}")
        file(READ "${_target_filename}" _old_content)
    endif ()

    if (NOT _old_content STREQUAL _content)
        file(WRITE "${_target_filename}" "${_content}")
    endif ()
endmacro()

macro(WEBKIT_CREATE_FORWARDING_HEADERS _framework)
    # On Windows, we copy the entire contents of forwarding headers.
    if (NOT WIN32)
        set(_processing_directories 0)
        set(_processing_files 0)
        set(_target_directory "${FORWARDING_HEADERS_DIR}/${_framework}")

        file(GLOB _files "${_target_directory}/*.h")
        foreach (_file ${_files})
            file(READ "${_file}" _content)
            string(REGEX MATCH "^#include \"([^\"]*)\"" _matched ${_content})
            if (_matched AND NOT EXISTS "${CMAKE_SOURCE_DIR}/Source/${CMAKE_MATCH_1}")
               file(REMOVE "${_file}")
            endif ()
        endforeach ()

        foreach (_currentArg ${ARGN})
            if ("${_currentArg}" STREQUAL "DIRECTORIES")
                set(_processing_directories 1)
                set(_processing_files 0)
            elseif ("${_currentArg}" STREQUAL "FILES")
                set(_processing_directories 0)
                set(_processing_files 1)
            elseif (_processing_directories)
                file(GLOB _files "${_currentArg}/*.h")
                foreach (_file ${_files})
                    WEBKIT_CREATE_FORWARDING_HEADER(${_target_directory} ${_file})
                endforeach ()
            elseif (_processing_files)
                WEBKIT_CREATE_FORWARDING_HEADER(${_target_directory} ${_currentArg})
            endif ()
        endforeach ()
    endif ()
endmacro()

# Helper macro which wraps generate-message-receiver.py and generate-message-header.py scripts
#   _output_source is a list name which will contain generated sources.(eg. WebKit2_SOURCES)
#   _input_files are messages.in files to generate.
macro(GENERATE_WEBKIT2_MESSAGE_SOURCES _output_source _input_files)
    foreach (_file ${_input_files})
        get_filename_component(_name ${_file} NAME_WE)
        add_custom_command(
            OUTPUT ${DERIVED_SOURCES_WEBKIT2_DIR}/${_name}MessageReceiver.cpp ${DERIVED_SOURCES_WEBKIT2_DIR}/${_name}Messages.h
            MAIN_DEPENDENCY ${_file}
            DEPENDS ${WEBKIT2_DIR}/Scripts/webkit/__init__.py
                    ${WEBKIT2_DIR}/Scripts/webkit/messages.py
                    ${WEBKIT2_DIR}/Scripts/webkit/model.py
                    ${WEBKIT2_DIR}/Scripts/webkit/parser.py
            COMMAND ${PYTHON_EXECUTABLE} ${WEBKIT2_DIR}/Scripts/generate-message-receiver.py ${_file} > ${DERIVED_SOURCES_WEBKIT2_DIR}/${_name}MessageReceiver.cpp
            COMMAND ${PYTHON_EXECUTABLE} ${WEBKIT2_DIR}/Scripts/generate-messages-header.py ${_file} > ${DERIVED_SOURCES_WEBKIT2_DIR}/${_name}Messages.h
            WORKING_DIRECTORY ${WEBKIT2_DIR}
            VERBATIM)

        list(APPEND ${_output_source} ${DERIVED_SOURCES_WEBKIT2_DIR}/${_name}MessageReceiver.cpp)
    endforeach ()
endmacro()

macro(MAKE_JS_FILE_ARRAYS _output_cpp _output_h _scripts _scripts_dependencies)
    if (NOT CMAKE_VERSION VERSION_LESS 3.1)
        set(_python_path ${CMAKE_COMMAND} -E env "PYTHONPATH=${JavaScriptCore_SCRIPTS_DIR}")
    elseif (WIN32)
        set(_python_path set "PYTHONPATH=${JavaScriptCore_SCRIPTS_DIR}" &&)
    else ()
        set(_python_path "PYTHONPATH=${JavaScriptCore_SCRIPTS_DIR}")
    endif ()

    add_custom_command(
        OUTPUT ${_output_h} ${_output_cpp}
        MAIN_DEPENDENCY ${WEBCORE_DIR}/Scripts/make-js-file-arrays.py
        DEPENDS ${${_scripts}}
        COMMAND ${_python_path} ${PYTHON_EXECUTABLE} ${WEBCORE_DIR}/Scripts/make-js-file-arrays.py ${_output_h} ${_output_cpp} ${${_scripts}}
        VERBATIM)
    list(APPEND WebCore_DERIVED_SOURCES ${_output_cpp})
    ADD_SOURCE_DEPENDENCIES(${${_scripts_dependencies}} ${_output_h} ${_output_cpp})
endmacro()

# Helper macro for using all-in-one builds
# This macro removes the sources included in the _all_in_one_file from the input _file_list.
# _file_list is a list of source files
# _all_in_one_file is an all-in-one cpp file includes other cpp files
# _result_file_list is the output file list
macro(PROCESS_ALLINONE_FILE _file_list _all_in_one_file _result_file_list _no_compile)
    file(STRINGS ${_all_in_one_file} _all_in_one_file_content)
    set(${_result_file_list} ${_file_list})
    set(_allins "")
    foreach (_line ${_all_in_one_file_content})
        string(REGEX MATCH "^#include [\"<](.*)[\">]" _found ${_line})
        if (_found)
            list(APPEND _allins ${CMAKE_MATCH_1})
        endif ()
    endforeach ()

    foreach (_allin ${_allins})
        if (${_no_compile})
            # For DerivedSources.cpp, we still need the derived sources to be generated, but we do not want them to be compiled
            # individually. We add the header to the result file list so that CMake knows to keep generating the files.
            string(REGEX REPLACE "(.*)\\.cpp" "\\1" _allin_no_ext ${_allin})
            string(REGEX REPLACE ";([^;]*/)${_allin_no_ext}\\.cpp;" ";\\1${_allin_no_ext}.h;" _new_result "${${_result_file_list}};")
        else ()
            string(REGEX REPLACE ";[^;]*/${_allin};" ";" _new_result "${${_result_file_list}};")
        endif ()
        set(${_result_file_list} ${_new_result})
    endforeach ()

endmacro()

# Helper macros for debugging CMake problems.
macro(WEBKIT_DEBUG_DUMP_COMMANDS)
    set(CMAKE_VERBOSE_MAKEFILE ON)
endmacro()

macro(WEBKIT_DEBUG_DUMP_VARIABLES)
    set_cmake_property(_variableNames VARIABLES)
    foreach (_variableName ${_variableNames})
       message(STATUS "${_variableName}=${${_variableName}}")
    endforeach ()
endmacro()<|MERGE_RESOLUTION|>--- conflicted
+++ resolved
@@ -283,13 +283,10 @@
         ${${_target}_SOURCES}
     )
     target_include_directories(${_target} PUBLIC "$<BUILD_INTERFACE:${${_target}_INCLUDE_DIRECTORIES}>")
-<<<<<<< HEAD
+    target_include_directories(${_target} PRIVATE "$<BUILD_INTERFACE:${${_target}_PRIVATE_INCLUDE_DIRECTORIES}>")
     foreach(inc ${${_target}_LOCAL_INCLUDE_DIRECTORIES})
         add_definitions(-iquote ${inc})
     endforeach()
-=======
-    target_include_directories(${_target} PRIVATE "$<BUILD_INTERFACE:${${_target}_PRIVATE_INCLUDE_DIRECTORIES}>")
->>>>>>> 4557b73f
     target_link_libraries(${_target} ${${_target}_LIBRARIES})
     set_target_properties(${_target} PROPERTIES COMPILE_DEFINITIONS "BUILDING_${_target}")
 
