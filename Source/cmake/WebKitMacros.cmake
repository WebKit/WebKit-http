include(CMakeParseArguments)
include(ProcessorCount)
ProcessorCount(PROCESSOR_COUNT)

macro(WEBKIT_INCLUDE_CONFIG_FILES_IF_EXISTS)
    set(_file ${CMAKE_CURRENT_SOURCE_DIR}/Platform${PORT}.cmake)
    if (EXISTS ${_file})
        message(STATUS "Using platform-specific CMakeLists: ${_file}")
        include(${_file})
    else ()
        message(STATUS "Platform-specific CMakeLists not found: ${_file}")
    endif ()
endmacro()

# Append the given dependencies to the source file
macro(ADD_SOURCE_DEPENDENCIES _source _deps)
    set(_tmp)
    get_source_file_property(_tmp ${_source} OBJECT_DEPENDS)
    if (NOT _tmp)
        set(_tmp "")
    endif ()

    foreach (f ${_deps})
        list(APPEND _tmp "${f}")
    endforeach ()

    set_source_files_properties(${_source} PROPERTIES OBJECT_DEPENDS "${_tmp}")
endmacro()

macro(ADD_PRECOMPILED_HEADER _header _cpp _source)
    if (MSVC)
        get_filename_component(PrecompiledBasename ${_cpp} NAME_WE)
        file(MAKE_DIRECTORY "${CMAKE_CURRENT_BINARY_DIR}/${_source}")
        set(PrecompiledBinary "${CMAKE_CURRENT_BINARY_DIR}/${_source}/${PrecompiledBasename}.pch")
        set(_sources ${${_source}})

        # clang-cl requires /FI with /Yc
        if (COMPILER_IS_CLANG_CL)
            set_source_files_properties(${_cpp}
                PROPERTIES COMPILE_FLAGS "/Yc\"${_header}\" /Fp\"${PrecompiledBinary}\" /FI\"${_header}\""
                OBJECT_OUTPUTS "${PrecompiledBinary}")
        else ()
            set_source_files_properties(${_cpp}
                PROPERTIES COMPILE_FLAGS "/Yc\"${_header}\" /Fp\"${PrecompiledBinary}\""
                OBJECT_OUTPUTS "${PrecompiledBinary}")
        endif ()
        set_source_files_properties(${_sources}
            PROPERTIES COMPILE_FLAGS "/Yu\"${_header}\" /FI\"${_header}\" /Fp\"${PrecompiledBinary}\"")

        foreach (_src ${_sources})
            ADD_SOURCE_DEPENDENCIES(${_src} ${PrecompiledBinary})
        endforeach ()

        list(APPEND ${_source} ${_cpp})
    endif ()
    #FIXME: Add support for Xcode.
endmacro()

<<<<<<< HEAD
# TODO: Unify usage of prefix headers and PCH with WebCore and WebKit2
macro(ADD_PREFIX_HEADER _target _header)
    if (COMPILER_IS_GCC_OR_CLANG)
        get_target_property(OLD_COMPILE_FLAGS ${_target} COMPILE_FLAGS)
        if (${OLD_COMPILE_FLAGS} STREQUAL "OLD_COMPILE_FLAGS-NOTFOUND")
            set(OLD_COMPILE_FLAGS "")
        endif ()
        set_target_properties(${_target} PROPERTIES COMPILE_FLAGS "${OLD_COMPILE_FLAGS} -include ${_header}")
    endif ()
endmacro()


# Helper macro which wraps generate-bindings.pl script.
#   _output_source is a list name which will contain generated sources.(eg. WebCore_SOURCES)
#   _input_files are IDL files to generate.
#   _base_dir is base directory where script is called.
#   _idl_includes is value of --include argument. (eg. --include=${WEBCORE_DIR}/bindings/js)
#   _features is a value of --defines argument.
#   _destination is a value of --outputDir argument.
#   _prefix is a prefix of output files. (eg. JS - it makes JSXXX.cpp JSXXX.h from XXX.idl)
#   _generator is a value of --generator argument.
#   _supplemental_dependency_file is a value of --supplementalDependencyFile. (optional)
macro(GENERATE_BINDINGS _output_source _input_files _base_dir _idl_includes _features _destination _prefix _generator _extension _idl_attributes_file)
    set(BINDING_GENERATOR ${WEBCORE_DIR}/bindings/scripts/generate-bindings.pl)
    set(_args ${ARGN})
    list(LENGTH _args _argCount)
    if (_argCount GREATER 0)
        list(GET _args 0 _supplemental_dependency_file)
        if (_supplemental_dependency_file)
            set(_supplemental_dependency --supplementalDependencyFile ${_supplemental_dependency_file})
=======
option(SHOW_BINDINGS_GENERATION_PROGRESS "Show progress of generating bindings" OFF)

# Helper macro which wraps generate-bindings-all.pl script.
#   target is a new target name to be added
#   OUTPUT_SOURCE is a list name which will contain generated sources.(eg. WebCore_SOURCES)
#   INPUT_FILES are IDL files to generate.
#   BASE_DIR is base directory where script is called.
#   IDL_INCLUDES is value of --include argument. (eg. ${WEBCORE_DIR}/bindings/js)
#   FEATURES is a value of --defines argument.
#   DESTINATION is a value of --outputDir argument.
#   GENERATOR is a value of --generator argument.
#   SUPPLEMENTAL_DEPFILE is a value of --supplementalDependencyFile. (optional)
#   PP_EXTRA_OUTPUT is extra outputs of preprocess-idls.pl. (optional)
#   PP_EXTRA_ARGS is extra arguments for preprocess-idls.pl. (optional)
function(GENERATE_BINDINGS target)
    set(options)
    set(oneValueArgs OUTPUT_SOURCE BASE_DIR FEATURES DESTINATION GENERATOR SUPPLEMENTAL_DEPFILE)
    set(multiValueArgs INPUT_FILES IDL_INCLUDES PP_EXTRA_OUTPUT PP_EXTRA_ARGS)
    cmake_parse_arguments(arg "${options}" "${oneValueArgs}" "${multiValueArgs}" ${ARGN})
    set(binding_generator ${WEBCORE_DIR}/bindings/scripts/generate-bindings-all.pl)
    set(idl_attributes_file ${WEBCORE_DIR}/bindings/scripts/IDLAttributes.json)
    set(idl_files_list ${CMAKE_CURRENT_BINARY_DIR}/idl_files_${target}.tmp)
    set(_supplemental_dependency)

    set(content)
    foreach (f ${arg_INPUT_FILES})
        if (NOT IS_ABSOLUTE ${f})
            set(f ${CMAKE_CURRENT_SOURCE_DIR}/${f})
>>>>>>> 4ccac179
        endif ()
        set(content "${content}${f}\n")
    endforeach ()
    file(WRITE ${idl_files_list} ${content})

    set(args
        --defines ${arg_FEATURES}
        --generator ${arg_GENERATOR}
        --outputDir ${arg_DESTINATION}
        --idlFilesList ${idl_files_list}
        --preprocessor "${CODE_GENERATOR_PREPROCESSOR}"
        --idlAttributesFile ${idl_attributes_file})
    if (arg_SUPPLEMENTAL_DEPFILE)
        list(APPEND args --supplementalDependencyFile ${arg_SUPPLEMENTAL_DEPFILE})
    endif ()
    if (PROCESSOR_COUNT)
        list(APPEND args --numOfJobs ${PROCESSOR_COUNT})
    endif ()
    foreach (i IN LISTS arg_IDL_INCLUDES)
        if (IS_ABSOLUTE ${i})
            list(APPEND args --include ${i})
        else ()
            list(APPEND args --include ${CMAKE_CURRENT_SOURCE_DIR}/${i})
        endif ()
    endforeach ()
    foreach (i IN LISTS arg_PP_EXTRA_OUTPUT)
        list(APPEND args --ppExtraOutput ${i})
    endforeach ()
    foreach (i IN LISTS arg_PP_EXTRA_ARGS)
        list(APPEND args --ppExtraArgs ${i})
    endforeach ()

    set(common_generator_dependencies
        ${WEBCORE_DIR}/bindings/scripts/generate-bindings.pl
        ${SCRIPTS_BINDINGS}
        # Changing enabled features should trigger recompiling all IDL files
        # because some of them use #if.
        ${CMAKE_BINARY_DIR}/cmakeconfig.h
    )
    if (EXISTS ${WEBCORE_DIR}/bindings/scripts/CodeGenerator${arg_GENERATOR}.pm)
        list(APPEND common_generator_dependencies ${WEBCORE_DIR}/bindings/scripts/CodeGenerator${arg_GENERATOR}.pm)
    endif ()
    if (EXISTS ${arg_BASE_DIR}/CodeGenerator${arg_GENERATOR}.pm)
        list(APPEND common_generator_dependencies ${arg_BASE_DIR}/CodeGenerator${arg_GENERATOR}.pm)
    endif ()
    foreach (i IN LISTS common_generator_dependencies)
        list(APPEND args --generatorDependency ${i})
    endforeach ()

    set(gen_sources)
    set(gen_headers)
    foreach (_file ${arg_INPUT_FILES})
        get_filename_component(_name ${_file} NAME_WE)
        list(APPEND gen_sources ${arg_DESTINATION}/JS${_name}.cpp)
        list(APPEND gen_headers ${arg_DESTINATION}/JS${_name}.h)
    endforeach ()
    set(${arg_OUTPUT_SOURCE} ${${arg_OUTPUT_SOURCE}} ${gen_sources} PARENT_SCOPE)
    set(act_args)
    if (SHOW_BINDINGS_GENERATION_PROGRESS)
        list(APPEND args --showProgress)
    endif ()
    if (${CMAKE_VERSION} VERSION_LESS 3.2)
        set_source_files_properties(${gen_sources} ${gen_headers} PROPERTIES GENERATED 1)
    else ()
        list(APPEND act_args BYPRODUCTS ${gen_sources} ${gen_headers})
        if (SHOW_BINDINGS_GENERATION_PROGRESS)
            list(APPEND act_args USES_TERMINAL)
        endif ()
    endif ()
    add_custom_target(${target}
        COMMAND ${PERL_EXECUTABLE} ${binding_generator} ${args}
        WORKING_DIRECTORY ${arg_BASE_DIR}
        COMMENT "Generate bindings (${target})"
        VERBATIM ${act_args})
endfunction()

macro(GENERATE_FONT_NAMES _infile)
    set(NAMES_GENERATOR ${WEBCORE_DIR}/dom/make_names.pl)
    set(_arguments  --fonts ${_infile})
    set(_outputfiles ${DERIVED_SOURCES_WEBCORE_DIR}/WebKitFontFamilyNames.cpp ${DERIVED_SOURCES_WEBCORE_DIR}/WebKitFontFamilyNames.h)

    add_custom_command(
        OUTPUT  ${_outputfiles}
        MAIN_DEPENDENCY ${_infile}
        DEPENDS ${MAKE_NAMES_DEPENDENCIES} ${NAMES_GENERATOR} ${SCRIPTS_BINDINGS}
        COMMAND ${PERL_EXECUTABLE} ${NAMES_GENERATOR} --outputDir ${DERIVED_SOURCES_WEBCORE_DIR} ${_arguments}
        VERBATIM)
endmacro()


macro(GENERATE_EVENT_FACTORY _infile _outfile)
    set(NAMES_GENERATOR ${WEBCORE_DIR}/dom/make_event_factory.pl)

    add_custom_command(
        OUTPUT  ${DERIVED_SOURCES_WEBCORE_DIR}/${_outfile}
        MAIN_DEPENDENCY ${_infile}
        DEPENDS ${NAMES_GENERATOR} ${SCRIPTS_BINDINGS}
        COMMAND ${PERL_EXECUTABLE} ${NAMES_GENERATOR} --input ${_infile} --outputDir ${DERIVED_SOURCES_WEBCORE_DIR}
        VERBATIM)
endmacro()


macro(GENERATE_EXCEPTION_CODE_DESCRIPTION _infile _outfile)
    set(NAMES_GENERATOR ${WEBCORE_DIR}/dom/make_dom_exceptions.pl)

    add_custom_command(
        OUTPUT  ${DERIVED_SOURCES_WEBCORE_DIR}/${_outfile}
        MAIN_DEPENDENCY ${_infile}
        DEPENDS ${NAMES_GENERATOR} ${SCRIPTS_BINDINGS}
        COMMAND ${PERL_EXECUTABLE} ${NAMES_GENERATOR} --input ${_infile} --outputDir ${DERIVED_SOURCES_WEBCORE_DIR}
        VERBATIM)
endmacro()


macro(GENERATE_SETTINGS_MACROS _infile _outfile)
    set(NAMES_GENERATOR ${WEBCORE_DIR}/page/make_settings.pl)

    # Do not list the output in more than one independent target that may
    # build in parallel or the two instances of the rule may conflict.
    # <https://cmake.org/cmake/help/v3.0/command/add_custom_command.html>
    set(_extra_output
        ${DERIVED_SOURCES_WEBCORE_DIR}/InternalSettingsGenerated.h
        ${DERIVED_SOURCES_WEBCORE_DIR}/InternalSettingsGenerated.cpp
        ${DERIVED_SOURCES_WEBCORE_DIR}/InternalSettingsGenerated.idl
    )
    set(_args BYPRODUCTS ${_extra_output})
    if (${CMAKE_VERSION} VERSION_LESS 3.2)
        set_source_files_properties(${_extra_output} PROPERTIES GENERATED 1)
        set(_args)
    endif ()
    add_custom_command(
        OUTPUT ${DERIVED_SOURCES_WEBCORE_DIR}/${_outfile}
        MAIN_DEPENDENCY ${_infile}
        DEPENDS ${NAMES_GENERATOR} ${SCRIPTS_BINDINGS}
        COMMAND ${PERL_EXECUTABLE} ${NAMES_GENERATOR} --input ${_infile} --outputDir ${DERIVED_SOURCES_WEBCORE_DIR}
        VERBATIM ${_args})
endmacro()


macro(GENERATE_DOM_NAMES _namespace _attrs)
    set(NAMES_GENERATOR ${WEBCORE_DIR}/dom/make_names.pl)
    set(_arguments  --attrs ${_attrs})
    set(_outputfiles ${DERIVED_SOURCES_WEBCORE_DIR}/${_namespace}Names.cpp ${DERIVED_SOURCES_WEBCORE_DIR}/${_namespace}Names.h)
    set(_extradef)
    set(_tags)

    foreach (f ${ARGN})
        if (_tags)
            set(_extradef "${_extradef} ${f}")
        else ()
            set(_tags ${f})
        endif ()
    endforeach ()

    if (_tags)
        set(_arguments "${_arguments}" --tags ${_tags} --factory --wrapperFactory)
        set(_outputfiles "${_outputfiles}" ${DERIVED_SOURCES_WEBCORE_DIR}/${_namespace}ElementFactory.cpp ${DERIVED_SOURCES_WEBCORE_DIR}/${_namespace}ElementFactory.h ${DERIVED_SOURCES_WEBCORE_DIR}/JS${_namespace}ElementWrapperFactory.cpp ${DERIVED_SOURCES_WEBCORE_DIR}/JS${_namespace}ElementWrapperFactory.h)
    endif ()

    if (_extradef)
        set(_additionArguments "${_additionArguments}" --extraDefines=${_extradef})
    endif ()

    add_custom_command(
        OUTPUT  ${_outputfiles}
        DEPENDS ${MAKE_NAMES_DEPENDENCIES} ${NAMES_GENERATOR} ${SCRIPTS_BINDINGS} ${_attrs} ${_tags}
        COMMAND ${PERL_EXECUTABLE} ${NAMES_GENERATOR} --preprocessor "${CODE_GENERATOR_PREPROCESSOR_WITH_LINEMARKERS}" --outputDir ${DERIVED_SOURCES_WEBCORE_DIR} ${_arguments} ${_additionArguments}
        VERBATIM)
endmacro()

macro(MAKE_HASH_TOOLS _source)
    get_filename_component(_name ${_source} NAME_WE)

    if (${_source} STREQUAL "DocTypeStrings")
        set(_hash_tools_h "${DERIVED_SOURCES_WEBCORE_DIR}/HashTools.h")
    else ()
        set(_hash_tools_h "")
    endif ()

    add_custom_command(
        OUTPUT ${DERIVED_SOURCES_WEBCORE_DIR}/${_name}.cpp ${_hash_tools_h}
        MAIN_DEPENDENCY ${_source}.gperf
        COMMAND ${PERL_EXECUTABLE} ${WEBCORE_DIR}/make-hash-tools.pl ${DERIVED_SOURCES_WEBCORE_DIR} ${_source}.gperf ${GPERF_EXECUTABLE}
        VERBATIM)

    unset(_name)
    unset(_hash_tools_h)
endmacro()

macro(WEBKIT_WRAP_SOURCELIST)
    foreach (_file ${ARGN})
        get_filename_component(_basename ${_file} NAME_WE)
        get_filename_component(_path ${_file} PATH)

        if (NOT _file MATCHES "${DERIVED_SOURCES_WEBCORE_DIR}")
            string(REGEX REPLACE "/" "\\\\\\\\" _sourcegroup "${_path}")
            source_group("${_sourcegroup}" FILES ${_file})
        endif ()
    endforeach ()

    source_group("DerivedSources" REGULAR_EXPRESSION "${DERIVED_SOURCES_WEBCORE_DIR}")
endmacro()

macro(WEBKIT_FRAMEWORK _target)
<<<<<<< HEAD
    include_directories(${${_target}_INCLUDE_DIRECTORIES})
=======
>>>>>>> 4ccac179
    include_directories(SYSTEM ${${_target}_SYSTEM_INCLUDE_DIRECTORIES})
    add_library(${_target} ${${_target}_LIBRARY_TYPE}
        ${${_target}_HEADERS}
        ${${_target}_SOURCES}
<<<<<<< HEAD
        ${${_target}_DERIVED_SOURCES}
        ${${_target}_PRIVATE_HEADERS}
        ${${_target}_PUBLIC_HEADERS}
    )
    target_link_libraries(${_target} ${${_target}_LIBRARIES})
    set_target_properties(${_target} PROPERTIES COMPILE_DEFINITIONS "BUILDING_${_target}")
    set_target_properties(${_target} PROPERTIES FOLDER "${_target}")
=======
    )
    target_include_directories(${_target} PUBLIC "$<BUILD_INTERFACE:${${_target}_INCLUDE_DIRECTORIES}>")
    target_include_directories(${_target} PRIVATE "$<BUILD_INTERFACE:${${_target}_PRIVATE_INCLUDE_DIRECTORIES}>")
    target_link_libraries(${_target} ${${_target}_LIBRARIES})
    set_target_properties(${_target} PROPERTIES COMPILE_DEFINITIONS "BUILDING_${_target}")
>>>>>>> 4ccac179

    if (${_target}_OUTPUT_NAME)
        set_target_properties(${_target} PROPERTIES OUTPUT_NAME ${${_target}_OUTPUT_NAME})
    endif ()

    if (${_target}_PRE_BUILD_COMMAND)
        add_custom_target(_${_target}_PreBuild COMMAND ${${_target}_PRE_BUILD_COMMAND} VERBATIM)
        add_dependencies(${_target} _${_target}_PreBuild)
    endif ()

    if (${_target}_POST_BUILD_COMMAND)
        add_custom_command(TARGET ${_target} POST_BUILD COMMAND ${${_target}_POST_BUILD_COMMAND} VERBATIM)
    endif ()

    if (APPLE AND NOT PORT STREQUAL "GTK" AND NOT ${${_target}_LIBRARY_TYPE} MATCHES STATIC)
        set_target_properties(${_target} PROPERTIES FRAMEWORK TRUE)
        if (${_target}_PUBLIC_HEADERS)
            set_target_properties(${_target} PROPERTIES PUBLIC_HEADER "${${_target}_PUBLIC_HEADERS}}")
            if (${_target}_PRIVATE_HEADERS)
                foreach (CURRENT_PRIVATE_HEADER ${${_target}_PRIVATE_HEADERS})
                    set_property(SOURCE ${CURRENT_PRIVATE_HEADER} PROPERTY MACOSX_PACKAGE_LOCATION ${${_target}_PRIVATE_HEADERS_LOCATION} )
                endforeach ()
            endif ()
        endif ()
        install(TARGETS ${_target} FRAMEWORK DESTINATION ${LIB_INSTALL_DIR})
    endif ()
endmacro()

macro(WEBKIT_CREATE_FORWARDING_HEADER _target_directory _file)
    get_filename_component(_source_path "${CMAKE_SOURCE_DIR}/Source/" ABSOLUTE)
    get_filename_component(_absolute "${_file}" ABSOLUTE)
    get_filename_component(_name "${_file}" NAME)
    set(_target_filename "${_target_directory}/${_name}")

    # Try to make the path in the forwarding header relative to the Source directory
    # so that these forwarding headers are compatible with the ones created by the
    # WebKit2 generate-forwarding-headers script.
    string(REGEX REPLACE "${_source_path}/" "" _relative ${_absolute})

    set(_content "#include \"${_relative}\"\n")

    if (EXISTS "${_target_filename}")
        file(READ "${_target_filename}" _old_content)
    endif ()

    if (NOT _old_content STREQUAL _content)
        file(WRITE "${_target_filename}" "${_content}")
    endif ()
endmacro()

macro(WEBKIT_CREATE_FORWARDING_HEADERS _framework)
    if (NOT ${PORT} STREQUAL "Win")
        set(_processing_directories 0)
        set(_processing_files 0)
        set(_target_directory "${FORWARDING_HEADERS_DIR}/${_framework}")

        file(GLOB _files "${_target_directory}/*.h")
        foreach (_file ${_files})
            file(READ "${_file}" _content)
            string(REGEX MATCH "^#include \"([^\"]*)\"" _matched ${_content})
            if (_matched AND NOT EXISTS "${CMAKE_SOURCE_DIR}/Source/${CMAKE_MATCH_1}")
               file(REMOVE "${_file}")
            endif ()
        endforeach ()

        foreach (_currentArg ${ARGN})
            if ("${_currentArg}" STREQUAL "DIRECTORIES")
                set(_processing_directories 1)
                set(_processing_files 0)
            elseif ("${_currentArg}" STREQUAL "FILES")
                set(_processing_directories 0)
                set(_processing_files 1)
            elseif (_processing_directories)
                file(GLOB _files "${_currentArg}/*.h")
                foreach (_file ${_files})
                    WEBKIT_CREATE_FORWARDING_HEADER(${_target_directory} ${_file})
                endforeach ()
            elseif (_processing_files)
                WEBKIT_CREATE_FORWARDING_HEADER(${_target_directory} ${_currentArg})
            endif ()
        endforeach ()
    endif ()
endmacro()

# Helper macro which wraps generate-message-receiver.py and generate-message-header.py scripts
#   _output_source is a list name which will contain generated sources.(eg. WebKit2_SOURCES)
#   _input_files are messages.in files to generate.
macro(GENERATE_WEBKIT2_MESSAGE_SOURCES _output_source _input_files)
    foreach (_file ${_input_files})
        get_filename_component(_name ${_file} NAME_WE)
        add_custom_command(
            OUTPUT ${DERIVED_SOURCES_WEBKIT2_DIR}/${_name}MessageReceiver.cpp ${DERIVED_SOURCES_WEBKIT2_DIR}/${_name}Messages.h
            MAIN_DEPENDENCY ${_file}
            DEPENDS ${WEBKIT2_DIR}/Scripts/webkit/__init__.py
                    ${WEBKIT2_DIR}/Scripts/webkit/messages.py
                    ${WEBKIT2_DIR}/Scripts/webkit/model.py
                    ${WEBKIT2_DIR}/Scripts/webkit/parser.py
            COMMAND ${PYTHON_EXECUTABLE} ${WEBKIT2_DIR}/Scripts/generate-message-receiver.py ${_file} > ${DERIVED_SOURCES_WEBKIT2_DIR}/${_name}MessageReceiver.cpp
            COMMAND ${PYTHON_EXECUTABLE} ${WEBKIT2_DIR}/Scripts/generate-messages-header.py ${_file} > ${DERIVED_SOURCES_WEBKIT2_DIR}/${_name}Messages.h
            WORKING_DIRECTORY ${WEBKIT2_DIR}
            VERBATIM)

        if (${PORT} STREQUAL "Qt")
            set_property(SOURCE ${DERIVED_SOURCES_WEBKIT2_DIR}/${_name}MessageReceiver.cpp PROPERTY SKIP_AUTOMOC ON)
        endif ()

        list(APPEND ${_output_source} ${DERIVED_SOURCES_WEBKIT2_DIR}/${_name}MessageReceiver.cpp)
    endforeach ()
endmacro()

<<<<<<< HEAD
macro(MAKE_JS_FILE_ARRAYS _output_cpp _output_h _scripts _scripts_dependencies)
    if (WIN32)
        set(_python_path set "PYTHONPATH=${JavaScriptCore_SCRIPTS_DIR}" &&)
    else ()
        set(_python_path "PYTHONPATH=${JavaScriptCore_SCRIPTS_DIR}")
    endif ()

    add_custom_command(
        OUTPUT ${_output_h} ${_output_cpp}
        MAIN_DEPENDENCY ${WEBCORE_DIR}/Scripts/make-js-file-arrays.py
        DEPENDS ${${_scripts}}
        COMMAND ${_python_path} ${PYTHON_EXECUTABLE} ${WEBCORE_DIR}/Scripts/make-js-file-arrays.py ${_output_h} ${_output_cpp} ${${_scripts}}
        VERBATIM)
    list(APPEND WebCore_DERIVED_SOURCES ${_output_cpp})
=======
macro(MAKE_JS_FILE_ARRAYS _output_cpp _output_h _namespace _scripts _scripts_dependencies)
    add_custom_command(
        OUTPUT ${_output_h} ${_output_cpp}
        DEPENDS ${JavaScriptCore_SCRIPTS_DIR}/make-js-file-arrays.py ${${_scripts}}
        COMMAND ${PYTHON_EXECUTABLE} ${JavaScriptCore_SCRIPTS_DIR}/make-js-file-arrays.py -n ${_namespace} ${_output_h} ${_output_cpp} ${${_scripts}}
        VERBATIM)
>>>>>>> 4ccac179
    ADD_SOURCE_DEPENDENCIES(${${_scripts_dependencies}} ${_output_h} ${_output_cpp})
endmacro()

# Helper macro for using all-in-one builds
# This macro removes the sources included in the _all_in_one_file from the input _file_list.
# _file_list is a list of source files
# _all_in_one_file is an all-in-one cpp file includes other cpp files
# _result_file_list is the output file list
macro(PROCESS_ALLINONE_FILE _file_list _all_in_one_file _result_file_list _no_compile)
    file(STRINGS ${_all_in_one_file} _all_in_one_file_content)
    set(${_result_file_list} ${_file_list})
    set(_allins "")
    foreach (_line ${_all_in_one_file_content})
        string(REGEX MATCH "^#include [\"<](.*)[\">]" _found ${_line})
        if (_found)
            list(APPEND _allins ${CMAKE_MATCH_1})
        endif ()
    endforeach ()

    foreach (_allin ${_allins})
        if (${_no_compile})
            # For DerivedSources.cpp, we still need the derived sources to be generated, but we do not want them to be compiled
            # individually. We add the header to the result file list so that CMake knows to keep generating the files.
            string(REGEX REPLACE "(.*)\\.cpp" "\\1" _allin_no_ext ${_allin})
            string(REGEX REPLACE ";([^;]*/)${_allin_no_ext}\\.cpp;" ";\\1${_allin_no_ext}.h;" _new_result "${${_result_file_list}};")
        else ()
            string(REGEX REPLACE ";[^;]*/${_allin};" ";" _new_result "${${_result_file_list}};")
        endif ()
        set(${_result_file_list} ${_new_result})
    endforeach ()

endmacro()

# Helper macros for debugging CMake problems.
macro(WEBKIT_DEBUG_DUMP_COMMANDS)
    set(CMAKE_VERBOSE_MAKEFILE ON)
endmacro()

macro(WEBKIT_DEBUG_DUMP_VARIABLES)
    set_cmake_property(_variableNames VARIABLES)
    foreach (_variableName ${_variableNames})
       message(STATUS "${_variableName}=${${_variableName}}")
    endforeach ()
endmacro()<|MERGE_RESOLUTION|>--- conflicted
+++ resolved
@@ -56,7 +56,6 @@
     #FIXME: Add support for Xcode.
 endmacro()
 
-<<<<<<< HEAD
 # TODO: Unify usage of prefix headers and PCH with WebCore and WebKit2
 macro(ADD_PREFIX_HEADER _target _header)
     if (COMPILER_IS_GCC_OR_CLANG)
@@ -68,26 +67,6 @@
     endif ()
 endmacro()
 
-
-# Helper macro which wraps generate-bindings.pl script.
-#   _output_source is a list name which will contain generated sources.(eg. WebCore_SOURCES)
-#   _input_files are IDL files to generate.
-#   _base_dir is base directory where script is called.
-#   _idl_includes is value of --include argument. (eg. --include=${WEBCORE_DIR}/bindings/js)
-#   _features is a value of --defines argument.
-#   _destination is a value of --outputDir argument.
-#   _prefix is a prefix of output files. (eg. JS - it makes JSXXX.cpp JSXXX.h from XXX.idl)
-#   _generator is a value of --generator argument.
-#   _supplemental_dependency_file is a value of --supplementalDependencyFile. (optional)
-macro(GENERATE_BINDINGS _output_source _input_files _base_dir _idl_includes _features _destination _prefix _generator _extension _idl_attributes_file)
-    set(BINDING_GENERATOR ${WEBCORE_DIR}/bindings/scripts/generate-bindings.pl)
-    set(_args ${ARGN})
-    list(LENGTH _args _argCount)
-    if (_argCount GREATER 0)
-        list(GET _args 0 _supplemental_dependency_file)
-        if (_supplemental_dependency_file)
-            set(_supplemental_dependency --supplementalDependencyFile ${_supplemental_dependency_file})
-=======
 option(SHOW_BINDINGS_GENERATION_PROGRESS "Show progress of generating bindings" OFF)
 
 # Helper macro which wraps generate-bindings-all.pl script.
@@ -116,7 +95,6 @@
     foreach (f ${arg_INPUT_FILES})
         if (NOT IS_ABSOLUTE ${f})
             set(f ${CMAKE_CURRENT_SOURCE_DIR}/${f})
->>>>>>> 4ccac179
         endif ()
         set(content "${content}${f}\n")
     endforeach ()
@@ -321,29 +299,15 @@
 endmacro()
 
 macro(WEBKIT_FRAMEWORK _target)
-<<<<<<< HEAD
-    include_directories(${${_target}_INCLUDE_DIRECTORIES})
-=======
->>>>>>> 4ccac179
     include_directories(SYSTEM ${${_target}_SYSTEM_INCLUDE_DIRECTORIES})
     add_library(${_target} ${${_target}_LIBRARY_TYPE}
         ${${_target}_HEADERS}
         ${${_target}_SOURCES}
-<<<<<<< HEAD
-        ${${_target}_DERIVED_SOURCES}
-        ${${_target}_PRIVATE_HEADERS}
-        ${${_target}_PUBLIC_HEADERS}
-    )
-    target_link_libraries(${_target} ${${_target}_LIBRARIES})
-    set_target_properties(${_target} PROPERTIES COMPILE_DEFINITIONS "BUILDING_${_target}")
-    set_target_properties(${_target} PROPERTIES FOLDER "${_target}")
-=======
     )
     target_include_directories(${_target} PUBLIC "$<BUILD_INTERFACE:${${_target}_INCLUDE_DIRECTORIES}>")
     target_include_directories(${_target} PRIVATE "$<BUILD_INTERFACE:${${_target}_PRIVATE_INCLUDE_DIRECTORIES}>")
     target_link_libraries(${_target} ${${_target}_LIBRARIES})
     set_target_properties(${_target} PROPERTIES COMPILE_DEFINITIONS "BUILDING_${_target}")
->>>>>>> 4ccac179
 
     if (${_target}_OUTPUT_NAME)
         set_target_properties(${_target} PROPERTIES OUTPUT_NAME ${${_target}_OUTPUT_NAME})
@@ -454,29 +418,12 @@
     endforeach ()
 endmacro()
 
-<<<<<<< HEAD
-macro(MAKE_JS_FILE_ARRAYS _output_cpp _output_h _scripts _scripts_dependencies)
-    if (WIN32)
-        set(_python_path set "PYTHONPATH=${JavaScriptCore_SCRIPTS_DIR}" &&)
-    else ()
-        set(_python_path "PYTHONPATH=${JavaScriptCore_SCRIPTS_DIR}")
-    endif ()
-
-    add_custom_command(
-        OUTPUT ${_output_h} ${_output_cpp}
-        MAIN_DEPENDENCY ${WEBCORE_DIR}/Scripts/make-js-file-arrays.py
-        DEPENDS ${${_scripts}}
-        COMMAND ${_python_path} ${PYTHON_EXECUTABLE} ${WEBCORE_DIR}/Scripts/make-js-file-arrays.py ${_output_h} ${_output_cpp} ${${_scripts}}
-        VERBATIM)
-    list(APPEND WebCore_DERIVED_SOURCES ${_output_cpp})
-=======
 macro(MAKE_JS_FILE_ARRAYS _output_cpp _output_h _namespace _scripts _scripts_dependencies)
     add_custom_command(
         OUTPUT ${_output_h} ${_output_cpp}
         DEPENDS ${JavaScriptCore_SCRIPTS_DIR}/make-js-file-arrays.py ${${_scripts}}
         COMMAND ${PYTHON_EXECUTABLE} ${JavaScriptCore_SCRIPTS_DIR}/make-js-file-arrays.py -n ${_namespace} ${_output_h} ${_output_cpp} ${${_scripts}}
         VERBATIM)
->>>>>>> 4ccac179
     ADD_SOURCE_DEPENDENCIES(${${_scripts_dependencies}} ${_output_h} ${_output_cpp})
 endmacro()
 
