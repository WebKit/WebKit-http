--- conflicted
+++ resolved
@@ -38,10 +38,6 @@
     # -----------------------------------------------------------------------------
 
     # To prevent multiple inclusion, most modules should be included once here.
-<<<<<<< HEAD
-    include(CheckFunctionExists)
-
-=======
     include(CheckCCompilerFlag)
     include(CheckCXXCompilerFlag)
     include(CheckCXXSourceCompiles)
@@ -55,7 +51,6 @@
     include(ProcessorCount)
 
     include(WebKitPackaging)
->>>>>>> e41e4829
     include(WebKitMacros)
     include(WebKitFS)
     include(WebKitCCache)
