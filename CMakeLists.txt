--- conflicted
+++ resolved
@@ -25,16 +25,11 @@
     AppleWin
     Efl
     GTK
-<<<<<<< HEAD
-    Mac
-    WinCairo
-    Qt
-=======
     JSCOnly
     Mac
+    Qt
     WPE
     WinCairo
->>>>>>> 4ccac179
 )
 set(PORT "NOPORT" CACHE STRING "choose which WebKit port to build (one of ${ALL_PORTS})")
 
