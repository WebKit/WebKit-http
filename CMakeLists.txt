cmake_minimum_required(VERSION 2.8.3)
project(WebKit)

# -----------------------------------------------------------------------------
# Default library type
# -----------------------------------------------------------------------------
set(WTF_DIR "${CMAKE_SOURCE_DIR}/Source/WTF")
set(JAVASCRIPTCORE_DIR "${CMAKE_SOURCE_DIR}/Source/JavaScriptCore")
set(WEBCORE_DIR "${CMAKE_SOURCE_DIR}/Source/WebCore")
set(WEBKIT_DIR "${CMAKE_SOURCE_DIR}/Source/WebKit")
set(WEBKIT2_DIR "${CMAKE_SOURCE_DIR}/Source/WebKit2")
set(THIRDPARTY_DIR "${CMAKE_SOURCE_DIR}/Source/ThirdParty")
set(PLATFORM_DIR "${CMAKE_SOURCE_DIR}/Source/Platform")

set(TOOLS_DIR "${CMAKE_SOURCE_DIR}/Tools")

set(DERIVED_SOURCES_DIR "${CMAKE_BINARY_DIR}/DerivedSources")
set(DERIVED_SOURCES_JAVASCRIPTCORE_DIR "${CMAKE_BINARY_DIR}/DerivedSources/JavaScriptCore")
set(DERIVED_SOURCES_WEBCORE_DIR "${CMAKE_BINARY_DIR}/DerivedSources/WebCore")
set(DERIVED_SOURCES_WEBKIT_DIR "${CMAKE_BINARY_DIR}/DerivedSources/WebKit")
set(DERIVED_SOURCES_WEBKIT2_DIR "${CMAKE_BINARY_DIR}/DerivedSources/WebKit2")
set(DERIVED_SOURCES_WEBINSPECTORUI_DIR "${CMAKE_BINARY_DIR}/DerivedSources/WebInspectorUI")

set(CMAKE_MODULE_PATH "${CMAKE_SOURCE_DIR}/Source/cmake")

set(ENABLE_WEBCORE ON)

if (NOT DEFINED ENABLE_WEBKIT)
    set(ENABLE_WEBKIT ON)
endif ()

if (NOT DEFINED ENABLE_TOOLS AND EXISTS ${TOOLS_DIR})
    set(ENABLE_TOOLS ON)
endif ()

include(WebKitMacros)
include(WebKitFS)
include(WebKitHelpers)
include(WebKitFeatures)

# -----------------------------------------------------------------------------
# Determine which port will be built
# -----------------------------------------------------------------------------
<<<<<<< HEAD
set(ALL_PORTS Efl WinCE GTK Haiku)
=======
set(ALL_PORTS Efl WinCE GTK AppleWin WinCairo)
>>>>>>> 79ab3fd4
set(PORT "NOPORT" CACHE STRING "choose which WebKit port to build (one of ${ALL_PORTS})")

list(FIND ALL_PORTS ${PORT} RET)
if (${RET} EQUAL -1)
    message(FATAL_ERROR "Please choose which WebKit port to build (one of ${ALL_PORTS})")
endif ()

string(TOLOWER ${PORT} WEBKIT_PORT_DIR)

# -----------------------------------------------------------------------------
# Find common packages (used by all ports)
# -----------------------------------------------------------------------------
find_package(BISON 2.4.1 REQUIRED)
find_package(FLEX 2.5.34 REQUIRED)

# TODO Enforce version requirement for gperf
find_package(Gperf 3.0.1 REQUIRED)

# TODO Enforce version requirement for perl
find_package(Perl 5.10.0 REQUIRED)

find_package(PythonInterp 2.6.0 REQUIRED)
find_package(Ruby 1.8.7)

# -----------------------------------------------------------------------------
# Determine the target processor
# -----------------------------------------------------------------------------
# Use MSVC_CXX_ARCHITECTURE_ID instead of CMAKE_SYSTEM_PROCESSOR when defined,
# since the later one just resolves to the host processor on Windows.
if (MSVC_CXX_ARCHITECTURE_ID)
    string(TOLOWER ${MSVC_CXX_ARCHITECTURE_ID} LOWERCASE_CMAKE_SYSTEM_PROCESSOR)
else ()
    string(TOLOWER ${CMAKE_SYSTEM_PROCESSOR} LOWERCASE_CMAKE_SYSTEM_PROCESSOR)
endif ()
if (LOWERCASE_CMAKE_SYSTEM_PROCESSOR MATCHES "^arm")
    set(WTF_CPU_ARM 1)
elseif (LOWERCASE_CMAKE_SYSTEM_PROCESSOR MATCHES "^aarch64")
    set(WTF_CPU_ARM64 1)
elseif (LOWERCASE_CMAKE_SYSTEM_PROCESSOR MATCHES "^mips")
    set(WTF_CPU_MIPS 1)
elseif (LOWERCASE_CMAKE_SYSTEM_PROCESSOR MATCHES "sh4")
    set(WTF_CPU_SH4 1)
elseif (LOWERCASE_CMAKE_SYSTEM_PROCESSOR MATCHES "(x64|x86_64|amd64)")
    set(WTF_CPU_X86_64 1)
elseif (LOWERCASE_CMAKE_SYSTEM_PROCESSOR MATCHES "(i[3-6]86|x86)")
    set(WTF_CPU_X86 1)
else ()
    message(FATAL_ERROR "Unknown CPU '${LOWERCASE_CMAKE_SYSTEM_PROCESSOR}'")
endif ()

# -----------------------------------------------------------------------------
# Determine the operating system
# -----------------------------------------------------------------------------
if (UNIX)
    if (APPLE)
        set(WTF_OS_MAC_OS_X 1)
    else ()
        set(WTF_OS_UNIX 1)
    endif ()
elseif (CMAKE_SYSTEM_NAME MATCHES "Windows")
    set(WTF_OS_WINDOWS 1)
else ()
    message(FATAL_ERROR "Unknown OS '${CMAKE_SYSTEM_NAME}'")
endif ()

# -----------------------------------------------------------------------------
# Default library types
# -----------------------------------------------------------------------------
option(SHARED_CORE "build JavaScriptCore and WebCore as shared libraries")

if (SHARED_CORE)
    set(JavaScriptCore_LIBRARY_TYPE SHARED)
    set(WebCore_LIBRARY_TYPE SHARED)
else ()
    if (${PORT} STREQUAL GTK)
        set(JavaScriptCore_LIBRARY_TYPE SHARED)
    else ()
        set(JavaScriptCore_LIBRARY_TYPE STATIC)
    endif ()
    set(WebCore_LIBRARY_TYPE STATIC)
endif ()

set(WebKit_LIBRARY_TYPE SHARED)
set(WebKit2_LIBRARY_TYPE SHARED)
set(WebCoreTestSupport_LIBRARY_TYPE STATIC)

# -----------------------------------------------------------------------------
# Install JavaScript shell
# -----------------------------------------------------------------------------
option(SHOULD_INSTALL_JS_SHELL "generate an installation rule to install the built JavaScript shell")

# -----------------------------------------------------------------------------
# Common options
#------------------------------------------------------------------------------
include(OptionsCommon)
set(CMAKE_ARCHIVE_OUTPUT_DIRECTORY ${CMAKE_BINARY_DIR}/lib)
set(CMAKE_LIBRARY_OUTPUT_DIRECTORY ${CMAKE_BINARY_DIR}/lib)
set(CMAKE_RUNTIME_OUTPUT_DIRECTORY ${CMAKE_BINARY_DIR}/bin)

# -----------------------------------------------------------------------------
# Port-specific options
# -----------------------------------------------------------------------------
include(Options${PORT})

# -----------------------------------------------------------------------------
# Enable API unit tests and create a target for the test runner
# -----------------------------------------------------------------------------
if (ENABLE_API_TESTS)
    enable_testing()
endif ()

# -----------------------------------------------------------------------------
# Define packaging
# -----------------------------------------------------------------------------
include(WebKitPackaging)

# -----------------------------------------------------------------------------
# Add module directories
# -----------------------------------------------------------------------------
add_subdirectory(Source)

# -----------------------------------------------------------------------------
# Add tools
# -----------------------------------------------------------------------------
if (ENABLE_TOOLS)
    add_subdirectory(Tools)
endif ()<|MERGE_RESOLUTION|>--- conflicted
+++ resolved
@@ -41,11 +41,7 @@
 # -----------------------------------------------------------------------------
 # Determine which port will be built
 # -----------------------------------------------------------------------------
-<<<<<<< HEAD
-set(ALL_PORTS Efl WinCE GTK Haiku)
-=======
-set(ALL_PORTS Efl WinCE GTK AppleWin WinCairo)
->>>>>>> 79ab3fd4
+set(ALL_PORTS Efl WinCE GTK Haiku AppleWin WinCairo)
 set(PORT "NOPORT" CACHE STRING "choose which WebKit port to build (one of ${ALL_PORTS})")
 
 list(FIND ALL_PORTS ${PORT} RET)
