cmake_minimum_required(VERSION 2.8.3)
project(WebKit)

# -----------------------------------------------------------------------------
# Default library type
# -----------------------------------------------------------------------------
set(WTF_DIR "${CMAKE_SOURCE_DIR}/Source/WTF")
set(JAVASCRIPTCORE_DIR "${CMAKE_SOURCE_DIR}/Source/JavaScriptCore")
set(WEBCORE_DIR "${CMAKE_SOURCE_DIR}/Source/WebCore")
set(WEBKIT_DIR "${CMAKE_SOURCE_DIR}/Source/WebKit")
set(WEBKIT2_DIR "${CMAKE_SOURCE_DIR}/Source/WebKit2")
set(THIRDPARTY_DIR "${CMAKE_SOURCE_DIR}/Source/ThirdParty")
set(PLATFORM_DIR "${CMAKE_SOURCE_DIR}/Source/Platform")

set(TOOLS_DIR "${CMAKE_SOURCE_DIR}/Tools")

set(DERIVED_SOURCES_DIR "${CMAKE_BINARY_DIR}/DerivedSources")
set(DERIVED_SOURCES_JAVASCRIPTCORE_DIR "${CMAKE_BINARY_DIR}/DerivedSources/JavaScriptCore")
set(DERIVED_SOURCES_WEBCORE_DIR "${CMAKE_BINARY_DIR}/DerivedSources/WebCore")
set(DERIVED_SOURCES_WEBKIT_DIR "${CMAKE_BINARY_DIR}/DerivedSources/WebKit")
set(DERIVED_SOURCES_WEBKIT2_DIR "${CMAKE_BINARY_DIR}/DerivedSources/WebKit2")

set(CMAKE_MODULE_PATH "${CMAKE_SOURCE_DIR}/Source/cmake")

set(ENABLE_WEBCORE ON)

if (NOT DEFINED ENABLE_WEBKIT)
    set(ENABLE_WEBKIT ON)
endif ()

if (NOT DEFINED ENABLE_TOOLS AND EXISTS ${TOOLS_DIR})
    set(ENABLE_TOOLS ON)
endif ()

include(WebKitMacros)
include(WebKitFS)
include(WebKitHelpers)
include(WebKitFeatures)

# -----------------------------------------------------------------------------
# Determine which port will be built
# -----------------------------------------------------------------------------
<<<<<<< HEAD
set(ALL_PORTS Efl WinCE BlackBerry Haiku GTK)
=======
set(ALL_PORTS Efl WinCE BlackBerry GTK Nix)
>>>>>>> 0dc16c34
set(PORT "NOPORT" CACHE STRING "choose which WebKit port to build (one of ${ALL_PORTS})")

list(FIND ALL_PORTS ${PORT} RET)
if (${RET} EQUAL -1)
    message(FATAL_ERROR "Please choose which WebKit port to build (one of ${ALL_PORTS})")
endif ()

string(TOLOWER ${PORT} WEBKIT_PORT_DIR)

# -----------------------------------------------------------------------------
# Find common packages (used by all ports)
# -----------------------------------------------------------------------------
find_package(BISON 2.4.1 REQUIRED)
find_package(FLEX 2.5.34 REQUIRED)

# TODO Enforce version requirement for gperf
find_package(Gperf 3.0.1 REQUIRED)

# TODO Enforce version requirement for perl
find_package(Perl 5.10.0 REQUIRED)

find_package(PythonInterp 2.6.0 REQUIRED)
find_package(Ruby 1.8.7)

# -----------------------------------------------------------------------------
# Determine the target processor
# -----------------------------------------------------------------------------
# Use MSVC_CXX_ARCHITECTURE_ID instead of CMAKE_SYSTEM_PROCESSOR when defined,
# since the later one just resolves to the host processor on Windows.
if (MSVC_CXX_ARCHITECTURE_ID)
    string(TOLOWER ${MSVC_CXX_ARCHITECTURE_ID} LOWERCASE_CMAKE_SYSTEM_PROCESSOR)
else ()
    string(TOLOWER ${CMAKE_SYSTEM_PROCESSOR} LOWERCASE_CMAKE_SYSTEM_PROCESSOR)
endif ()
if (LOWERCASE_CMAKE_SYSTEM_PROCESSOR MATCHES "^arm")
    set(WTF_CPU_ARM 1)
elseif (LOWERCASE_CMAKE_SYSTEM_PROCESSOR MATCHES "^mips")
    set(WTF_CPU_MIPS 1)
elseif (LOWERCASE_CMAKE_SYSTEM_PROCESSOR MATCHES "sh4")
    set(WTF_CPU_SH4 1)
elseif (LOWERCASE_CMAKE_SYSTEM_PROCESSOR MATCHES "(x64|x86_64|amd64)")
    set(WTF_CPU_X86_64 1)
elseif (LOWERCASE_CMAKE_SYSTEM_PROCESSOR MATCHES "(i[3-6]86|x86)")
    set(WTF_CPU_X86 1)
else ()
    message(FATAL_ERROR "Unknown CPU '${LOWERCASE_CMAKE_SYSTEM_PROCESSOR}'")
endif ()

# -----------------------------------------------------------------------------
# Determine the operating system
# -----------------------------------------------------------------------------
if (UNIX)
    if (APPLE)
        set(WTF_OS_MAC_OS_X 1)
    else ()
        set(WTF_OS_UNIX 1)
    endif ()
elseif (CMAKE_SYSTEM_NAME MATCHES "Windows")
    set(WTF_OS_WINDOWS 1)
elseif (CMAKE_SYSTEM_NAME MATCHES "QNX")
    set(WTF_OS_QNX 1)
    set(WTF_OS_UNIX 1)
else ()
    message(FATAL_ERROR "Unknown OS '${CMAKE_SYSTEM_NAME}'")
endif ()

# -----------------------------------------------------------------------------
# Default library types
# -----------------------------------------------------------------------------
option(SHARED_CORE "build JavaScriptCore and WebCore as shared libraries")

if (SHARED_CORE)
    set(JavaScriptCore_LIBRARY_TYPE SHARED)
    set(WebCore_LIBRARY_TYPE SHARED)
else ()
    set(JavaScriptCore_LIBRARY_TYPE STATIC)
    set(WebCore_LIBRARY_TYPE STATIC)
endif ()

set(WebKit_LIBRARY_TYPE SHARED)
set(WebKit2_LIBRARY_TYPE SHARED)
set(WebCoreTestSupport_LIBRARY_TYPE STATIC)

# -----------------------------------------------------------------------------
# Common options
#------------------------------------------------------------------------------
include(OptionsCommon)
set(CMAKE_ARCHIVE_OUTPUT_DIRECTORY ${CMAKE_BINARY_DIR}/${LIB_INSTALL_DIR})
set(CMAKE_LIBRARY_OUTPUT_DIRECTORY ${CMAKE_BINARY_DIR}/${LIB_INSTALL_DIR})
set(CMAKE_RUNTIME_OUTPUT_DIRECTORY ${CMAKE_BINARY_DIR}/${EXEC_INSTALL_DIR})

# -----------------------------------------------------------------------------
# Port-specific options
# -----------------------------------------------------------------------------
include(Options${PORT})

# -----------------------------------------------------------------------------
# Enable API unit tests and create a target for the test runner
# -----------------------------------------------------------------------------
if (ENABLE_API_TESTS)
    enable_testing()
endif ()

# -----------------------------------------------------------------------------
# Install JavaScript shell
# -----------------------------------------------------------------------------
option(SHOULD_INSTALL_JS_SHELL "generate an installation rule to install the built JavaScript shell")

# -----------------------------------------------------------------------------
# Add module directories
# -----------------------------------------------------------------------------
add_subdirectory(Source)

# -----------------------------------------------------------------------------
# Add tools
# -----------------------------------------------------------------------------
if (ENABLE_TOOLS)
    add_subdirectory(Tools)
endif ()

# -----------------------------------------------------------------------------
# Define packaging
# -----------------------------------------------------------------------------
INCLUDE(WebKitPackaging)<|MERGE_RESOLUTION|>--- conflicted
+++ resolved
@@ -40,11 +40,7 @@
 # -----------------------------------------------------------------------------
 # Determine which port will be built
 # -----------------------------------------------------------------------------
-<<<<<<< HEAD
-set(ALL_PORTS Efl WinCE BlackBerry Haiku GTK)
-=======
-set(ALL_PORTS Efl WinCE BlackBerry GTK Nix)
->>>>>>> 0dc16c34
+set(ALL_PORTS Efl WinCE BlackBerry Haiku GTK Nix)
 set(PORT "NOPORT" CACHE STRING "choose which WebKit port to build (one of ${ALL_PORTS})")
 
 list(FIND ALL_PORTS ${PORT} RET)
