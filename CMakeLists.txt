cmake_minimum_required(VERSION 2.8.8)
project(WebKit)

# -----------------------------------------------------------------------------
# Default library type
# -----------------------------------------------------------------------------
set(BMALLOC_DIR "${CMAKE_SOURCE_DIR}/Source/bmalloc")
set(WTF_DIR "${CMAKE_SOURCE_DIR}/Source/WTF")
set(JAVASCRIPTCORE_DIR "${CMAKE_SOURCE_DIR}/Source/JavaScriptCore")
set(WEBCORE_DIR "${CMAKE_SOURCE_DIR}/Source/WebCore")
set(WEBKIT_DIR "${CMAKE_SOURCE_DIR}/Source/WebKit")
set(WEBKIT2_DIR "${CMAKE_SOURCE_DIR}/Source/WebKit2")
set(THIRDPARTY_DIR "${CMAKE_SOURCE_DIR}/Source/ThirdParty")

set(TOOLS_DIR "${CMAKE_SOURCE_DIR}/Tools")

set(DERIVED_SOURCES_DIR "${CMAKE_BINARY_DIR}/DerivedSources")
set(DERIVED_SOURCES_JAVASCRIPTCORE_DIR "${CMAKE_BINARY_DIR}/DerivedSources/JavaScriptCore")
set(DERIVED_SOURCES_WEBCORE_DIR "${CMAKE_BINARY_DIR}/DerivedSources/WebCore")
set(DERIVED_SOURCES_WEBKIT_DIR "${CMAKE_BINARY_DIR}/DerivedSources/WebKit")
set(DERIVED_SOURCES_WEBKIT2_DIR "${CMAKE_BINARY_DIR}/DerivedSources/WebKit2")
set(DERIVED_SOURCES_WEBINSPECTORUI_DIR "${CMAKE_BINARY_DIR}/DerivedSources/WebInspectorUI")

set(CMAKE_MODULE_PATH "${CMAKE_SOURCE_DIR}/Source/cmake")

set(ENABLE_WEBCORE ON)

if (NOT DEFINED ENABLE_WEBKIT)
    set(ENABLE_WEBKIT ON)
endif ()

if (NOT DEFINED ENABLE_TOOLS AND EXISTS ${TOOLS_DIR})
    set(ENABLE_TOOLS ON)
endif ()

include(WebKitMacros)
include(WebKitFS)
include(WebKitHelpers)
include(WebKitFeatures)

# -----------------------------------------------------------------------------
# Determine which port will be built
# -----------------------------------------------------------------------------
<<<<<<< HEAD
set(ALL_PORTS Efl WinCE GTK AppleWin WinCairo Mac WPE)
=======
set(ALL_PORTS Efl GTK AppleWin WinCairo Mac)
>>>>>>> 3f45cf83
set(PORT "NOPORT" CACHE STRING "choose which WebKit port to build (one of ${ALL_PORTS})")

list(FIND ALL_PORTS ${PORT} RET)
if (${RET} EQUAL -1)
    message(FATAL_ERROR "Please choose which WebKit port to build (one of ${ALL_PORTS})")
endif ()

string(TOLOWER ${PORT} WEBKIT_PORT_DIR)

# -----------------------------------------------------------------------------
# Find common packages (used by all ports)
# -----------------------------------------------------------------------------
find_package(BISON 2.3 REQUIRED)
if (!APPLE)
    find_package(FLEX 2.5.34 REQUIRED)
endif ()

# TODO Enforce version requirement for gperf
find_package(Gperf 3.0.1 REQUIRED)

# TODO Enforce version requirement for perl
find_package(Perl 5.10.0 REQUIRED)

find_package(PythonInterp 2.7.0 REQUIRED)
find_package(Ruby 1.8.7)

# -----------------------------------------------------------------------------
# Determine the target processor
# -----------------------------------------------------------------------------
# Use MSVC_CXX_ARCHITECTURE_ID instead of CMAKE_SYSTEM_PROCESSOR when defined,
# since the later one just resolves to the host processor on Windows.
if (MSVC_CXX_ARCHITECTURE_ID)
    string(TOLOWER ${MSVC_CXX_ARCHITECTURE_ID} LOWERCASE_CMAKE_SYSTEM_PROCESSOR)
else ()
    string(TOLOWER ${CMAKE_SYSTEM_PROCESSOR} LOWERCASE_CMAKE_SYSTEM_PROCESSOR)
endif ()
if (LOWERCASE_CMAKE_SYSTEM_PROCESSOR MATCHES "^arm")
    set(WTF_CPU_ARM 1)
elseif (LOWERCASE_CMAKE_SYSTEM_PROCESSOR MATCHES "^aarch64")
    set(WTF_CPU_ARM64 1)
elseif (LOWERCASE_CMAKE_SYSTEM_PROCESSOR MATCHES "^mips")
    set(WTF_CPU_MIPS 1)
elseif (LOWERCASE_CMAKE_SYSTEM_PROCESSOR MATCHES "sh4")
    set(WTF_CPU_SH4 1)
elseif (LOWERCASE_CMAKE_SYSTEM_PROCESSOR MATCHES "(x64|x86_64|amd64)")
    set(WTF_CPU_X86_64 1)
elseif (LOWERCASE_CMAKE_SYSTEM_PROCESSOR MATCHES "(i[3-6]86|x86)")
    set(WTF_CPU_X86 1)
elseif (LOWERCASE_CMAKE_SYSTEM_PROCESSOR MATCHES "ppc")
    set(WTF_CPU_PPC 1)
elseif (LOWERCASE_CMAKE_SYSTEM_PROCESSOR MATCHES "ppc64")
    set(WTF_CPU_PPC64 1)
elseif (LOWERCASE_CMAKE_SYSTEM_PROCESSOR MATCHES "ppc64le")
    set(WTF_CPU_PPC64LE 1)
elseif (LOWERCASE_CMAKE_SYSTEM_PROCESSOR MATCHES "s390")
    set(WTF_CPU_S390 1)
elseif (LOWERCASE_CMAKE_SYSTEM_PROCESSOR MATCHES "s390x")
    set(WTF_CPU_S390X 1)
else ()
    message(FATAL_ERROR "Unknown CPU '${LOWERCASE_CMAKE_SYSTEM_PROCESSOR}'")
endif ()

# -----------------------------------------------------------------------------
# Determine the operating system
# -----------------------------------------------------------------------------
if (UNIX)
    if (APPLE)
        set(WTF_OS_MAC_OS_X 1)
    else ()
        set(WTF_OS_UNIX 1)
    endif ()
elseif (CMAKE_SYSTEM_NAME MATCHES "Windows")
    set(WTF_OS_WINDOWS 1)
else ()
    message(FATAL_ERROR "Unknown OS '${CMAKE_SYSTEM_NAME}'")
endif ()

# -----------------------------------------------------------------------------
# Default library types
# -----------------------------------------------------------------------------
option(SHARED_CORE "build JavaScriptCore and WebCore as shared libraries")

if (SHARED_CORE)
    set(JavaScriptCore_LIBRARY_TYPE SHARED)
    set(WebCore_LIBRARY_TYPE SHARED)
else ()
    set(JavaScriptCore_LIBRARY_TYPE SHARED)
    set(WebCore_LIBRARY_TYPE STATIC)
endif ()

set(WebKit_LIBRARY_TYPE SHARED)
set(WebKit2_LIBRARY_TYPE SHARED)
set(WebCoreTestSupport_LIBRARY_TYPE STATIC)

# -----------------------------------------------------------------------------
# Install JavaScript shell
# -----------------------------------------------------------------------------
option(SHOULD_INSTALL_JS_SHELL "generate an installation rule to install the built JavaScript shell")

# -----------------------------------------------------------------------------
# Common options
#------------------------------------------------------------------------------
include(OptionsCommon)
set(CMAKE_ARCHIVE_OUTPUT_DIRECTORY ${CMAKE_BINARY_DIR}/lib)
set(CMAKE_LIBRARY_OUTPUT_DIRECTORY ${CMAKE_BINARY_DIR}/lib)
set(CMAKE_RUNTIME_OUTPUT_DIRECTORY ${CMAKE_BINARY_DIR}/bin)

# -----------------------------------------------------------------------------
# Port-specific options
# -----------------------------------------------------------------------------
include(Options${PORT})

# -----------------------------------------------------------------------------
# Enable API unit tests and create a target for the test runner
# -----------------------------------------------------------------------------
if (ENABLE_API_TESTS)
    enable_testing()
endif ()

# -----------------------------------------------------------------------------
# Define packaging
# -----------------------------------------------------------------------------
include(WebKitPackaging)

# -----------------------------------------------------------------------------
# Add module directories
# -----------------------------------------------------------------------------
add_subdirectory(Source)

# -----------------------------------------------------------------------------
# Add tools
# -----------------------------------------------------------------------------
if (ENABLE_TOOLS)
    add_subdirectory(Tools)
endif ()<|MERGE_RESOLUTION|>--- conflicted
+++ resolved
@@ -41,11 +41,7 @@
 # -----------------------------------------------------------------------------
 # Determine which port will be built
 # -----------------------------------------------------------------------------
-<<<<<<< HEAD
-set(ALL_PORTS Efl WinCE GTK AppleWin WinCairo Mac WPE)
-=======
-set(ALL_PORTS Efl GTK AppleWin WinCairo Mac)
->>>>>>> 3f45cf83
+set(ALL_PORTS Efl GTK AppleWin WinCairo Mac WPE)
 set(PORT "NOPORT" CACHE STRING "choose which WebKit port to build (one of ${ALL_PORTS})")
 
 list(FIND ALL_PORTS ${PORT} RET)
