# -----------------------------------------------------------------------------
# Determine CMake version and build type.
# -----------------------------------------------------------------------------
#
# NOTE: cmake_minimum_required() and project() *MUST* be the two first commands
# used, see https://cmake.org/cmake/help/v3.3/command/project.html -- the
# latter in particular handles loading a bunch of shared CMake definitions
# and loading the cross-compilation settings from CMAKE_TOOLCHAIN_FILE.
#

cmake_minimum_required(VERSION 3.7)

project(WebKit)

if (NOT CMAKE_BUILD_TYPE)
    message(WARNING "No CMAKE_BUILD_TYPE value specified, defaulting to RelWithDebInfo.")
    set(CMAKE_BUILD_TYPE "RelWithDebInfo" CACHE STRING "Choose the type of build." FORCE)
else ()
    message(STATUS "The CMake build type is: ${CMAKE_BUILD_TYPE}")
endif ()

set(CMAKE_MODULE_PATH "${CMAKE_SOURCE_DIR}/Source/cmake")

set(ENABLE_WEBCORE ON)

if (NOT DEFINED ENABLE_WEBKIT)
    set(ENABLE_WEBKIT ON)
endif ()

if (NOT DEFINED ENABLE_TOOLS AND EXISTS "${CMAKE_SOURCE_DIR}/Tools")
    set(ENABLE_TOOLS ON)
endif ()

# -----------------------------------------------------------------------------
# Determine which port will be built
# -----------------------------------------------------------------------------
set(ALL_PORTS
    AppleWin
    Efl
    GTK
    JSCOnly
    Mac
<<<<<<< HEAD
    Qt
=======
    PlayStation
>>>>>>> 2d3b0564
    WPE
    WinCairo
)
set(PORT "NOPORT" CACHE STRING "choose which WebKit port to build (one of ${ALL_PORTS})")

list(FIND ALL_PORTS ${PORT} RET)
if (${RET} EQUAL -1)
    message(FATAL_ERROR "Please choose which WebKit port to build (one of ${ALL_PORTS})")
endif ()

string(TOLOWER ${PORT} WEBKIT_PORT_DIR)

# -----------------------------------------------------------------------------
# Determine the compiler
# -----------------------------------------------------------------------------
if (${CMAKE_CXX_COMPILER_ID} STREQUAL "Clang" OR ${CMAKE_CXX_COMPILER_ID} STREQUAL "AppleClang")
    set(COMPILER_IS_CLANG ON)
endif ()

if (${CMAKE_CXX_COMPILER_ID} STREQUAL "GNU")
    if (${CMAKE_CXX_COMPILER_VERSION} VERSION_LESS "6.0.0")
        message(FATAL_ERROR "GCC 6.0.0 is required to build WebKitGTK+, use a newer GCC version or clang")
    endif ()
endif ()

if (CMAKE_COMPILER_IS_GNUCXX OR COMPILER_IS_CLANG)
    set(COMPILER_IS_GCC_OR_CLANG ON)
endif ()

if (MSVC AND COMPILER_IS_CLANG)
    set(COMPILER_IS_CLANG_CL ON)
endif ()

# -----------------------------------------------------------------------------
# Determine the target processor
# -----------------------------------------------------------------------------
# Use MSVC_CXX_ARCHITECTURE_ID instead of CMAKE_SYSTEM_PROCESSOR when defined,
# since the later one just resolves to the host processor on Windows.
if (MSVC_CXX_ARCHITECTURE_ID)
    string(TOLOWER ${MSVC_CXX_ARCHITECTURE_ID} LOWERCASE_CMAKE_SYSTEM_PROCESSOR)
else ()
    string(TOLOWER ${CMAKE_SYSTEM_PROCESSOR} LOWERCASE_CMAKE_SYSTEM_PROCESSOR)
endif ()
if (LOWERCASE_CMAKE_SYSTEM_PROCESSOR MATCHES "(^aarch64|^arm64)")
    set(WTF_CPU_ARM64 1)
elseif (LOWERCASE_CMAKE_SYSTEM_PROCESSOR MATCHES "^arm")
    set(WTF_CPU_ARM 1)
elseif (LOWERCASE_CMAKE_SYSTEM_PROCESSOR MATCHES "^mips64")
    set(WTF_CPU_MIPS64 1)
elseif (LOWERCASE_CMAKE_SYSTEM_PROCESSOR MATCHES "^mips")
    set(WTF_CPU_MIPS 1)
elseif (LOWERCASE_CMAKE_SYSTEM_PROCESSOR MATCHES "(x64|x86_64|amd64)")
    # FORCE_32BIT is set in the build script when --32-bit is passed
    # on a Linux/intel 64bit host. This allows us to produce 32bit
    # binaries without setting the build up as a crosscompilation,
    # which is the only way to modify CMAKE_SYSTEM_PROCESSOR.
    if (FORCE_32BIT)
        set(WTF_CPU_X86 1)
    else ()
        set(WTF_CPU_X86_64 1)
    endif ()
elseif (LOWERCASE_CMAKE_SYSTEM_PROCESSOR MATCHES "(i[3-6]86|x86)")
    set(WTF_CPU_X86 1)
elseif (LOWERCASE_CMAKE_SYSTEM_PROCESSOR MATCHES "ppc")
    set(WTF_CPU_PPC 1)
elseif (LOWERCASE_CMAKE_SYSTEM_PROCESSOR MATCHES "ppc64")
    set(WTF_CPU_PPC64 1)
elseif (LOWERCASE_CMAKE_SYSTEM_PROCESSOR MATCHES "ppc64le")
    set(WTF_CPU_PPC64LE 1)
else ()
    set(WTF_CPU_UNKNOWN 1)
endif ()

# -----------------------------------------------------------------------------
# Determine the operating system
# -----------------------------------------------------------------------------
if (UNIX)
    if (APPLE)
        set(WTF_OS_MAC_OS_X 1)
    elseif (CMAKE_SYSTEM_NAME MATCHES "Linux")
        set(WTF_OS_LINUX 1)
    else ()
        set(WTF_OS_UNIX 1)
    endif ()
elseif (CMAKE_SYSTEM_NAME MATCHES "Windows")
    set(WTF_OS_WINDOWS 1)
elseif (CMAKE_SYSTEM_NAME MATCHES "Fuchsia")
    set(WTF_OS_FUCHSIA 1)
else ()
    message(FATAL_ERROR "Unknown OS '${CMAKE_SYSTEM_NAME}'")
endif ()

# -----------------------------------------------------------------------------
# Default library types
# -----------------------------------------------------------------------------
# By default, only the highest-level libraries, WebKitLegacy and WebKit, are
# shared, because properly building shared libraries that depend on each other
# can be tricky. Override these in Options*.cmake for your port as needed.
set(bmalloc_LIBRARY_TYPE STATIC)
set(WTF_LIBRARY_TYPE STATIC)
set(JavaScriptCore_LIBRARY_TYPE STATIC)
set(PAL_LIBRARY_TYPE STATIC)
set(WebCore_LIBRARY_TYPE STATIC)
set(WebKitLegacy_LIBRARY_TYPE SHARED)
set(WebKit_LIBRARY_TYPE SHARED)
set(WebCoreTestSupport_LIBRARY_TYPE STATIC)

set(CMAKE_POSITION_INDEPENDENT_CODE True)

# -----------------------------------------------------------------------------
# Install JavaScript shell
# -----------------------------------------------------------------------------
option(SHOULD_INSTALL_JS_SHELL "generate an installation rule to install the built JavaScript shell")

# -----------------------------------------------------------------------------
# Default output directories, which can be overwritten by ports
#------------------------------------------------------------------------------
set(CMAKE_ARCHIVE_OUTPUT_DIRECTORY ${CMAKE_BINARY_DIR}/lib)
set(CMAKE_LIBRARY_OUTPUT_DIRECTORY ${CMAKE_BINARY_DIR}/lib)
set(CMAKE_RUNTIME_OUTPUT_DIRECTORY ${CMAKE_BINARY_DIR}/bin)

# -----------------------------------------------------------------------------
# Common configuration
#------------------------------------------------------------------------------
include(WebKitCommon)

# -----------------------------------------------------------------------------
# Enable API unit tests and create a target for the test runner
# -----------------------------------------------------------------------------
if (ENABLE_API_TESTS)
    enable_testing()
endif ()

# -----------------------------------------------------------------------------
# Add module directories
# -----------------------------------------------------------------------------
add_subdirectory(Source)

# -----------------------------------------------------------------------------
# Add tools
# -----------------------------------------------------------------------------
if (ENABLE_TOOLS)
    add_subdirectory(Tools)
endif ()

if ("${PORT}" STREQUAL "GTK" OR "${PORT}" STREQUAL "WPE")
    if (DEVELOPER_MODE)
        add_subdirectory(PerformanceTests)
    endif ()
else ()
    add_subdirectory(PerformanceTests)
endif ()

# -----------------------------------------------------------------------------
# Print the features list last, for maximum visibility.
# -----------------------------------------------------------------------------
PRINT_WEBKIT_OPTIONS()<|MERGE_RESOLUTION|>--- conflicted
+++ resolved
@@ -40,11 +40,8 @@
     GTK
     JSCOnly
     Mac
-<<<<<<< HEAD
+    PlayStation
     Qt
-=======
-    PlayStation
->>>>>>> 2d3b0564
     WPE
     WinCairo
 )
