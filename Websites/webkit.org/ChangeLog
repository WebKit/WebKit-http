<<<<<<< HEAD
=======
2017-06-30  Jon Lee  <jonlee@apple.com>

        Add a WebRTC example for a blog post
        https://bugs.webkit.org/show_bug.cgi?id=174049

        Reviewed by Youenn Fablet.

        Example does a typical WebRTC video call, but uses canvas to do some image effects.
        Image effects will last for 30 seconds.
        After that time, the video stream is directly sent.
        This illustrates using RTCPeerConnection, replaceTrack and canvas capture.

        * blog-files/webrtc/pc-with-effects/LICENSE: Added.
        * blog-files/webrtc/pc-with-effects/glfx.js: Added.
        * blog-files/webrtc/pc-with-effects/index.html: Added.
        * blog-files/webrtc/pc-with-effects/main.css: Added.
        * blog-files/webrtc/pc-with-effects/main.js: Added.

2017-06-28  Saam Barati  <sbarati@apple.com>

        Add a Object rest/spread test to the experimental features test page
        https://bugs.webkit.org/show_bug.cgi?id=173947

        Rubber stamped by Dean Jackson.

        * experimental-features.html:

2017-06-07  Jon Davis  <jond@apple.com>

        Update the design of the WebKit Feature Status page
        https://bugs.webkit.org/show_bug.cgi?id=173036

        Reviewed by Simon Fraser.

        * wp-content/themes/webkit/functions.php: Fixed a bad function call.
        * wp-content/themes/webkit/status.php: Implemented redesign with saved search.
        * wp-content/themes/webkit/style.css:
        (.feature-header:after):
        (@media only screen and (max-width: 920px)):
        (@media only screen and (max-width: 600px)):
        (.feature-filters): Deleted.
        (.feature-filters.opened): Deleted.
        (.feature-filters:after): Deleted.
        (.feature-filters.opened:after): Deleted.

2017-06-06  Joseph Pecoraro  <pecoraro@apple.com>

        Add a WebGPU test to the experimental features test page
        https://bugs.webkit.org/show_bug.cgi?id=172953

        Reviewed by Darin Adler.

        * experimental-features.html:

2017-06-06  Joseph Pecoraro  <pecoraro@apple.com>

        Move Resource Timing / User Timing from experimental features into main preferences
        https://bugs.webkit.org/show_bug.cgi?id=172950

        Reviewed by Darin Adler.

        * experimental-features.html:
        Remove no longer experimental features.

2017-06-02  Filip Pizlo  <fpizlo@apple.com>

        Atomics.load and Atomics.store need to be fully fenced
        https://bugs.webkit.org/show_bug.cgi?id=172844

        Reviewed by Keith Miller.
        
        Update documentation to say that the canonical way to do fully fenced loads and stores is
        AtomicXchgAdd(0, ptr) and AtomicXchg(value, ptr), respectively.

        * docs/b3/intermediate-representation.html:

2017-05-31  Jon Davis  <jond@apple.com>

        Reduce Safari Technology Preview Release Notes posts shown on homepage
        https://bugs.webkit.org/show_bug.cgi?id=172364

        Reviewed by Daniel Bates.

        * wp-content/themes/webkit/functions.php: Load some extra posts.
        * wp-content/themes/webkit/widgets/post.php: Show STP blog posts when it is the current featured post.

2017-05-18  Jon Davis  <jond@apple.com>

        Add an Accessibility icon to webkit.org
        https://bugs.webkit.org/show_bug.cgi?id=172298

        Reviewed by Alexey Proskuryakov.

        * wp-content/themes/webkit/images/icons.svg: Added accessibility icon to the sprite.
        * wp-content/themes/webkit/style.css: New rule to use the accessibility icon from the icons sprite.
        (.tile.category-accessibility .background-image):

2017-05-15  James Craig  <jcraig@apple.com>

        AX: Inaccessible content on webkit.org main page
        https://bugs.webkit.org/show_bug.cgi?id=172106

        Reviewed by Joseph Pecoraro.

        * wp-content/themes/webkit/widgets/icon.php: Resolved link title.
        * wp-content/themes/webkit/widgets/post.php: Resolved link title.
        * wp-content/themes/webkit/widgets/twitter.php: Resolved link titles. Suppressed unlabeled images with alt="".

2017-05-14  James Craig  <jcraig@apple.com>

        Upload poster images and working captioned video
        https://bugs.webkit.org/show_bug.cgi?id=172102

        Unreviewed. More resources for prefers-reduced-motion post.

        * blog-files/prefers-reduced-motion/axi.htm: Added.
        * blog-files/prefers-reduced-motion/axi.png: Removed.
        * blog-files/prefers-reduced-motion/posters: Added.
        * blog-files/prefers-reduced-motion/posters/apple_env_load.jpg: Added.
        * blog-files/prefers-reduced-motion/posters/apple_env_planeshift.jpg: Added.
        * blog-files/prefers-reduced-motion/posters/apple_ios10.jpg: Added.
        * blog-files/prefers-reduced-motion/posters/apple_shoot.jpg: Added.
        * blog-files/prefers-reduced-motion/posters/apple_shoot_reduced.jpg: Added.
        * blog-files/prefers-reduced-motion/posters/apple_sierra.jpg: Added.
        * blog-files/prefers-reduced-motion/posters/apple_sierra_reduced.jpg: Added.
        * blog-files/prefers-reduced-motion/posters/axi.jpg: Added.
        * blog-files/prefers-reduced-motion/posters/viljami.jpg: Added.
        * blog-files/prefers-reduced-motion/prm.htm: Link to axi.htm video demo.

2017-05-14  James Craig  <jcraig@apple.com>

        AX: All the articles on the WebKit blog are called "Clickable Link" by VoiceOver
        https://bugs.webkit.org/show_bug.cgi?id=172096
        <rdar://problem/31624323>

        Unreviewed. Fixing broken link titles for screen readers.

        * wp-content/themes/webkit/loop.php: Adding relevant link label for accessibility.

2017-05-08  James Craig  <jcraig@apple.com>

        More demo files for prefers-reduced-motion post
        https://bugs.webkit.org/show_bug.cgi?id=170663

        Unreviewed.

        * blog-files/prefers-reduced-motion/jaws.gif: Added.
        * blog-files/prefers-reduced-motion/jaws.jpg: Added.
        * blog-files/prefers-reduced-motion/prm.htm: New animated GIF example.

2017-04-24  James Craig  <jcraig@apple.com>

        Upload demo files for prefers-reduced-motion post
        https://bugs.webkit.org/show_bug.cgi?id=170663

        Rubber stamped by Jon Davis.

        * blog-files/prefers-reduced-motion: Added.
        * blog-files/prefers-reduced-motion/axi.png: Added.
        * blog-files/prefers-reduced-motion/prm.htm: Added.

2017-04-18  Jon Davis  <jond@apple.com>

        Images in WebKit.org blog article are stretched out
        https://bugs.webkit.org/show_bug.cgi?id=169208

        Reviewed by Michael Catanzaro.

        * wp-content/themes/webkit/style.css:
        (article figure > img):

2017-04-13  JF Bastien  <jfbastien@apple.com>

        WebAssembly: manage memory better
        https://bugs.webkit.org/show_bug.cgi?id=170628

        Reviewed by Keith Miller, Michael Saboff.

        * docs/b3/intermediate-representation.html: typos

2017-04-08  Simon Fraser  <simon.fraser@apple.com>

        Update the css-status page to handle changes in CSSProperties.json.
        
        Change the page structure to allow the left sidebar to use sticky positioning.
        
        "Done" -> "Supported".
        
        Save the search in the URL.
        
        Other formatting changes.

        * wp-content/themes/webkit/css-status.php:

2017-04-06  Dean Jackson  <dino@apple.com>

        Fix broken link.

        * demos/webgpu/index.html:

2017-04-06  Jon Davis  <jond@apple.com>

        Updates feature status for recently shipped features
        https://bugs.webkit.org/show_bug.cgi?id=170359

        Reviewed by Brian Burg.
        
        Added styles for "Supported" status.

        * wp-content/themes/webkit/status.php:

2017-04-04  Dean Jackson  <dino@apple.com>

        Unreviewed. Add details on how to enable the experimental feature.

        * demos/webgpu/index.html:

2017-04-03  Dean Jackson  <dino@apple.com>

        Unreviewed. More WebGPU demos.

        * demos/webgpu/2d.jpg: Added.
        * demos/webgpu/2d.js:
        * demos/webgpu/circle.svg: Added.
        * demos/webgpu/cubes.jpg: Added.
        * demos/webgpu/hello.html: Added.
        * demos/webgpu/hello.jpg: Added.
        * demos/webgpu/hello.js: Copied from Websites/webkit.org/demos/webgpu/2d.js.
        (init):
        (render):
        * demos/webgpu/index.html: Added.
        * demos/webgpu/simple.jpg: Added.

2017-03-31  Dean Jackson  <dino@apple.com>

        Unreviewed. Add some WebGPU examples.

        * demos/webgpu/2d.html: Added.
        * demos/webgpu/2d.js: Added.
        * demos/webgpu/cubes.html: Added.
        * demos/webgpu/cubes.js: Added.
        * demos/webgpu/shared.css: Added.
        * demos/webgpu/shared.js: Added.
        * demos/webgpu/simple.html: Added.
        * demos/webgpu/simple.js: Added.

2017-03-11  Jon Davis  <jond@apple.com>

        Add Swift syntax highlighting to webkit.org
        https://bugs.webkit.org/show_bug.cgi?id=163672

        Reviewed by Matt Baker.

        * wp-content/plugins/hyperlight/hyperlight/languages/swift.php: Added.

2017-03-10  Jon Davis  <jond@apple.com>

        Switch back to the Twitter API for the Tweet widget
        https://bugs.webkit.org/show_bug.cgi?id=168749

        Reviewed by Lucas Forschler.
        
        Updates the Twitter widget tile implementation to prefer the Twitter API to populate tweets 
        displayed through the widget. If the API fails for any reason, it falls back to using the 
        Tweet listener for updated tweets.
        
        The Twitter API provides the benefit of embedding media and being able to display the full 
        URLs rather than Twitter-shortened URLs.

        * wp-content/plugins/tweet-listener.php:
        * wp-content/themes/webkit/style.css:
        (.twitter-tile .tile-content):
        (.twitter-tile.text-only):
        (.twitter-tile .media):
        (.twitter-tile img):
        * wp-content/themes/webkit/widgets/twitter.php:

2017-03-04  Filip Pizlo  <fpizlo@apple.com>

        B3 should have comprehensive support for atomic operations
        https://bugs.webkit.org/show_bug.cgi?id=162349

        Reviewed by Keith Miller.
        
        Document the new opcodes!

        * docs/b3/intermediate-representation.html:

2017-03-09  Jon Davis  <jond@apple.com>

        Prevent HTML in rich link previews
        https://bugs.webkit.org/show_bug.cgi?id=169435

        Reviewed by Tim Horton.

        * wp-content/plugins/social-meta.php:

2017-03-03  Manuel Rego Casasnovas  <rego@igalia.com>

        Unreviewed, minor updates on CSS Grid Layout examples.

        * demos/css-grid/index.html:
        * demos/css-grid/responsive-grid.html:

2017-02-27  Simon Fraser  <simon.fraser@apple.com>

        Add css-status page on webkit.org
        https://bugs.webkit.org/show_bug.cgi?id=168921

        Reviewed by Sam Weinig.
        
        Add a page that shows the status of CSS properties and values, scraped from Source/WebCore/css/CSSProperties.json.
        
        This is modeled after the feature status page. Properties can be filtered by status
        and the spec they belong to.

        * wp-content/themes/webkit/css-status.php: Added.

2017-02-23  Joseph Pecoraro  <pecoraro@apple.com>

        [Resource Timing] Add Experimental Feature Flag
        https://bugs.webkit.org/show_bug.cgi?id=167147

        Reviewed by Ryosuke Niwa.

        * experimental-features.html:
        Test for Resource Timing.

2017-02-23  Alex Christensen  <achristensen@webkit.org>

        Add WebRTC to experimental-features.html
        https://bugs.webkit.org/show_bug.cgi?id=168757

        Reviewed by Tim Horton.

        * experimental-features.html:

2017-02-23  Jon Davis  <jond@apple.com>

        Fixed saving survey data
        https://bugs.webkit.org/show_bug.cgi?id=168730

        Reviewed by Joseph Pecoraro.

        * wp-content/themes/webkit/functions.php:

2017-02-20  Manuel Rego Casasnovas  <rego@igalia.com>

        Unreviewed, add CSS Grid Layout examples for a blog post.

        * demos/css-grid/index.html: Added.
        * demos/css-grid/responsive-grid.html: Added.

2017-02-06  Jon Davis  <jond@apple.com>

        Add a survey to learn how people use WebKit Nightly builds
        https://bugs.webkit.org/show_bug.cgi?id=167748

        Reviewed by Joseph Pecoraro.

        * wp-content/themes/webkit/functions.php:
        * wp-content/themes/webkit/nightly-start.php:
        * wp-content/themes/webkit/nightly-survey.php: Added.
        * wp-content/themes/webkit/survey.json: Added.

2017-01-28  Yoav Weiss  <yoav@yoav.ws>

        Add Link Preload as an off-by-default experimental feature menu item.
        https://bugs.webkit.org/show_bug.cgi?id=167201

        Reviewed by Ryosuke Niwa.

        * experimental-features.html: Added Link Preload.

2017-01-28  Joseph Pecoraro  <pecoraro@apple.com>

        Add User Timing Experimental Feature
        https://bugs.webkit.org/show_bug.cgi?id=167542
        <rdar://problem/22746307>

        Reviewed by Ryosuke Niwa.

        * experimental-features.html:

2017-01-27  Dean Jackson  <dino@apple.com>

        Add a simple demo for Touch stylus events
        https://bugs.webkit.org/show_bug.cgi?id=167534

        Reviewed by Simon Fraser.

        * demos/touch/stylus.html: Added.

2017-01-27  Wenson Hsieh  <wenson_hsieh@apple.com>

        Unreviewed, update scroll snapping demos to use current Module 1 spec

        * demos/scroll-snap/index.html:

        Adopt the new CSS properties scroll-snap-type and scroll-snap-align.

2017-01-26  Wenson Hsieh  <wenson_hsieh@apple.com>

        Unreviewed, add a demo page for an input events blog post

        * demos/input-events/index.html: Added.

2017-01-20  Antoine Quint  <graouts@apple.com>

        Web Animations should be off by default and enabled as an experimental feature
        https://bugs.webkit.org/show_bug.cgi?id=167115
        <rdar://problem/30048963>

        Reviewed by Joseph Pecoraro.

        Add a test for Web Animations feature detection.

        * experimental-features.html:

2017-01-19  Joseph Pecoraro  <pecoraro@apple.com>

        Include SubtleCrypto test on experimental-features test page
        https://bugs.webkit.org/show_bug.cgi?id=167226

        Reviewed by Yusuke Suzuki.

        * experimental-features.html:
        Add a test for SubtleCrypto and make the test resilient against exceptions.

2017-01-19  Timothy Hatcher  <timothy@hatcher.name>

        Add Tesla to the domain associations on the team page
        https://bugs.webkit.org/show_bug.cgi?id=167202

        Reviewed by Brian Burg.

        * wp-content/themes/webkit/team.php:

2016-12-22  Keith Miller  <keith_miller@apple.com>

        Add BitOr for floating points to B3
        https://bugs.webkit.org/show_bug.cgi?id=166446

        Reviewed by Saam Barati.

        Update docs to indicate it's cool to use bit ops with floating point.

        * docs/b3/intermediate-representation.html:

2016-12-07  Dean Jackson  <dino@apple.com>

        Remove runtime toggle for pointer-lock
        https://bugs.webkit.org/show_bug.cgi?id=165577
        <rdar://problems/29566996>

        Reviewed by Jon Lee.

        No need to have pointer-lock tested.

        * experimental-features.html: Also sort the list alphabetically.

2016-12-05  Dean Jackson  <dino@apple.com>

        pointer lock needs to be feature detectable
        https://bugs.webkit.org/show_bug.cgi?id=165426
        <rdar://problem/29486715>

        Reviewed by Antoine Quint.

        We can now accurately detect pointer-lock.

        * experimental-features.html:

2016-12-02  Dean Jackson  <dino@apple.com>

        Make a public facing page to check for WebKit features
        https://bugs.webkit.org/show_bug.cgi?id=165331
        <rdar://problem/29488535>

        Reviewed by Antoine Quint.

        Add a web page to webkit.org that allows us to live
        detect our experimental features. This is mostly for
        internal debugging, but also provides simple examples
        of how real content would do such detection.

        * experimental-features.html: Added.

2016-11-17  Keith Miller  <keith_miller@apple.com>

        Add rotate to Wasm
        https://bugs.webkit.org/show_bug.cgi?id=164871

        Reviewed by Filip Pizlo.

        Update docs for new rotate instructions.

        * docs/b3/intermediate-representation.html:

2016-10-21  Keith Miller  <keith_miller@apple.com>

        Expand Trunc in B3 to support Double to Float
        https://bugs.webkit.org/show_bug.cgi?id=163809

        Update the docs to explain that Trunc now works with fleating point numbers.

        Reviewed by Geoffrey Garen.

        * docs/b3/intermediate-representation.html:

2016-10-14  Keith Miller  <keith_miller@apple.com>

        B3 needs a special WasmAddress Opcode
        https://bugs.webkit.org/show_bug.cgi?id=163394

        Reviewed by Filip Pizlo.

        Update the b3 docs for the new WasmAddress opcode.

        * docs/b3/intermediate-representation.html:

2016-10-14  Simon Fraser  <simon.fraser@apple.com>

        Annotate bots in contributors.json and don't show them on webkit.org/team
        https://bugs.webkit.org/show_bug.cgi?id=163317

        Reviewed by Daniel Bates.
        
        Don't show bots.

        * wp-content/themes/webkit/team.php:

2016-10-12  Keith Miller  <keith_miller@apple.com>

        B3 needs a special WasmBoundsCheck Opcode
        https://bugs.webkit.org/show_bug.cgi?id=163246

        Reviewed by Filip Pizlo.

        Update the docs for the new WasmBoundsCheck opcode.

        * docs/b3/intermediate-representation.html:

2016-10-09  Simon Fraser  <simon.fraser@apple.com>

        Convert contributors.json to a flat list
        https://bugs.webkit.org/show_bug.cgi?id=163183

        Reviewed by Darin Adler.
        
        Make contributors.json easier to maintain by eliminating the big groupings ("Committers", "Reviewers" etc)
        and moving that data to a "status" property on each contributor.
        
        Fix script that generates webkit.org/team.

        * wp-content/themes/webkit/team.php:

2016-10-03  Filip Pizlo  <fpizlo@apple.com>

        B3 trapping memory accesses should be documented
        https://bugs.webkit.org/show_bug.cgi?id=162845

        Reviewed by Geoffrey Garen.
        
        Added documentation for the Traps flag, and factored out the documentation of the Chill flag
        to a new flags section.

        * docs/b3/intermediate-representation.html:

2016-09-30  Filip Pizlo  <fpizlo@apple.com>

        Air should have a way of expressing additional instruction flags
        https://bugs.webkit.org/show_bug.cgi?id=162699

        Reviewed by Mark Lam.

        * docs/b3/assembly-intermediate-representation.html:

2016-09-28  Filip Pizlo  <fpizlo@apple.com>

        B3 opcodes should leave room for flags
        https://bugs.webkit.org/show_bug.cgi?id=162692

        Reviewed by Keith Miller.
        
        Updated the documentation to talk about Kind and the isChill bit, and to remove
        ChillDiv/ChillMod.

        * docs/b3/intermediate-representation.html:

2016-09-27  Joseph Pecoraro  <pecoraro@apple.com>

        Update style guide for #pragma once
        https://bugs.webkit.org/show_bug.cgi?id=162633

        Reviewed by Dan Bernstein.

        * code-style.md:
        Update style guide for #pragma once as discussed on webkit-dev.

2016-09-21  Filip Pizlo  <fpizlo@apple.com>

        Add a Fence opcode to B3
        https://bugs.webkit.org/show_bug.cgi?id=162343

        Reviewed by Geoffrey Garen.

        * docs/b3/intermediate-representation.html:

2016-08-16  Benjamin Poulain  <bpoulain@apple.com>

        [JSC] Update the documentation of B3's Return opcode
        https://bugs.webkit.org/show_bug.cgi?id=160912

        Reviewed by Filip Pizlo.

        * docs/b3/intermediate-representation.html:

2016-08-04  Daniel Bates  <dabates@apple.com>

        Add some files for a Content Security Policy blog post

        * blog-files/content-security-policy/compass-base.css: Added.
        (.compass):
        * blog-files/content-security-policy/csp-style-hash.html: Added.
        * blog-files/content-security-policy/icons.svg: Added; derived from file
        Websites/webkit.org/wp-content/themes/webkit/images/icons.svg. I am explicitly
        not referencing file Websites/webkit.org/wp-content/themes/webkit/images/icons.svg
        so that csp-style-hash.html is not affected by changes to this file.

2016-07-24  Filip Pizlo  <fpizlo@apple.com>

        B3 should support multiple entrypoints
        https://bugs.webkit.org/show_bug.cgi?id=159391

        Reviewed by Saam Barati.
        
        Update some statements about ControlValue (which doesn't exist anymore) and add a blurb
        about EntrySwitch.

        * docs/b3/index.html:
        * docs/b3/intermediate-representation.html:

2016-07-20  Frederic Wang  <fwang@igalia.com>

        Unreviewed, new demo files for an up-coming blog post.

        * demos/mathml/demo2016/LICENSE-amiri.txt: Added.
        * demos/mathml/demo2016/LICENSE-latinmodern-math.txt: Added.
        * demos/mathml/demo2016/LICENSE-libertinusmath.txt: Added.
        * demos/mathml/demo2016/README.txt: Added.
        * demos/mathml/demo2016/amiri-regular.woff: Added.
        * demos/mathml/demo2016/index.html: Added.
        * demos/mathml/demo2016/latinmodern-math.woff: Added.
        * demos/mathml/demo2016/libertinusmath-regular.woff: Added.
        * demos/mathml/demo2016/webfonts.css: Added.
        (@namespace url('http://www.w3.org/1999/xhtml');):
        (@font-face):
        (m|math, m|mtext):
        (m|math.libertinus):
        (m|math.arabic):

2016-07-19  Jon Davis  <jond@apple.com>

        Adjust margins for first-line floating elements and add preset floating video sizing
        https://bugs.webkit.org/show_bug.cgi?id=159898

        Reviewed by Benjamin Poulain.

        * wp-content/themes/webkit/style.css:
        (article video.alignright):
        (article .alignright:first-child):
        (@media only screen and (max-width: 690px)):
            (article .alignright:first-child):
        (@media only screen and (max-width: 415px)):
            (article video.alignright):
            (article .alignright:first-child):

2016-07-17  Filip Pizlo  <fpizlo@apple.com>

        Implement table-based switches in B3/Air
        https://bugs.webkit.org/show_bug.cgi?id=151141

        Reviewed by Benjamin Poulain.
        
        Update documentation to reflect Patchpoint's new powers.

        * docs/b3/intermediate-representation.html:

2016-07-15  Jon Davis  <jond@apple.com>

        Fixed content overflow and missing build information behavior.
        https://bugs.webkit.org/show_bug.cgi?id=159820

        Reviewed by Timothy Hatcher.

        * wp-content/themes/webkit/nightly-start.php:

2016-07-14  Jon Davis  <jond@apple.com>

        Improved WebKit Nightly start page design.
        https://bugs.webkit.org/show_bug.cgi?id=159780

        Reviewed by Timothy Hatcher.

        Added better 404 handling, improved presentation of the 
        start page and new Apache rewrites for the P1 bug list.

        * .htaccess:
        * wp-content/themes/webkit/functions.php:
        * wp-content/themes/webkit/nightly-start.php:

2016-07-01  Jon Davis  <jond@apple.com>

        Added a colorful new image and fixed the Open Graph attribute.
        https://bugs.webkit.org/show_bug.cgi?id=159359

        Reviewed by Timothy Hatcher.
        
        The Open Graph image tag should use the property attribute not
        the itemprop attribute.

        * wp-content/plugins/social-meta.php:
        * wp-content/themes/webkit/images/ogimage.png:

2016-06-30  Dean Jackson  <dino@apple.com>

        Tab pointed out a typo that made the overdamped case fail.

        * demos/spring/spring.js:
        (SpringSolver.prototype.solve):

2016-06-30  Dean Jackson  <dino@apple.com>

        Fixed a typo in the link to the other version.

        * blog-files/color-gamut/index.html:

2016-06-29  Dean Jackson  <dino@apple.com>

        Add the UI JavaScript library to make
        other browsers happy.

        * demos/spring/dat.gui.min.js: Added.
        * demos/spring/index.html:

2016-06-29  Dean Jackson  <dino@apple.com>

        Demo and JS implementation of our spring() animation
        timing function.

        * demos/spring/index.html: Added.
        * demos/spring/spring.js: Added.
        (SpringSolver):
        (SpringSolver.prototype.solve):

2016-06-29  Dean Jackson  <dino@apple.com>

        Small change to wording, and link to the interactive version.

        * blog-files/color-gamut/index.html:

2016-06-28  Dean Jackson  <dino@apple.com>

        Add a more interactive version of the demo.

        * blog-files/color-gamut/comparison.html: Added.

2016-06-28  Jon Davis  <jond@apple.com>

        Fixed tile height for mobile phone-sized viewports.
        https://bugs.webkit.org/show_bug.cgi?id=159228

        Reviewed by Timothy Hatcher.

        Prevents cutoff text for featured tiles and prevents overlapping text and controls on the Twitter tile for phone-sized viewports.

        * wp-content/themes/webkit/style.css:
        (.twitter-tile.text-only .tile-content):
        (.tile):

2016-06-28  Jon Davis  <jond@apple.com>

        Fixed Open Graph meta data and image entries.
        https://bugs.webkit.org/show_bug.cgi?id=159167.

        Reviewed by Timothy Hatcher.

        This patch addresses Open Graph meta data issues:

        - Added a high-resolution PNG of the WebKit logo because Facebook doesn't support SVG images
        - Uses the first image of a page or post if not featured image is set
        - Article date/time information should not be given for the homepage
        - Added Facebook admins as per the Facebook Open Graph debugger

        * wp-content/plugins/social-meta.php:
        * wp-content/themes/webkit/images/ogimage.png: Added.

2016-06-27  Dean Jackson  <dino@apple.com>

        Updated content for the color blog post.

        * blog-files/color-gamut/Iceland-P3.jpg:
        * blog-files/color-gamut/Iceland-oog.jpg:
        * blog-files/color-gamut/Iceland-sRGB.jpg:
        * blog-files/color-gamut/Italy-P3.jpg:
        * blog-files/color-gamut/Italy-sRGB.jpg:
        * blog-files/color-gamut/Sunset-P3.jpg:
        * blog-files/color-gamut/Sunset-sRGB.jpg:
        * blog-files/color-gamut/YellowFlower-P3.jpg:
        * blog-files/color-gamut/YellowFlower-oog.jpg:
        * blog-files/color-gamut/YellowFlower-sRGB.jpg:
        * blog-files/color-gamut/index.html:

2016-06-27  Jon Davis  <jond@apple.com>

        Set a default image for sharing webkit.org links via social.
        https://bugs.webkit.org/show_bug.cgi?id=159167

        Reviewed by Timothy Hatcher.

        * wp-content/plugins/social-meta.php:

2016-06-24  Dean Jackson  <dino@apple.com>

        More examples for the wide-gamut demo.

        * blog-files/color-gamut/Iceland-P3.jpg: Added.
        * blog-files/color-gamut/Iceland-oog.jpg: Added.
        * blog-files/color-gamut/Iceland-sRGB.jpg: Added.
        * blog-files/color-gamut/Italy-P3.jpg: Added.
        * blog-files/color-gamut/Italy-oog.jpg: Added.
        * blog-files/color-gamut/Italy-sRGB.jpg: Added.
        * blog-files/color-gamut/Sunset-AdobeRGB.jpg: Added.
        * blog-files/color-gamut/Sunset-P3.jpg: Added.
        * blog-files/color-gamut/Sunset-oog.jpg: Added.
        * blog-files/color-gamut/Sunset-sRGB.jpg: Added.
        * blog-files/color-gamut/Webkit-logo-sRGB.png:
        * blog-files/color-gamut/YellowFlower-P3.jpg: Added.
        * blog-files/color-gamut/YellowFlower-oog.jpg: Added.
        * blog-files/color-gamut/YellowFlower-sRGB.jpg: Added.
        * blog-files/color-gamut/index.html:

2016-06-24  Dean Jackson  <dino@apple.com>

        Change something in the webkit.org directory in the hope
        it will kick off a website update.

2016-06-24  Jon Davis  <jond@apple.com>

        Rewrite the WebKit Nightly build download URLs to use the correct secure URL.
        https://bugs.webkit.org/show_bug.cgi?id=159100.

        Reviewed by Joseph Pecoraro.

        * wp-content/plugins/sync-nightly-builds.php:

2016-06-13  Jon Davis  <jond@apple.com>

        Minor style updates for figcaptions and post forewords.

        * wp-content/themes/webkit/style.css:
        (article .foreword):
        (figure.aligncenter figcaption):
        (figure.aligncenter figcaption::before):

2016-06-13  Jon Davis  <jond@apple.com>

        Adds support for foreword custom meta and display styles on blog posts.
        https://bugs.webkit.org/show_bug.cgi?id=158707.

        Reviewed by Timothy Hatcher.

        * wp-content/themes/webkit/functions.php:
        * wp-content/themes/webkit/style.css:
        (article .foreword):

2016-06-02  Dean Jackson  <dino@apple.com>

        Update the example for wider color gamut images.

        * blog-files/color-gamut/index.html:

2016-06-02  Dean Jackson  <dino@apple.com>

        Adding some sample images for a blog post on color.

        * blog-files/color-gamut/Flowers-AdobeRGB.jpg: Added.
        * blog-files/color-gamut/Flowers-ProPhoto.jpg: Added.
        * blog-files/color-gamut/Flowers-oog.jpg: Added.
        * blog-files/color-gamut/Flowers-sRGB.jpg: Added.
        * blog-files/color-gamut/Rose-AdobeRGB.jpg: Added.
        * blog-files/color-gamut/Rose-ProPhoto.jpg: Added.
        * blog-files/color-gamut/Rose-oog.jpg: Added.
        * blog-files/color-gamut/Rose-sRGB.jpg: Added.
        * blog-files/color-gamut/index.html: Added.

2016-06-02  Filip Pizlo  <fpizlo@apple.com>

        Fix typos and make some revisions to the B3 docs
        https://bugs.webkit.org/show_bug.cgi?id=158311

        Reviewed by Michael Saboff.
        
        I found typos and fixed them. Also, I clarified some things:
        
        - Is B3 IR platform-agnostic? Sort of. I tried to describe when it is (Values usually behave
          the same way regardless of CPU) and when it isn't (it lets you speak of registers if that's
          what you want to do, for example).
        
        - How does isValidForm really get used? You don't really need to create an Inst to use it.
        
        - Some other incremental improvements to make the docs clearer.

        * docs/b3/assembly-intermediate-representation.html:
        * docs/b3/index.html:
        * docs/b3/intermediate-representation.html:

2016-05-31  Filip Pizlo  <fpizlo@apple.com>

        Unreviewed, fix an obvious typo: a missing comma.

        * docs/b3/assembly-intermediate-representation.html:

2016-05-31  Filip Pizlo  <fpizlo@apple.com>

        Air needs documentation
        https://bugs.webkit.org/show_bug.cgi?id=153668

        Reviewed by Mark Lam, Saam Barati, and Benjamin Poulain.
        
        Write documentation for Air!

        * docs/b3/assembly-intermediate-representation.html:

2016-05-23  Jon Davis  <jond@apple.com>

        Add syntax highglighting for ES6 "let", "const" and "of" keywords.
        https://bugs.webkit.org/show_bug.cgi?id=157994

        Reviewed by Geoffrey Garen.

        * wp-content/plugins/hyperlight/hyperlight/languages/javascript.php:

2016-05-13  Brady Eidson  <beidson@apple.com>

        Extend protector naming code style guideline to cover operator= assignment.
        https://bugs.webkit.org/show_bug.cgi?id=157693

        Reviewed by Darin Adler.

        * code-style.md:

2016-05-13  Brady Eidson  <beidson@apple.com>

        Protector Ref/RefPtrs should have a specified naming style.
        https://bugs.webkit.org/show_bug.cgi?id=157591

        Reviewed by Darin Adler.

        * code-style.md:

2016-04-26  Timothy Hatcher  <timothy@apple.com>

        Remove hard-wraps from the feature policy markdown so it renders full width on the site.

        * feature-policy.md:

2016-04-14  Edward O'Connor  <eoconnor@apple.com>

        Publish the Web-exposed feature policy on webkit.org.
        https://bugs.webkit.org/show_bug.cgi?id=156552

        Reviewed by Timothy Hatcher.

        * feature-policy.md: Added.

2016-04-13  Jon Davis  <jond@apple.com>

        Remove database quote escapes from pushed tweets.

        Reviewed by Timothy Hatcher.

        * wp-content/plugins/tweet-listener.php:

2016-04-13  Jon Davis  <jond@apple.com>

        Added background color for Safari Technology Preview posts.

        Reviewed by Timothy Hatcher.

        * wp-content/themes/webkit/style.css:
        (.tile.category-safari-technology-preview .background-image):

2016-04-07  Jon Davis  <jond@apple.com>

        Improved drop down menu with translate; cleaned up unnecessary whitespace.
        https://bugs.webkit.org/show_bug.cgi?id=156342

        Reviewed by Timothy Hatcher.

        * wp-content/themes/webkit/style.css:
        (p > a[name]::before):
        (.has-post-thumbnail .background-image):
        (.table-of-contents):
        (header .menu-item-has-children .label-toggle::after):
        (.sub-menu-layer):
        (.sub-menu-layer:after, .sub-menu-layer:before):
        (.sub-menu-layer .menu-item):
        (.menu > .menu-item > .menu-toggle:checked + .sub-menu):
        (@media only screen and (max-width: 920px)):
        (header .sub-menu-layer):
        (@media only screen and (max-width: 415px)):
        (@media only screen and (max-width: 1180px)): Deleted.
        (@media only screen and (max-width: 1000px)): Deleted.
        (@media only screen and (max-width: 690px)): Deleted.
        (@media only screen and (max-width: 600px)): Deleted.
        (@media only screen and (max-height: 415px)): Deleted.
        (@media only screen and (max-width: 320px)): Deleted.

2016-04-05  Jon Davis  <jond@apple.com>

        Make the @webkit link on the front page link to the feed
        https://bugs.webkit.org/show_bug.cgi?id=156244

        Reviewed by Timothy Hatcher.

        * wp-content/themes/webkit/widgets/twitter.php:

2016-03-31  Jon Davis  <jond@apple.com>

        Show tweets by @webkit in the Twitter tile on webkit.org
        https://bugs.webkit.org/show_bug.cgi?id=156093

        Reviewed by Timothy Hatcher.

        * wp-content/plugins/tweet-listener.php: Added.
        * wp-content/themes/webkit/widgets/twitter.php:

2016-03-31  Jon Davis  <jond@apple.com>

        Fix download links for desktops with small resolutions
        https://bugs.webkit.org/show_bug.cgi?id=156081

        Reviewed by Timothy Hatcher.

        * wp-content/themes/webkit/downloads.php:

2016-03-29  Jon Davis  <jond@apple.com>

        Fixed a property access error by removing the lamda function for updates
        https://bugs.webkit.org/show_bug.cgi?id=155989

        * wp-content/plugins/sync-nightly-builds.php: 

2016-03-29  Jon Davis  <jond@apple.com>

        Fixed a context error for Nightly Build sync plugin, tightens layout styles for abovetitle
        https://bugs.webkit.org/show_bug.cgi?id=155989

        Unreviewed fix for the Sync Nightly Builds plugin to work with the older 
        PHP environment on the server. Quick style adjustments for abovetitle images.

        * wp-content/plugins/sync-nightly-builds.php: 
        * wp-content/themes/webkit/nightly-archives.php: 
        * wp-content/themes/webkit/style.css:
        (article .abovetitle):

2016-03-29  Jon Davis  <jond@apple.com>

        Add WebKit Nightly Archives, WebKit Nightly Start, and Downloads pages
        https://bugs.webkit.org/show_bug.cgi?id=155989

        Reviewed by Timothy Hatcher.

        * wp-content/plugins/sync-nightly-builds.php: Added.
        * wp-content/themes/webkit/downloads.php: Added.
        * wp-content/themes/webkit/functions.php:
        * wp-content/themes/webkit/images/download.svg:
        * wp-content/themes/webkit/images/spinner.svg: Added.
        * wp-content/themes/webkit/nightly-archives.php: Added.
        * wp-content/themes/webkit/nightly-start.php: Added.
        * wp-content/themes/webkit/nightly.php:
        * wp-content/themes/webkit/scripts/searchbuilds.js: Added.
        (initsearch.xhrPromise.):
        (initsearch):
        (initsearch.displayResults.addEntry):
        (initsearch.displayResults):
        (initsearch.displayError):
        (initsearch.clearErrors):
        * wp-content/themes/webkit/style.css:
        (input[type=text]):
        (input[type=submit]):
        (article .byline):
        (article .abovetitle):

2016-03-29  Jon Davis  <jond@apple.com>

        Support images above the title on webkit.org posts
        https://bugs.webkit.org/show_bug.cgi?id=155979

        Reviewed by Timothy Hatcher.

        * wp-content/themes/webkit/functions.php:
        * wp-content/themes/webkit/single.php:

2016-03-22  Jonathan Davis  <jond@apple.com>

        Allow the use of custom styles and scripts for blog posts
        https://bugs.webkit.org/show_bug.cgi?id=155768

        Reviewed by Timothy Hatcher.

        * wp-content/themes/webkit/functions.php:

2016-03-09  Jonathan Davis  <jond@apple.com>

        For RSS feeds, convert image and link relative URIs to absolute URIs
        https://bugs.webkit.org/show_bug.cgi?id=155237

        Reviewed by Timothy Hatcher.

        * wp-content/themes/webkit/functions.php:

2016-03-03  Saam barati  <sbarati@apple.com>

        Update style guide to reflect our style of only using "override" or "final" when overriding virtual methods
        https://bugs.webkit.org/show_bug.cgi?id=154978

        Reviewed by Darin Adler.

        * code-style.md:

>>>>>>> 4ccac179
2016-02-29  Yusuke Suzuki  <utatane.tea@gmail.com>

        [DFG][FTL][B3] Support floor and ceil
        https://bugs.webkit.org/show_bug.cgi?id=154683

        Reviewed by Filip Pizlo.

        * docs/b3/intermediate-representation.html:

2016-02-16  Jonathan Davis  <jond@apple.com>

        Add a redirect for B3 documentation
        https://bugs.webkit.org/show_bug.cgi?id=154293

        Reviewed by Timothy Hatcher.

        * .htaccess:

2016-02-15  Timothy Hatcher  <timothy@apple.com>

        Fix byline to avoid bumping into content sticks out.

        * wp-content/themes/webkit/style.css:
        (article .byline): Bump padding to avoid content with negative margins.

2016-02-13  Timothy Hatcher  <timothy@apple.com>

        Adjust the appearance of mattewhite figures that are not widescreen.

        * wp-content/themes/webkit/style.css:
        (article .mattewhite:not(.widescreen):

2016-02-12  Jonathan Davis  <jond@apple.com>

        Add a CSS class to remove padding when using mattewhite class for figures
        https://bugs.webkit.org/show_bug.cgi?id=154206

        Reviewed by Filip Pizlo.

        * wp-content/themes/webkit/style.css:
        (article .two-columns):
        (article .two-columns h6):
        (article .two-columns p):
        (article .mattewhite):
        (article .mattewhite.tightwad):
        (article figure):

2016-02-12  Filip Pizlo  <fpizlo@apple.com>

        Unreviewed, upload some blog files.

        * blog-files/compile-times.png: Added.
        * blog-files/fast-isel.png: Added.
        * blog-files/jetstream-latency.png: Added.
        * blog-files/jetstream-throughput.png: Added.
        * blog-files/jetstream.png: Added.
        * blog-files/kraken.png: Added.
        * blog-files/low-compile-times.png: Added.
        * blog-files/low-fast-isel.png: Added.
        * blog-files/low-jetstream-latency.png: Added.
        * blog-files/low-jetstream-throughput.png: Added.
        * blog-files/low-jetstream.png: Added.
        * blog-files/low-kraken.png: Added.
        * blog-files/low-octane.png: Added.
        * blog-files/octane.png: Added.

2016-02-04  Jonathan Davis  <jond@apple.com>

        Fix bad link on the Feature Status page.
        https://bugs.webkit.org/show_bug.cgi?id=152086

        Reviewed by Timothy Hatcher.

        * wp-content/themes/webkit/status.php:

2016-02-02  Filip Pizlo  <fpizlo@apple.com>

        Get rid of anonymous stack slots
        https://bugs.webkit.org/show_bug.cgi?id=151128

        Reviewed by Mark Lam.

        This changes the documentation to account for the addition of Variables and the Get and Set
        opcodes, and the removal of anonymous stack slots from B3 IR.

        * docs/b3/intermediate-representation.html:

2016-02-02  Dan Bernstein  <mitz@apple.com>

        Tagline in B3 docs should match the rest of the website
        https://bugs.webkit.org/show_bug.cgi?id=153801

        Reviewed by Filip Pizlo.

        Fix the tagline.

        * docs/b3/assembly-intermediate-representation.html:
        * docs/b3/index.html:
        * docs/b3/intermediate-representation.html:

2016-02-02  Filip Pizlo  <fpizlo@apple.com>

        Minor fixes for B3 IR documentation
        https://bugs.webkit.org/show_bug.cgi?id=153782

        Reviewed by Michael Saboff.

        Fix minor issues that Geoff found.

        * docs/b3/intermediate-representation.html:

2016-01-30  Filip Pizlo  <fpizlo@apple.com>

        B3 documentation style shouldn't have hacks for h1
        https://bugs.webkit.org/show_bug.cgi?id=153725

        Reviewed by Alexey Proskuryakov.

        * docs/b3/style.css:

2016-01-30  Filip Pizlo  <fpizlo@apple.com>

        Improve the style of B3 documentation
        https://bugs.webkit.org/show_bug.cgi?id=153674

        Reviewed by Oliver Hunt.

        This makes the style of the B3 documentation look like the Wiki, which I think is
        appropriate for the kind of content that we're putting into it - in particular, the font
        is the perfect size for dense content. The style also doesn't require much spoonfeeding
        from the HTML side so you can write nice looking documentation by just using really
        basic HTML constructs.

        * docs/b3/assembly-intermediate-representation.html:
        * docs/b3/index.html:
        * docs/b3/intermediate-representation.html:
        * docs/b3/style.css:

2016-01-29  Filip Pizlo  <fpizlo@apple.com>

        Clean up the B3 documentation a bit
        https://bugs.webkit.org/show_bug.cgi?id=153678

        Reviewed by Saam Barati.

        * docs/b3/index.html: Fix some links and fix small issues.
        * docs/b3/intermediate-representation.html: Clean up some text and fix small issues.

2016-01-29  Filip Pizlo  <fpizlo@apple.com>

        B3 should have documentation
        https://bugs.webkit.org/show_bug.cgi?id=153658

        Reviewed by Saam Barati.

        Change the documentation to use HTML instead of Markdown.  Markdown has trouble with
        definition lists.  Things go downhill when you try to add paragraphs or code blocks to
        a definition.  That's unfortunate since we use definitions for the IR document.

        Since there is no way to use our preferred styling for the IR document without doing a
        lot of bad hacks, it's best if we just stick to HTML. It looks plain but it's highly
        practical.

        * docs/b3/assembly-intermediate-representation.html: Added.
        * docs/b3/bare-bones-backend.md: Removed.
        * docs/b3/index.html: Added.
        * docs/b3/intermediate-representation.html: Added.
        * docs/b3/style.css: Added.
        (dd):
        (dd:last-child):

2016-01-29  Timothy Hatcher  <timothy@apple.com>

        Add some defintion list styles.

        * wp-content/themes/webkit/style.css:
        (dl):
        (dt):
        (dd):

2016-01-29  Filip Pizlo  <fpizlo@apple.com>

        B3 should have documentation
        https://bugs.webkit.org/show_bug.cgi?id=153658

        Reviewed by Timothy Hatcher.

        * docs: Added.
        * docs/b3: Added.
        * docs/b3/bare-bones-backend.md: Added.

2016-01-16  Timothy Hatcher  <timothy@apple.com>

        Fix some responsive issues on smaller screens.

        * wp-content/themes/webkit/style.css:
        (.timeline .time):
        (@media (max-width: 900px)):
        (.timeline:before):
        (.timeline > li):
        (.timeline > li:before):
        (.timeline .content):
        (.timeline li .time::before):

2016-01-14  Timothy Hatcher  <timothy@apple.com>

        Eliminate the margin on timeline elements so multiple timelines can touch.

        * wp-content/themes/webkit/style.css:
        (.timeline):

2016-01-14  Timothy Hatcher  <timothy@apple.com>

        Use a 2px border radius instead to look good on 2x devices as well as 1x.

        * wp-content/themes/webkit/style.css:
        (.timeline .time):

2016-01-14  Timothy Hatcher  <timothy@apple.com>

        Fix hairline crack on 1x devices between arrow and time label.

        * wp-content/themes/webkit/style.css:
        (.timeline .content):
        (.timeline .time):

2016-01-13  Timothy Hatcher  <timothy@apple.com>

        Correct some history timeline styles.

        * wp-content/themes/webkit/style.css:
        (.timeline .content):

2016-01-13  Timothy Hatcher  <timothy@apple.com>

        Add styles for a history timeline, needed by an upcoming blog post.

        * wp-content/themes/webkit/style.css:
        (.timeline):
        (.timeline:after):
        (.timeline *):
        (.timeline:before):
        (.timeline > li):
        (.timeline > li:before):
        (.timeline .content):
        (.timeline figure):
        (.timeline .time):
        (.timeline h2, .timeline h3):
        (.timeline .time::before):
        (.timeline img):
        (@media (min-width: 900px)):
        (.timeline > li.force-clear):
        (.timeline > li:nth-child(odd)):
        (.timeline > li:nth-child(even)):
        (.timeline > li.force-clear + li):
        (.timeline li .time):
        (.timeline li:nth-child(odd) .time):
        (.timeline li:nth-child(even) .time):
        (.timeline li:nth-child(even) .time::before):
        (.timeline > li:nth-child(even):before):

2016-01-06  Jonathan Davis  <jond@apple.com>

        Fixed Individuals and Vendor Contact formatting.
        https://bugs.webkit.org/show_bug.cgi?id=152714

        Reviewed by Timothy Hatcher.

        * security-policy.md:

2015-12-09  Jonathan Davis  <jond@apple.com>

        Fixed broken link: https://webkit.org/old/security/security-group-members.html
        https://bugs.webkit.org/show_bug.cgi?id=152010

        Reviewed by Timothy Hatcher.

        * .htaccess:
        * security-policy.md:
        * wp-content/themes/webkit/style.css:
        (article h4):
        (article h5):

2015-12-09  Jonathan Davis  <jond@apple.com>

        Fix function reference change.

        * wp-content/themes/webkit/scripts/global.js:

2015-12-08  Jonathan Davis  <jond@apple.com>

        Wide tables should be scrollable on narrow mobile screens.
        https://bugs.webkit.org/show_bug.cgi?id=151941

        Reviewed by Timothy Hatcher.

        * wp-content/themes/webkit/scripts/global.js:
        (inView):
        (onMovement):
        (updateImages):
        (enableScrollableTables):
        (update): Deleted.
        * wp-content/themes/webkit/style.css:
        (.pagination .prev-post):
        (article .scrollable):
        (.scrollable .scrollable-padding):

2015-12-08  Jonathan Davis  <jond@apple.com>

        Fix Code Style Guidelines code parsing.
        https://bugs.webkit.org/show_bug.cgi?id=152024

        Reviewed by Timothy Hatcher.

        * wp-content/plugins/table-of-contents.php:

2015-12-08  Jonathan Davis  <jond@apple.com>

        Fix social meta for home page.
        https://bugs.webkit.org/show_bug.cgi?id=151764

        Reviewed by Timothy Hatcher.

        * wp-content/plugins/social-meta.php:

2015-12-07  Jonathan Davis  <jond@apple.com>

        Implemented a workaround for sharp SVG WebKit logo.
        https://bugs.webkit.org/show_bug.cgi?id=151971

        Reviewed by Timothy Hatcher.

        * wp-content/themes/webkit/images/webkit.svg:

2015-12-07  Jonathan Davis  <jond@apple.com>

        Address UX issues with the Contribute menu.
        https://bugs.webkit.org/show_bug.cgi?id=151874

        Reviewed by Timothy Hatcher.

        * wp-content/themes/webkit/functions.php:
        * wp-content/themes/webkit/header.php:
        * wp-content/themes/webkit/style.css:
        (time, mark, audio, video):
        (footer, header, hgroup, menu, nav, section):
        (html):
        (body):
        (ol, ul):
        (blockquote, q):
        (q:before, q:after):
        (table):
        (p:empty):
        (.admin-bar p > a[name]::before):
        (.screen-reader-text):
        (.screen-reader-text:focus):
        (pre):
        (code):
        (.feature-header:after):
        (.feature.opened .feature-header:after):
        (footer nav a:hover):
        (header .menu-item-has-children .label-toggle::after):
        (header .menu-item):
        (.sub-menu-layer):
        (.sub-menu-layer .menu-item:first-child):
        (.menu > .menu-item > .menu-toggle:checked + .sub-menu):
        (@media only screen and (max-width: 920px)):
        (header .menu-item > .menu-toggle:checked + a > .label-toggle::after):
        (header .menu):
        (header .menu-toggle:checked ~ ul):
        (header .sub-menu-layer:before):
        (header .menu > .menu-item > .menu-toggle:checked ~ .sub-menu):
        (footer nav li):
        (@media only screen and (max-width: 690px)):
        (.feature-filters:after):
        (.feature-filters.opened:after):
        (#wpadminbar):
        (.table-of-contents label:after):
        (.menu-toggle:checked ~ .table-of-contents label:after):
        (.table-of-contents h6):
        (header nav .menu-item-has-children .label-toggle): Deleted.
        (header nav .menu-item): Deleted.
        (header .menu > .menu-item-has-children:hover > a::before): Deleted.
        (.menu > .menu-item > .menu-toggle:checked ~ .sub-menu): Deleted.
        (header nav .menu-toggle:checked ~ ul): Deleted.
        (header .menu-toggle:checked ~ .sub-menu): Deleted.
        (@media only screen and (max-width: 782px)): Deleted.

2015-12-05  Timothy Hatcher  <timothy@apple.com>

        One last fix for https redirect.

        * wp-content/themes/webkit/.htaccess:

2015-12-05  Timothy Hatcher  <timothy@apple.com>

        Attempt to fix www redirect again.

        * wp-content/themes/webkit/.htaccess:

2015-12-05  Timothy Hatcher  <timothy@apple.com>

        Fix www redirect again.

        * wp-content/themes/webkit/.htaccess:

2015-12-05  Timothy Hatcher  <timothy@apple.com>

        Fix www redirect when https was used and restore status URL code.

        * wp-content/themes/webkit/.htaccess:
        * wp-content/themes/webkit/status.php:

2015-12-05  Timothy Hatcher  <timothy@apple.com>

        Another attempt to fix a 404 error when the site loads via www.webkit.org.

        * wp-content/themes/webkit/status.php:

2015-12-05  Timothy Hatcher  <timothy@apple.com>

        Fix a 404 error when the site loads via www.webkit.org.

        * wp-content/themes/webkit/status.php:

2015-12-04  Timothy Hatcher  <timothy@apple.com>

        Fix toggling so hidden links are not clickable still.

        * wp-content/themes/webkit/status.php:

2015-12-04  Timothy Hatcher  <timothy@apple.com>

        Fix another place where feature status internal reference links were wrong.

        * wp-content/themes/webkit/status.php:

2015-12-04  Jonathan Davis  <jond@apple.com>

        Fixed feature status internal reference links.

        * wp-content/themes/webkit/status.php:

2015-12-04  Jonathan Davis  <jond@apple.com>

        Update feature status for up-to-date status information.
        https://bugs.webkit.org/show_bug.cgi?id=151821

        Reviewed by Timothy Hatcher.

        * wp-content/themes/webkit/status.php:

2015-12-04  Jonathan Davis  <jond@apple.com>

        Added redirects for old webkit.org archive.

        * .htaccess:

2015-12-04  Jonathan Davis  <jond@apple.com>

        Removing empty directories from the old site.

        Reviewed by Timothy Hatcher.

        * blog: Removed.
        * blog/wp-admin: Removed.
        * blog/wp-admin/css: Removed.
        * blog/wp-admin/css/colors: Removed.
        * blog/wp-admin/css/colors/blue: Removed.
        * blog/wp-admin/css/colors/coffee: Removed.
        * blog/wp-admin/css/colors/ectoplasm: Removed.
        * blog/wp-admin/css/colors/light: Removed.
        * blog/wp-admin/css/colors/midnight: Removed.
        * blog/wp-admin/css/colors/ocean: Removed.
        * blog/wp-admin/css/colors/sunrise: Removed.
        * blog/wp-admin/images: Removed.
        * blog/wp-admin/includes: Removed.
        * blog/wp-admin/js: Removed.
        * blog/wp-admin/maint: Removed.
        * blog/wp-admin/network: Removed.
        * blog/wp-admin/user: Removed.
        * blog/wp-content: Removed.
        * blog/wp-content/plugins: Removed.
        * blog/wp-content/plugins/akismet: Removed.
        * blog/wp-content/themes: Removed.
        * blog/wp-content/themes/classic: Removed.
        * blog/wp-content/themes/default: Removed.
        * blog/wp-content/themes/default/images: Removed.
        * blog/wp-content/themes/webkit: Removed.
        * blog/wp-content/uploads: Removed.
        * blog/wp-content/uploads/2007: Removed.
        * blog/wp-content/uploads/2007/06: Removed.
        * blog/wp-includes: Removed.
        * blog/wp-includes/ID3: Removed.
        * blog/wp-includes/SimplePie: Removed.
        * blog/wp-includes/SimplePie/Cache: Removed.
        * blog/wp-includes/SimplePie/Content: Removed.
        * blog/wp-includes/SimplePie/Content/Type: Removed.
        * blog/wp-includes/SimplePie/Decode: Removed.
        * blog/wp-includes/SimplePie/Decode/HTML: Removed.
        * blog/wp-includes/SimplePie/HTTP: Removed.
        * blog/wp-includes/SimplePie/Net: Removed.
        * blog/wp-includes/SimplePie/Parse: Removed.
        * blog/wp-includes/SimplePie/XML: Removed.
        * blog/wp-includes/SimplePie/XML/Declaration: Removed.
        * blog/wp-includes/Text: Removed.
        * blog/wp-includes/Text/Diff: Removed.
        * blog/wp-includes/Text/Diff/Engine: Removed.
        * blog/wp-includes/Text/Diff/Renderer: Removed.
        * blog/wp-includes/certificates: Removed.
        * blog/wp-includes/css: Removed.
        * blog/wp-includes/fonts: Removed.
        * blog/wp-includes/images: Removed.
        * blog/wp-includes/images/crystal: Removed.
        * blog/wp-includes/images/media: Removed.
        * blog/wp-includes/images/smilies: Removed.
        * blog/wp-includes/images/wlw: Removed.
        * blog/wp-includes/js: Removed.
        * blog/wp-includes/js/crop: Removed.
        * blog/wp-includes/js/imgareaselect: Removed.
        * blog/wp-includes/js/jcrop: Removed.
        * blog/wp-includes/js/jquery: Removed.
        * blog/wp-includes/js/jquery/ui: Removed.
        * blog/wp-includes/js/mediaelement: Removed.
        * blog/wp-includes/js/plupload: Removed.
        * blog/wp-includes/js/scriptaculous: Removed.
        * blog/wp-includes/js/swfupload: Removed.
        * blog/wp-includes/js/swfupload/plugins: Removed.
        * blog/wp-includes/js/thickbox: Removed.
        * blog/wp-includes/js/tinymce: Removed.
        * blog/wp-includes/js/tinymce/langs: Removed.
        * blog/wp-includes/js/tinymce/plugins: Removed.
        * blog/wp-includes/js/tinymce/plugins/charmap: Removed.
        * blog/wp-includes/js/tinymce/plugins/colorpicker: Removed.
        * blog/wp-includes/js/tinymce/plugins/compat3x: Removed.
        * blog/wp-includes/js/tinymce/plugins/compat3x/css: Removed.
        * blog/wp-includes/js/tinymce/plugins/directionality: Removed.
        * blog/wp-includes/js/tinymce/plugins/fullscreen: Removed.
        * blog/wp-includes/js/tinymce/plugins/hr: Removed.
        * blog/wp-includes/js/tinymce/plugins/image: Removed.
        * blog/wp-includes/js/tinymce/plugins/inlinepopups: Removed.
        * blog/wp-includes/js/tinymce/plugins/inlinepopups/skins: Removed.
        * blog/wp-includes/js/tinymce/plugins/inlinepopups/skins/clearlooks2: Removed.
        * blog/wp-includes/js/tinymce/plugins/inlinepopups/skins/clearlooks2/img: Removed.
        * blog/wp-includes/js/tinymce/plugins/lists: Removed.
        * blog/wp-includes/js/tinymce/plugins/media: Removed.
        * blog/wp-includes/js/tinymce/plugins/media/css: Removed.
        * blog/wp-includes/js/tinymce/plugins/media/js: Removed.
        * blog/wp-includes/js/tinymce/plugins/paste: Removed.
        * blog/wp-includes/js/tinymce/plugins/paste/js: Removed.
        * blog/wp-includes/js/tinymce/plugins/spellchecker: Removed.
        * blog/wp-includes/js/tinymce/plugins/spellchecker/classes: Removed.
        * blog/wp-includes/js/tinymce/plugins/spellchecker/classes/utils: Removed.
        * blog/wp-includes/js/tinymce/plugins/spellchecker/css: Removed.
        * blog/wp-includes/js/tinymce/plugins/spellchecker/img: Removed.
        * blog/wp-includes/js/tinymce/plugins/spellchecker/includes: Removed.
        * blog/wp-includes/js/tinymce/plugins/tabfocus: Removed.
        * blog/wp-includes/js/tinymce/plugins/textcolor: Removed.
        * blog/wp-includes/js/tinymce/plugins/wordpress: Removed.
        * blog/wp-includes/js/tinymce/plugins/wordpress/css: Removed.
        * blog/wp-includes/js/tinymce/plugins/wordpress/img: Removed.
        * blog/wp-includes/js/tinymce/plugins/wpautoresize: Removed.
        * blog/wp-includes/js/tinymce/plugins/wpdialogs: Removed.
        * blog/wp-includes/js/tinymce/plugins/wpdialogs/js: Removed.
        * blog/wp-includes/js/tinymce/plugins/wpeditimage: Removed.
        * blog/wp-includes/js/tinymce/plugins/wpeditimage/css: Removed.
        * blog/wp-includes/js/tinymce/plugins/wpeditimage/img: Removed.
        * blog/wp-includes/js/tinymce/plugins/wpeditimage/js: Removed.
        * blog/wp-includes/js/tinymce/plugins/wpemoji: Removed.
        * blog/wp-includes/js/tinymce/plugins/wpfullscreen: Removed.
        * blog/wp-includes/js/tinymce/plugins/wpfullscreen/css: Removed.
        * blog/wp-includes/js/tinymce/plugins/wpgallery: Removed.
        * blog/wp-includes/js/tinymce/plugins/wpgallery/img: Removed.
        * blog/wp-includes/js/tinymce/plugins/wplink: Removed.
        * blog/wp-includes/js/tinymce/plugins/wplink/css: Removed.
        * blog/wp-includes/js/tinymce/plugins/wplink/img: Removed.
        * blog/wp-includes/js/tinymce/plugins/wplink/js: Removed.
        * blog/wp-includes/js/tinymce/plugins/wpview: Removed.
        * blog/wp-includes/js/tinymce/skins: Removed.
        * blog/wp-includes/js/tinymce/skins/lightgray: Removed.
        * blog/wp-includes/js/tinymce/skins/lightgray/fonts: Removed.
        * blog/wp-includes/js/tinymce/skins/lightgray/img: Removed.
        * blog/wp-includes/js/tinymce/skins/wordpress: Removed.
        * blog/wp-includes/js/tinymce/skins/wordpress/images: Removed.
        * blog/wp-includes/js/tinymce/themes: Removed.
        * blog/wp-includes/js/tinymce/themes/advanced: Removed.
        * blog/wp-includes/js/tinymce/themes/advanced/img: Removed.
        * blog/wp-includes/js/tinymce/themes/advanced/js: Removed.
        * blog/wp-includes/js/tinymce/themes/advanced/skins: Removed.
        * blog/wp-includes/js/tinymce/themes/advanced/skins/default: Removed.
        * blog/wp-includes/js/tinymce/themes/advanced/skins/default/img: Removed.
        * blog/wp-includes/js/tinymce/themes/advanced/skins/highcontrast: Removed.
        * blog/wp-includes/js/tinymce/themes/advanced/skins/o2k7: Removed.
        * blog/wp-includes/js/tinymce/themes/advanced/skins/o2k7/img: Removed.
        * blog/wp-includes/js/tinymce/themes/advanced/skins/wp_theme: Removed.
        * blog/wp-includes/js/tinymce/themes/advanced/skins/wp_theme/img: Removed.
        * blog/wp-includes/js/tinymce/themes/modern: Removed.
        * blog/wp-includes/js/tinymce/utils: Removed.
        * blog/wp-includes/pomo: Removed.
        * blog/wp-includes/theme-compat: Removed.
        * building: Removed.
        * coding: Removed.
        * coding/images: Removed.
        * css: Removed.
        * images: Removed.
        * misc: Removed.
        * misc/DatabaseExample.html: Removed.
        * misc/DatabaseTester.html: Removed.
        * misc/WebKitDetect.html: Removed.
        * misc/WebKitDetect.js: Removed.
        * misc/drosera: Removed.
        * misc/drosera/demo.js: Removed.
        * misc/drosera/drosera.png: Removed.
        * misc/drosera/index.html: Removed.
        * misc/gradient-input.html: Removed.
        * misc/morph.html: Removed.
        * misc/related-target-and-shadow-dom.svg: Removed.
        * projects: Removed.
        * projects/accessibility: Removed.
        * projects/cleanup: Removed.
        * projects/compat: Removed.
        * projects/css: Removed.
        * projects/documentation: Removed.
        * projects/dom: Removed.
        * projects/editing: Removed.
        * projects/forms: Removed.
        * projects/html: Removed.
        * projects/javascript: Removed.
        * projects/layout: Removed.
        * projects/mathml: Removed.
        * projects/performance: Removed.
        * projects/plugins: Removed.
        * projects/portability: Removed.
        * projects/printing: Removed.
        * projects/svg: Removed.
        * projects/webkit: Removed.
        * projects/xml: Removed.
        * projects/xslt: Removed.
        * quality: Removed.
        * security: Removed.

2015-12-03  Timothy Hatcher  <timothy@apple.com>

        Allow index.html indexes again.

        * .htaccess:

2015-12-03  Timothy Hatcher  <timothy@apple.com>

        Remove the old site files.

        * asking_questions.html: Removed.
        * building/active-scheme-xcode4.png: Removed.
        * building/build-settings-tab-xcode4.png: Removed.
        * building/build.html: Removed.
        * building/checkout.html: Removed.
        * building/custom-executable-xcode4.png: Removed.
        * building/cygwin-downloader.zip: Removed.
        * building/debug-mac-uiprocess.html: Removed.
        * building/debug.html: Removed.
        * building/launch-debugger-vs2010-small.png: Removed.
        * building/launch-debugger-vs2010.png: Removed.
        * building/run-xcode4.png: Removed.
        * building/run.html: Removed.
        * building/set-as-startup-project-vs2010.png: Removed.
        * building/set-debugging-properties-vs2010-small.png: Removed.
        * building/set-debugging-properties-vs2010.png: Removed.
        * building/tools.html: Removed.
        * coding/RefPtr.html: Removed.
        * coding/adding-features.html: Removed.
        * coding/assertion-guidelines.html: Removed.
        * coding/bsd-license.html: Removed.
        * coding/coding-style.html: Removed.
        * coding/commit-review-policy.html: Removed.
        * coding/contributing.html: Removed.
        * coding/dom-element-attach.html: Removed.
        * coding/images/contribute_add_attachment.png: Removed.
        * coding/images/contribute_mark_review.png: Removed.
        * coding/images/dom-element-attach-large.png: Removed.
        * coding/images/dom-element-attach-small.png: Removed.
        * coding/images/dom-element-attach.graffle: Removed.
        * coding/lgpl-license.html: Removed.
        * coding/major-objects.html: Removed.
        * coding/scripts.html: Removed.
        * coding/technical-articles.html: Removed.
        * contact.html: Removed.
        * css/blue.css: Removed.
        * css/gray.css: Removed.
        * css/green.css: Removed.
        * css/ie.css: Removed.
        * css/main.css: Removed.
        * css/pink.css: Removed.
        * css/purple.css: Removed.
        * css/yellow.css: Removed.
        * demos/index.html: Removed.
        * footer.inc: Removed.
        * header.inc: Removed.
        * images/DroseraPic.png: Removed.
        * images/blank.png: Removed.
        * images/blue-background.png: Removed.
        * images/blue-bullet.png: Removed.
        * images/download.png: Removed.
        * images/end.png: Removed.
        * images/gray-background.png: Removed.
        * images/green-background.png: Removed.
        * images/green-bullet.png: Removed.
        * images/icon-gold.png: Removed.
        * images/icon.png: Removed.
        * images/ie-nav.png: Removed.
        * images/middle.png: Removed.
        * images/nav.png: Removed.
        * images/pink-background.png: Removed.
        * images/pink-bullet.png: Removed.
        * images/purple-background.png: Removed.
        * images/purple-bullet.png: Removed.
        * images/surfin-safari.icns: Removed.
        * images/yellow-background.png: Removed.
        * images/yellow-bullet.png: Removed.
        * index.html: Removed.
        * nav.inc: Removed.
        * pngbehavior.htc: Removed.
        * projects/accessibility/index.html: Removed.
        * projects/cleanup/index.html: Removed.
        * projects/compat/index.html: Removed.
        * projects/css/index.html: Removed.
        * projects/documentation/index.html: Removed.
        * projects/dom/index.html: Removed.
        * projects/editing/index.html: Removed.
        * projects/forms/image-usemap.png: Removed.
        * projects/forms/image1.png: Removed.
        * projects/forms/image10.png: Removed.
        * projects/forms/image16.png: Removed.
        * projects/forms/index.html: Removed.
        * projects/forms/survey.html: Removed.
        * projects/goals.html: Removed.
        * projects/html/index.html: Removed.
        * projects/index.html: Removed.
        * projects/javascript/index.html: Removed.
        * projects/layout/index.html: Removed.
        * projects/mathml/index.html: Removed.
        * projects/performance/index.html: Removed.
        * projects/plugins/index.html: Removed.
        * projects/portability/index.html: Removed.
        * projects/printing/index.html: Removed.
        * projects/svg/index.html: Removed.
        * projects/svg/status.xml: Removed.
        * projects/svg/svg-status.css: Removed.
        * projects/svg/svg-status.xsl: Removed.
        * projects/webkit/index.html: Removed.
        * projects/xml/index.html: Removed.
        * projects/xslt/index.html: Removed.
        * quality/.htaccess: Removed.
        * quality/Ahem.ttf: Removed.
        * quality/bugpriorities.html: Removed.
        * quality/bugwriting.html: Removed.
        * quality/bugzilla.html: Removed.
        * quality/crashlogs.html: Removed.
        * quality/leakhunting.html: Removed.
        * quality/lifecycle.html: Removed.
        * quality/mac_reportbox.jpg: Removed.
        * quality/mac_viewtrace.jpg: Removed.
        * quality/reduction.html: Removed.
        * quality/reporting.html: Removed.
        * quality/testing.html: Removed.
        * quality/testwriting.html: Removed.
        * quality/win_installwatson.jpg: Removed.
        * quality/win_watsongui.jpg: Removed.
        * quality/win_watsoninstalled.jpg: Removed.
        * security/index.html: Removed.
        * security/security-group-members.html: Removed.
        * status.html: Removed.
        * team.html: Removed.

2015-12-03  Timothy Hatcher  <timothy@apple.com>

        Yet another attempt to fix the http blog redirects.

        Removing the blog folder should do it.

        * .htaccess:
        * blog: Removed.

2015-12-03  Timothy Hatcher  <timothy@apple.com>

        Another attempt to fix the http blog redirects.

        * .htaccess:

2015-12-03  Timothy Hatcher  <timothy@apple.com>

        Attempt to fix the http blog redirects.

        * .htaccess:

2015-12-03  Timothy Hatcher  <timothy@apple.com>

        Another attempt to fix the https redirect.

        * .htaccess:

2015-12-03  Timothy Hatcher  <timothy@apple.com>

        Attempt to fix the https redirect.

        * .htaccess:

2015-12-03  Timothy Hatcher  <timothy@apple.com>

        Fix blog.webkit.org redirects.

        * .htaccess:

2015-12-03  Timothy Hatcher  <timothy@apple.com>

        Add redirects for the demos folder.

        * .htaccess:

2015-12-03  Timothy Hatcher  <timothy@apple.com>

        Remove duplicate redirect.

        * .htaccess:

2015-12-03  Timothy Hatcher  <timothy@apple.com>

        One more attempt to clean up redirects.

        * .htaccess:

2015-12-03  Timothy Hatcher  <timothy@apple.com>

        Avoid double slashes after redirect for directories.

        * .htaccess:

2015-12-03  Timothy Hatcher  <timothy@apple.com>

        Fix directory redirects some more.

        * .htaccess:

2015-12-03  Timothy Hatcher  <timothy@apple.com>

        Fix directory redirect ordering.

        * .htaccess:

2015-12-03  Jonathan Davis  <jond@apple.com>

        Fixed cache logic so download data is correctly available.

        * wp-content/themes/webkit/nightly.php:

2015-12-03  Timothy Hatcher  <timothy@apple.com>

        Add some missing redirects for directories of the old site.

        * .htaccess:

2015-12-03  Jonathan Davis  <jond@apple.com>

        Fixed transient behavior when the cache plugin is enabled.

        * wp-content/themes/webkit/functions.php:
        * wp-content/themes/webkit/includes.php:
        * wp-content/themes/webkit/nightly.php:

2015-12-03  Jonathan Davis  <jond@apple.com>

        Add sub-section anchors to code style guidelines
        https://bugs.webkit.org/show_bug.cgi?id=151770

        Reviewed by Timothy Hatcher.

        * code-style.md:
        * wp-content/plugins/table-of-contents.php:
        * wp-content/themes/webkit/includes.php:
        * wp-content/themes/webkit/style.css:
        (a[name]):
        (p > a[name]::before):
        (a[name]:hover):
        (h6 a[name]):
        (.admin-bar a[name]):
        (.admin-bar p > a[name]::before):
        (.screen-reader-text):
        (.table-of-contents ul li > ul):
        (#post-4132 pre:nth-child(-n+10)):
        (#post-4132 pre:nth-child(-n+8)): Deleted.

2015-12-01  Jonathan Davis  <jond@apple.com>

        Updated favicon.ico with the new logo.

        * favicon.ico:

2015-12-01  Jonathan Davis  <jond@apple.com>

        Improved accessibility handling for the small drop-down menu.

        * wp-content/themes/webkit/scripts/global.js:

2015-12-01  Jonathan Davis  <jond@apple.com>

        Fixed font rendering. Fixed SVG rendering for Firefox.

        * wp-content/themes/webkit/images/icons.svg:
        * wp-content/themes/webkit/images/inspector.svg:
        * wp-content/themes/webkit/images/twitter.svg:
        * wp-content/themes/webkit/style.css:
        (code):
        (a[name]):
        (.screen-reader-text:focus):
        (.page-width):
        (.tile.category-web-inspector .background-image):
        (.tile.category-performance .background-image):
        (.tile.category-javascript .background-image):
        (.tile.category-css .background-image):
        (.tile.category-standards .background-image):
        (.tile.category-contributing .background-image):
        (.tile.category-storage .background-image):
        (.tile.category-layout .background-image):
        (.tile.tag-timeline .background-image):
        (.tile.tag-console .background-image):
        (.tile.tag-debugger .background-image):
        (.tile.tag-shortcuts .background-image):
        (.tile .background-image.loaded):
        (body, input, textarea, select, button): Deleted.

2015-12-01  Jonathan Davis  <jond@apple.com>

        Removed escpaes to correctly pass query string arguments.

        * .htaccess:

2015-12-01  Jonathan Davis  <jond@apple.com>

        Corrected rewrite rules to restore convenience paths.

        * .htaccess:

2015-12-01  Jonathan Davis  <jond@apple.com>

        Fixed static reference PHP syntax for compatibility with the server environment.

        * wp-content/plugins/table-of-contents.php:

2015-12-01  Jonathan Davis  <jond@apple.com>

        Fixed PHP syntax for compatibility with the server environment.

        * wp-content/plugins/social-meta.php:
        * wp-content/themes/webkit/functions.php:
        * wp-content/themes/webkit/widgets/twitter.php:

2015-12-01  Jonathan Davis  <jond@apple.com>

        Updated webkit.org to use the new theme and WordPress deployment.

        * .htaccess:
        * blog/.htaccess:
        * index.php: Added.

2015-12-01  Jonathan Davis  <jond@apple.com>

        Fixed data return format for tweets when updating cache.

        * wp-content/themes/webkit/widgets/twitter.php:

2015-12-01  Jonathan Davis  <jond@apple.com>

        Theme update to tidy styles and add a theme screenshot.

        * wp-content/themes/webkit/screenshot.png: Added.
        * wp-content/themes/webkit/style.css:
        (.featured-tile):
        (.tile .background-image):

2015-11-30  Jonathan Davis  <jond@apple.com>

        Set max-height to prevent narrow images from upscaling.

        * wp-content/themes/webkit/style.css:
        (article figure > img):
        (figure.widescreen):
        (figure.widescreen figcaption):
        (figure.widescreen img): Deleted.

2015-11-30  Jonathan Davis  <jond@apple.com>

        Added a new theme and plugins for a redesigned webkit.org.

        Reviewed by Timothy Hatcher.

        * apple-touch-icon-precomposed.png: Added.
        * code-style.md: Added.
        * commit-review.md: Added.
        * favicon.png: Added.
        * security-policy.md: Added.
        * tabicon.svg: Added.
        * wp-content: Added.
        * wp-content/index.php: Added.
        * wp-content/maintenance.php: Added.
        * wp-content/plugins: Added.
        * wp-content/plugins/analytics.php: Added.
        * wp-content/plugins/hyperlight: Added.
        * wp-content/plugins/hyperlight/hyperlight: Added.
        * wp-content/plugins/hyperlight/hyperlight.php: Added.
        * wp-content/plugins/hyperlight/hyperlight/hyperlight.php: Added.
        * wp-content/plugins/hyperlight/hyperlight/languages: Added.
        * wp-content/plugins/hyperlight/hyperlight/languages/apache.php: Added.
        * wp-content/plugins/hyperlight/hyperlight/languages/blocklist.php: Added.
        * wp-content/plugins/hyperlight/hyperlight/languages/code.php: Added.
        * wp-content/plugins/hyperlight/hyperlight/languages/cpp.php: Added.
        * wp-content/plugins/hyperlight/hyperlight/languages/csharp.php: Added.
        * wp-content/plugins/hyperlight/hyperlight/languages/css.php: Added.
        * wp-content/plugins/hyperlight/hyperlight/languages/diff.php: Added.
        * wp-content/plugins/hyperlight/hyperlight/languages/filetypes: Added.
        * wp-content/plugins/hyperlight/hyperlight/languages/html.php: Added.
        * wp-content/plugins/hyperlight/hyperlight/languages/ini.php: Added.
        * wp-content/plugins/hyperlight/hyperlight/languages/iphp.php: Added.
        * wp-content/plugins/hyperlight/hyperlight/languages/javascript.php: Added.
        * wp-content/plugins/hyperlight/hyperlight/languages/php.php: Added.
        * wp-content/plugins/hyperlight/hyperlight/languages/python.php: Added.
        * wp-content/plugins/hyperlight/hyperlight/languages/syntax.php: Added.
        * wp-content/plugins/hyperlight/hyperlight/languages/vb.php: Added.
        * wp-content/plugins/hyperlight/hyperlight/languages/xml.php: Added.
        * wp-content/plugins/hyperlight/hyperlight/preg_helper.php: Added.
        * wp-content/plugins/index.php: Added.
        * wp-content/plugins/social-meta.php: Added.
        * wp-content/plugins/table-of-contents.php: Added.
        * wp-content/plugins/visual-preview.php: Added.
        * wp-content/themes: Added.
        * wp-content/themes/index.php: Added.
        * wp-content/themes/webkit: Added.
        * wp-content/themes/webkit/404.php: Added.
        * wp-content/themes/webkit/444.php: Added.
        * wp-content/themes/webkit/footer.php: Added.
        * wp-content/themes/webkit/front-header.php: Added.
        * wp-content/themes/webkit/front-page.php: Added.
        * wp-content/themes/webkit/functions.php: Added.
        * wp-content/themes/webkit/header.php: Added.
        * wp-content/themes/webkit/images: Added.
        * wp-content/themes/webkit/images/download.svg: Added.
        * wp-content/themes/webkit/images/icons.svg: Added.
        * wp-content/themes/webkit/images/inspector.svg: Added.
        * wp-content/themes/webkit/images/menu-down.svg: Added.
        * wp-content/themes/webkit/images/squirrelfish-lives.svg: Added.
        * wp-content/themes/webkit/images/twitter.svg: Added.
        * wp-content/themes/webkit/images/webkit.svg: Added.
        * wp-content/themes/webkit/includes.php: Added.
        * wp-content/themes/webkit/index.php: Added.
        * wp-content/themes/webkit/loop.php: Added.
        * wp-content/themes/webkit/nightly.php: Added.
        * wp-content/themes/webkit/page.php: Added.
        * wp-content/themes/webkit/scripts: Added.
        * wp-content/themes/webkit/scripts/global.js: Added.
        * wp-content/themes/webkit/single.php: Added.
        * wp-content/themes/webkit/sitemap.php: Added.
        * wp-content/themes/webkit/status.php: Added.
        * wp-content/themes/webkit/style.css: Added.
        * wp-content/themes/webkit/team.php: Added.
        * wp-content/themes/webkit/widgets: Added.
        * wp-content/themes/webkit/widgets/icon.php: Added.
        * wp-content/themes/webkit/widgets/page.php: Added.
        * wp-content/themes/webkit/widgets/post.php: Added.
        * wp-content/themes/webkit/widgets/twitter.php: Added.

2015-11-18  Jonathan Davis  <jond@apple.com>

        Adding a maintenance file for the old WordPress blog.

        Reviewed by Timothy Hatcher.

        * blog/wp-content/maintenance.php: Added.

2015-10-26  Ryosuke Niwa  <rniwa@webkit.org>

        Add images needed for shadow DOM blog post
        https://bugs.webkit.org/show_bug.cgi?id=150549

        Reviewed by Timothy Hatcher.

        Added images.

        * blog-files/introducing-shadow-dom: Added.
        * blog-files/introducing-shadow-dom/commit-queue-contact.png: Added.
        * blog-files/introducing-shadow-dom/progress-bar.png: Added.

2015-10-05  Nikita Vasilyev  <nvasilyev@apple.com>

        Modify the image to fit the width of the blog.

        * blog-files/web-inspector-keyboard-shortcuts/debugger-shortcuts.png:

2015-10-05  Nikita Vasilyev  <nvasilyev@apple.com>

        Add more assets for Web Inspector Keyboard Shortcuts blog post.

        * blog-files/web-inspector-keyboard-shortcuts/icon-disable.png: Added.
        * blog-files/web-inspector-keyboard-shortcuts/icon-play.png: Added.
        * blog-files/web-inspector-keyboard-shortcuts/icon-step-in.png: Added.
        * blog-files/web-inspector-keyboard-shortcuts/icon-step-out.png: Added.
        * blog-files/web-inspector-keyboard-shortcuts/icon-step-over.png: Added.
        * blog-files/web-inspector-keyboard-shortcuts/search.png: Added.

2015-10-05  Nikita Vasilyev  <nvasilyev@apple.com>

        Add assets for Web Inspector Keyboard Shortcuts blog post.

        * blog-files/web-inspector-keyboard-shortcuts/clear-console.png: Added.
        * blog-files/web-inspector-keyboard-shortcuts/console-filters.m4v: Added.
        * blog-files/web-inspector-keyboard-shortcuts/debugger-shortcuts.png: Added.
        * blog-files/web-inspector-keyboard-shortcuts/hide-element.m4v: Added.
        * blog-files/web-inspector-keyboard-shortcuts/select-next-and-previous-tabs.m4v: Added.
        * blog-files/web-inspector-keyboard-shortcuts/toggle-split-console.m4v: Added.
        * blog-files/web-inspector-keyboard-shortcuts/tooltips.gif: Added.

2015-09-15  Wenson Hsieh  <wenson_hsieh@apple.com>

        Add anchor tags for scroll snapping examples.

        * demos/scroll-snap/index.html: Added anchor tags.

2015-09-14  Wenson Hsieh  <wenson_hsieh@apple.com>

        Add scroll snap blog post resources.

        * blog-files/scroll-snap/overflow-normal.mp4: Added.
        * blog-files/scroll-snap/snap-2d-rotated.mp4: Added.
        * blog-files/scroll-snap/snap-2d.mp4: Added.
        * blog-files/scroll-snap/snap-coordinates-centered.mp4: Added.
        * blog-files/scroll-snap/snap-coordinates.mp4: Added.
        * blog-files/scroll-snap/snap-repeat-100.mp4: Added.

2015-09-14  Wenson Hsieh  <wenson_hsieh@apple.com>

        Add scroll snap demo directory and files.

        * demos/scroll-snap/images/1.png: Added.
        * demos/scroll-snap/images/10.png: Added.
        * demos/scroll-snap/images/11.png: Added.
        * demos/scroll-snap/images/12.png: Added.
        * demos/scroll-snap/images/13.png: Added.
        * demos/scroll-snap/images/14.png: Added.
        * demos/scroll-snap/images/15.png: Added.
        * demos/scroll-snap/images/16.png: Added.
        * demos/scroll-snap/images/2.png: Added.
        * demos/scroll-snap/images/3.png: Added.
        * demos/scroll-snap/images/4.png: Added.
        * demos/scroll-snap/images/5.png: Added.
        * demos/scroll-snap/images/6.png: Added.
        * demos/scroll-snap/images/7.png: Added.
        * demos/scroll-snap/images/8.png: Added.
        * demos/scroll-snap/images/9.png: Added.
        * demos/scroll-snap/images/bluecross.svg: Added.
        * demos/scroll-snap/images/corner.svg: Added.
        * demos/scroll-snap/index.html: Added.

2015-09-03  Matt Baker  <mattbaker@apple.com>

        Added and updated assets for Introducing the Rendering Frames Timeline blog post.

        * blog-files/rendering-frames-timeline/inspector-rendering-frames-demo.mov: Added.
        * blog-files/rendering-frames-timeline/inspector-rendering-frames-filtering.png:
        * blog-files/rendering-frames-timeline/inspector-rendering-frames.png:
        * blog-files/rendering-frames-timeline/inspector-task-filters.png:

2015-09-03  Matt Baker  <mattbaker@apple.com>

        Add assets for Introducing the Rendering Frames Timeline blog post.

        * blog-files/rendering-frames-timeline/inspector-15ms-filter-after-2x.png: Added.
        * blog-files/rendering-frames-timeline/inspector-15ms-filter-after.png: Added.
        * blog-files/rendering-frames-timeline/inspector-15ms-filter-before-2x.png: Added.
        * blog-files/rendering-frames-timeline/inspector-15ms-filter-before.png: Added.
        * blog-files/rendering-frames-timeline/inspector-frames-graph-2x.png: Added.
        * blog-files/rendering-frames-timeline/inspector-frames-graph.png: Added.
        * blog-files/rendering-frames-timeline/inspector-rendering-frames-2x.png: Added.
        * blog-files/rendering-frames-timeline/inspector-rendering-frames-filtering-2x.png: Added.
        * blog-files/rendering-frames-timeline/inspector-rendering-frames-filtering.png: Added.
        * blog-files/rendering-frames-timeline/inspector-rendering-frames.png: Added.
        * blog-files/rendering-frames-timeline/inspector-task-filters-2x.png: Added.
        * blog-files/rendering-frames-timeline/inspector-task-filters.png: Added.

2015-08-28  Jonathan Davis  <jond@apple.com>

        Add assets for Styles Sidebar Refinements in Web Inspector blog post.

        * blog-files/styles-sidebar-refinements-in-web-inspector: Added.
        * blog-files/styles-sidebar-refinements-in-web-inspector/ComputedToRules-1x.png: Added.
        * blog-files/styles-sidebar-refinements-in-web-inspector/ComputedToRules-2x.png: Added.
        * blog-files/styles-sidebar-refinements-in-web-inspector/Filter-1x.png: Added.
        * blog-files/styles-sidebar-refinements-in-web-inspector/Filter-2x.png: Added.
        * blog-files/styles-sidebar-refinements-in-web-inspector/FilterSelector-1x.png: Added.
        * blog-files/styles-sidebar-refinements-in-web-inspector/FilterSelector-2x.png: Added.
        * blog-files/styles-sidebar-refinements-in-web-inspector/SelectorHovering-1x.png: Added.
        * blog-files/styles-sidebar-refinements-in-web-inspector/SelectorHovering-2x.png: Added.
        * blog-files/styles-sidebar-refinements-in-web-inspector/Tabbing.mp4: Added.
        * blog-files/styles-sidebar-refinements-in-web-inspector/WarningIcon-1x.png: Added.
        * blog-files/styles-sidebar-refinements-in-web-inspector/WarningIcon-2x.png: Added.

2015-08-26  Brent Fulgham  <bfulgham@apple.com>

        Update Windows tool install instructions.

        * building/tools.html:

2015-08-24  Saam barati  <sbarati@apple.com>

        Add mp4 version of types-changing video.

        * blog-files/type-profiler-and-code-coverage-profiler/types-changing.mp4: Added.

2015-08-23  Saam barati  <sbarati@apple.com>

        Change compiler-pipeline image for type profiler and code coverage profiler blog post.

        * blog-files/type-profiler-and-code-coverage-profiler/compiler-pipeline-1x.png: Added.
        * blog-files/type-profiler-and-code-coverage-profiler/compiler-pipeline-2x.png: Added.
        * blog-files/type-profiler-and-code-coverage-profiler/compiler-pipeline.png: Removed.

2015-08-22  Saam barati  <sbarati@apple.com>

        Change image for type profiler and code coverage profiler blog post.

        * blog-files/type-profiler-and-code-coverage-profiler/code-coverage-1x.png:
        * blog-files/type-profiler-and-code-coverage-profiler/code-coverage-2x.png:

2015-08-22  Saam barati  <sbarati@apple.com>

        Change video for type profiler and code coverage profiler blog post.

        * blog-files/type-profiler-and-code-coverage-profiler/types-changing.mov:

2015-08-22  Saam barati  <sbarati@apple.com>

        Add 1x/2x resources for type profiler and code coverage profiler blog post.

        * blog-files/type-profiler-and-code-coverage-profiler/code-coverage-1x.png: Added.
        * blog-files/type-profiler-and-code-coverage-profiler/code-coverage-2x.png: Added.
        * blog-files/type-profiler-and-code-coverage-profiler/code-coverage.png: Removed.
        * blog-files/type-profiler-and-code-coverage-profiler/subtle-bug-1x.png: Added.
        * blog-files/type-profiler-and-code-coverage-profiler/subtle-bug-2x.png: Added.
        * blog-files/type-profiler-and-code-coverage-profiler/subtle-bug.png: Removed.
        * blog-files/type-profiler-and-code-coverage-profiler/type-profiler-api-view-1x.png: Added.
        * blog-files/type-profiler-and-code-coverage-profiler/type-profiler-api-view-2x.png: Added.
        * blog-files/type-profiler-and-code-coverage-profiler/type-profiler-api-view.png: Removed.
        * blog-files/type-profiler-and-code-coverage-profiler/types-everywhere-1x.png: Added.
        * blog-files/type-profiler-and-code-coverage-profiler/types-everywhere-2x.png: Added.
        * blog-files/type-profiler-and-code-coverage-profiler/types-everywhere.png: Removed.

2015-08-21  Saam barati  <sbarati@apple.com>

        Edit a resource for type profiler and code coverage profiler blog post.

        * blog-files/type-profiler-and-code-coverage-profiler/types-everywhere.png:

2015-08-21  Saam barati  <sbarati@apple.com>

        Add resources for type profiler and code coverage profiler blog post.

        * blog-files/type-profiler-and-code-coverage-profiler: Added.
        * blog-files/type-profiler-and-code-coverage-profiler/code-coverage-video.mp4: Added.
        * blog-files/type-profiler-and-code-coverage-profiler/code-coverage.png: Added.
        * blog-files/type-profiler-and-code-coverage-profiler/compiler-pipeline.png: Added.
        * blog-files/type-profiler-and-code-coverage-profiler/subtle-bug.png: Added.
        * blog-files/type-profiler-and-code-coverage-profiler/type-profiler-api-view.png: Added.
        * blog-files/type-profiler-and-code-coverage-profiler/types-changing.mov: Added.
        * blog-files/type-profiler-and-code-coverage-profiler/types-everywhere.png: Added.

2015-08-06  Brent Fulgham  <bfulgham@apple.com>

        Correct a typo in the explanatory text.

        * demos/backdrop-filter/index.html:

2015-08-06  Brent Fulgham  <bfulgham@apple.com>

        Add an example of backdrop-filter.

        * demos/backdrop-filter: Added.
        * demos/backdrop-filter/dynamic_poster.jpg: Added.
        * demos/backdrop-filter/dynamic_source.m4v: Added.
        * demos/backdrop-filter/index.html: Added.
        * demos/backdrop-filter/inverted_color.jpg: Added.
        * demos/backdrop-filter/multiple.jpg: Added.
        * demos/backdrop-filter/simple_blur.jpg: Added.

2015-08-06  Brent Fulgham  <bfulgham@apple.com>

        Add a poster image for the video.

        * blog-files/backdrop-filters/dynamic_poster.jpg: Added.

2015-08-06  Brent Fulgham  <bfulgham@apple.com>

        Add more media control examples.

        * blog-files/backdrop-filters/dynamic_backdrop.m4v: Added.
        * blog-files/backdrop-filters/Media_Controls_Complete_2x.jpg: Added.
        * blog-files/backdrop-filters/Media_Controls_Complete_2x.jpg: Added.

2015-08-06  Brent Fulgham  <bfulgham@apple.com>

        Add two more files for a future blog post.

        * blog-files/backdrop-filters/Media_Controls_1x.jpg: Added.
        * blog-files/backdrop-filters/Media_Controls_2x.jpg: Added.

2015-08-05  Benjamin Poulain  <benjamin@webkit.org>

        Fix the twitter links on the status page

        * status.html:

2015-08-03  Benjamin Poulain  <benjamin@webkit.org>

        Prepare screenshots for a potential blog post

        * blog-files/css-selectors-level-4/dynamic-specificity-1x.png: Added.
        * blog-files/css-selectors-level-4/dynamic-specificity-2x.png: Added.

2015-07-28  Geoffrey Garen  <ggaren@apple.com>

        SunSpider is no longer maintained
        https://bugs.webkit.org/show_bug.cgi?id=147370

        Reviewed by Michael Saboff.

        Add an indicator to show that SunSpider is no longer maintained.

        * perf/sunspider/sunspider.css:
        (#logo):
        (.topbox):
        (.bottombox):
        * perf/sunspider/sunspider.html:

2015-07-24  Myles C. Maxfield  <mmaxfield@apple.com>

        Add image for a blog post

        * blog-files/el-capitan-system-font.png: Added.

2015-07-23  Timothy Hatcher  <timothy@apple.com>

        Change some images for a blog post and add 2x images.

        * blog-files/inspector-elements-tab-2x.png: Added.
        * blog-files/inspector-elements-tab.png: Updated.
        * blog-files/inspector-network-tab-2x.png: Added.
        * blog-files/inspector-network-tab.png: Updated.
        * blog-files/inspector-tab-bar-2x.png: Added.
        * blog-files/inspector-tab-bar.png: Updated.

2015-07-23  Timothy Hatcher  <timothy@apple.com>

        Change some images for a blog post.

        * blog-files/inspector-elements-tab.png:
        * blog-files/inspector-network-tab.png:

2015-07-23  Timothy Hatcher  <timothy@apple.com>

        Add and change some images for a blog post.

        * blog-files/inspector-elements-network-tabs.png: Removed.
        * blog-files/inspector-elements-tab.png: Added.
        * blog-files/inspector-network-tab.png: Added.
        * blog-files/inspector-tab-bar.png:

2015-07-23  Brent Fulgham  <bfulgham@apple.com>

        Correct rest of the images to match.

        * blog-files/backdrop-filters/backdrop_correct_1x.jpg:
        * blog-files/backdrop-filters/backdrop_correct_2x.jpg:
        * blog-files/backdrop-filters/backdrop_invert_1x.jpg:
        * blog-files/backdrop-filters/backdrop_invert_2x.jpg:
        * blog-files/backdrop-filters/backdrop_mixed_1x.jpg:

2015-07-23  Brent Fulgham  <bfulgham@apple.com>

        Adjust image sizes to avoid page scaling.

        * blog-files/backdrop-filters/Screen_OSX_Yosemite_Finder-iCloud-WaterBg_1x.jpg:
        * blog-files/backdrop-filters/Screen_OSX_Yosemite_Finder-iCloud-WaterBg_2x.jpg:
        * blog-files/backdrop-filters/Screen_V_iOS8_ControlCenter_BlueGradient_1x.jpg:
        * blog-files/backdrop-filters/Screen_V_iOS8_ControlCenter_BlueGradient_2x.jpg:
        * blog-files/backdrop-filters/backdrop_mixed_2x.jpg:

2015-07-22  Brent Fulgham  <bfulgham@apple.com>

        Add some images needed for an upcoming blog post.

        * blog-files/backdrop-filters: Added.
        * blog-files/backdrop-filters/Screen_OSX_Yosemite_Finder-iCloud-WaterBg_1x.jpg: Added.
        * blog-files/backdrop-filters/Screen_OSX_Yosemite_Finder-iCloud-WaterBg_2x.jpg: Added.
        * blog-files/backdrop-filters/Screen_V_iOS8_ControlCenter_BlueGradient_1x.jpg: Added.
        * blog-files/backdrop-filters/Screen_V_iOS8_ControlCenter_BlueGradient_2x.jpg: Added.
        * blog-files/backdrop-filters/backdrop_correct_1x.jpg: Added.
        * blog-files/backdrop-filters/backdrop_correct_2x.jpg: Added.
        * blog-files/backdrop-filters/backdrop_invert_1x.jpg: Added.
        * blog-files/backdrop-filters/backdrop_invert_2x.jpg: Added.
        * blog-files/backdrop-filters/backdrop_mixed_1x.jpg: Added.
        * blog-files/backdrop-filters/backdrop_mixed_2x.jpg: Added.

2015-07-11  Timothy Hatcher  <timothy@apple.com>

        Add some images for a blog post.

        * blog-files/inspector-elements-network-tabs.png: Added.
        * blog-files/inspector-tab-bar.png: Added.
        * blog-files/inspector-tab-icons.svg: Added.

2015-06-30  Jonathan Davis  <jond@apple.com>

        Added WebKit feature status page to navigation.

        Reviewed by Timothy Hatcher.

        * nav.inc:

2015-06-24  Joseph Pecoraro  <pecoraro@apple.com>

        Add some images for a blog post.

        * blog-files/console-improvements/array-api.png: Added.
        * blog-files/console-improvements/collections.png: Added.
        * blog-files/console-improvements/console-messages.png: Added.
        * blog-files/console-improvements/interactivity.m4v: Added.
        * blog-files/console-improvements/iterators.png: Added.
        * blog-files/console-improvements/localStorage-api.png: Added.
        * blog-files/console-improvements/object-preview.png: Added.
        * blog-files/console-improvements/object-tree.png: Added.
        * blog-files/console-improvements/promises.png: Added.
        * blog-files/console-improvements/tooltip-1.png: Added.
        * blog-files/console-improvements/tooltip-2.png: Added.

2015-06-19  Csaba Osztrogonác  <ossy@webkit.org>

        Remove unnecessary svn:executable flags
        https://bugs.webkit.org/show_bug.cgi?id=146107

        Reviewed by Alexey Proskuryakov.

        * blog-files/inspector/css_as_authored.png: Removed property svn:executable.
        * blog-files/inspector/css_autocomplete.png: Removed property svn:executable.
        * blog-files/inspector/css_rule_diff.png: Removed property svn:executable.
        * blog-files/inspector/css_unknown_properties.png: Removed property svn:executable.
        * blog-files/inspector/warning_10x10.png: Removed property svn:executable.
        * demos/regions/pizza-regions-manifesto-regionstyling.html: Removed property svn:executable.
        * demos/regions/pizza-regions-manifesto.html: Removed property svn:executable.
        * demos/regions/yellow-pizza.jpg: Removed property svn:executable.

2015-05-20  Jon Davis  <jond@apple.com>

        Upgrading WordPress to 4.2.2 release.

        Rubber-stamped by Timothy Hatcher.

        * Websites/webkit.org/blog/:
        * Websites/webkit.org/blcd Tog/wp-admin/:
        * Websites/webkit.org/blog/wp-admin/css/:
        * Websites/webkit.org/blog/wp-admin/css/colors/:
        * Websites/webkit.org/blog/wp-admin/images/:
        * Websites/webkit.org/blog/wp-admin/includes/:
        * Websites/webkit.org/blog/wp-admin/js/:
        * Websites/webkit.org/blog/wp-admin/maint/:
        * Websites/webkit.org/blog/wp-admin/network/:
        * Websites/webkit.org/blog/wp-admin/user/:
        * Websites/webkit.org/blog/wp-includes/:
        * Websites/webkit.org/blog/wp-includes/ID3/:
        * Websites/webkit.org/blog/wp-includes/SimplePie/:
        * Websites/webkit.org/blog/wp-includes/Text/:
        * Websites/webkit.org/blog/wp-includes/certificates/:
        * Websites/webkit.org/blog/wp-includes/css/:
        * Websites/webkit.org/blog/wp-includes/fonts/:
        * Websites/webkit.org/blog/wp-includes/images/:
        * Websites/webkit.org/blog/wp-includes/js/:
        * Websites/webkit.org/blog/wp-includes/pomo/:
        * Websites/webkit.org/blog/wp-includes/theme-compat/:

2015-04-28  Yusuke Suzuki  <utatane.tea@gmail.com>

        Fix the link noted 'contribute to features' in status.html
        https://bugs.webkit.org/show_bug.cgi?id=144331

        Reviewed by Csaba Osztrogonác.

        Fix the href of the link to http://www.webkit.org/coding/contributing.html.

        * status.html:

2015-04-28  Ryuan Choi  <ryuan.choi@navercorp.com>

        Add naver to team.html
        https://bugs.webkit.org/show_bug.cgi?id=144298

        Reviewed by Gyuyoung Kim.

        * team.html:

2015-04-27  Benjamin Poulain  <bpoulain@apple.com>

        Status page: fix the email links

        * status.html:

2015-04-26  Benjamin Poulain  <benjamin@webkit.org>

        Improve the status page
        https://bugs.webkit.org/show_bug.cgi?id=144248

        Reviewed by Darin Adler.

        * status.html:
        Lots of minor changes:
        -Add a page title.
        -Do not use sync XHR. That was nice for testing but that's eveil
         and it breaks Firefox.
        -Start fetching the json files as soon as possible during page load,
         that server takes forever to respond.
        -Remove some useless CSS.
        -Get rid of mustache. That template thing was awesome but it took
         up to 600ms to fetch the file (plus it is not exactly efficient).
        -Put both the specifications and the features in the list.
         They are referencing each other with links. That seems to work pretty well.
        -Use the keywords for filtering.

2015-04-26  Benjamin Poulain  <benjamin@webkit.org>, Chris Bateman  <chrisb808@gmail.com>

        Start a basic status page on webkit.org
        https://bugs.webkit.org/show_bug.cgi?id=143940

        Reviewed by Darin Adler.

        * status.html: Added.
        Nothing fancy, for now just show the "features" list of the two features.json

2015-04-19  Dan Bernstein  <mitz@apple.com>

        Fixed a typo.

        * coding/RefPtr.html:

2015-04-19  Darin Adler  <darin@apple.com>

        Update RefPtr documentation and deprecation
        https://bugs.webkit.org/show_bug.cgi?id=143936

        Reviewed by Andreas Kling.

        * coding/RefPtr.html: Updated.

2015-03-10  Joseph Pecoraro  <pecoraro@apple.com>

        Fix warning about loading insecure content from secure webkit.org/blog
        https://bugs.webkit.org/show_bug.cgi?id=142545

        Reviewed by Mark Rowe.

        * blog/wp-content/themes/webkit/footer.php:
        Use an "https" URL for the subresource, instead of "http".

2015-02-20  Alexey Proskuryakov  <ap@apple.com>

        Remove svn:keywords property.

        As far as I can tell, the property had no effect on any of these files, but also,
        when it has effect it's likely harmful.

        * demos/srcset/index.html: Removed property svn:keywords.
        * specs/index.html: Removed property svn:keywords.

2015-02-13  Csaba Osztrogonác  <ossy@webkit.org>

        Unreviewed, remove empty directories.

        * blog/wp-includes/js/codepress: Removed.

2015-02-03  Byungseon Shin  <sun.shin@webkit.org>

        Add LG Electronics to team.html
        https://bugs.webkit.org/show_bug.cgi?id=141227

        Reviewed by Andreas Kling.

        * team.html:

2015-01-30  Chris Dumez  <cdumez@apple.com>

        Add "Singleton pattern" section to the WebKit coding style
        https://bugs.webkit.org/show_bug.cgi?id=141040

        Reviewed by Ryosuke Niwa.

        Add "Singleton pattern" section to the WebKit coding style to document
        what was discussed on webkit-dev:
        https://lists.webkit.org/pipermail/webkit-dev/2015-January/027199.html

        * coding/coding-style.html:

2015-01-27  Daniel Bates  <dabates@apple.com>

        Update Xcode requirement and add instructions to build, run, and debug WebKit for iOS Simulator

        Reviewed by David Kilzer.

        * building/build.html: Added instructions to build WebKit for iOS Simulator.
        * building/debug.html: Added some instructions to debug the UIProcess and WebProcess
        in the iOS Simulator using command line tools. We should look to add Xcode instructions
        and simplify these steps once we teach debug-safari about the iOS Simulator.
        * building/run.html: Added remark to run Safari in the iOS Simulator.
        * building/tools.html: Require Xcode 6.1.1 (for the iOS 8.1 SDK) to build for iOS Simulator.
        * css/main.css: Define the .ios-instructions class with the same style as other .*-instructions classes.

2014-09-27  Dan Bernstein  <mitz@apple.com>

        WebKit top of tree sources won't build in 10.9 w/ Xcode 6.0.1
        https://bugs.webkit.org/show_bug.cgi?id=137053

        Reviewed by Mark Rowe.

        * building/build.html: Removed instructions how to work around this bug, now that it’s fixed.

2014-09-26  Alexey Proskuryakov  <ap@apple.com>

        WebKit top of tree sources won't build in 10.9 w/ Xcode 6.0.1
        https://bugs.webkit.org/show_bug.cgi?id=137053

        Patch by David Gatwood. Reviewed, tweaked and landed by Alexey Proskuryakov.

        Explain that to build from Xcode, one needs to build from command line once first.

        Removed a Windows section that explained how to launch cygwin shell, which was
        silly given that we then link to a long document explaining further steps.

        * building/build.html:

2014-09-24  Langó László  <llango.u-szeged@partner.samsung.com>

        Update the list of u-szeged contributors.

        Rubber-stamped by Csaba Osztrogonác <ossy@webkit.org>.

        * team.html:

2014-09-18  Dean Jackson  <dino@apple.com>

        Expand the srcset demo to have 3x and 4x images.

        Unreviewed.

        * demos/srcset/image-1x.png:
        * demos/srcset/image-2x.png:
        * demos/srcset/image-3x.png: Added.
        * demos/srcset/image-4x.png: Added.
        * demos/srcset/index.html:

2014-08-27  Conrad Shultz  <conrad_shultz@apple.com>

        webkit.org is inconsistent in uses of "OS X" vs. "Mac OS X"
        https://bugs.webkit.org/show_bug.cgi?id=136315

        Reviewed by Mark Rowe.

        * building/checkout.html:
        * building/debug-mac-uiprocess.html:
        * building/debug.html:
        * building/run.html:
        * building/tools.html:
        * contact.html:
        * index.html:
        * projects/javascript/index.html:
        * projects/svg/index.html:
        * quality/bugwriting.html:
        * quality/crashlogs.html:
        * quality/leakhunting.html:
        * quality/lifecycle.html:
        * quality/testing.html:

2014-08-27  László Langó  <llango.u-szeged@partner.samsung.com>

        http://webkit.org/coding/coding-style.html should mention check-webkit-style.
        https://bugs.webkit.org/show_bug.cgi?id=31993

        Reviewed by Darin Adler.

        Based on patch by Peter Szanka <h868064@stud.u-szeged.hu>

        * coding/contributing.html:
        Extend the description of code style guidelines with check-webkit-style in the contributing.html.

2014-08-18  Bem Jones-Bey  <bjonesbe@adobe.com>

        Remove people that have left Adobe from Security Contact list
        https://bugs.webkit.org/show_bug.cgi?id=135256

        Reviewed by Alexey Proskuryakov.

        * security/security-group-members.html:

2014-08-06  peavo@outlook.com  <peavo@outlook.com>

        [Win] Build error when OFFICIAL_BUILD != 1.
        https://bugs.webkit.org/show_bug.cgi?id=135613

        Reviewed by Alex Christensen.

        Added python installation as a required step before building on Windows.

        * building/tools.html:

2014-07-24  Bem Jones-Bey  <bjonesbe@adobe.com>

        Committers should mail webkit-committers not webkit-reviewers for reactivation
        https://bugs.webkit.org/show_bug.cgi?id=135203

        Reviewed by Ryosuke Niwa.

        Only reviewers can send mail to webkit-reviewers. Amend the policy so that committers should
        send mail to webkit-committers instead of webkit-reviewers.

        * coding/commit-review-policy.html:

2014-07-15  Alex Christensen  <achristensen@webkit.org>

        Make css jit benchmark work on IE11.
        https://bugs.webkit.org/show_bug.cgi?id=134956

        Reviewed by Benjamin Poulain.

        * blog-files/css-jit-introduction/html5-single-page-microbenchmark.html:
        Remove an iframe which caused IE11 to try to open content as a URL.

2014-07-08  Bem Jones-Bey  <bjonesbe@adobe.com>

        Update policy for Inactive Committer and Reviewer status
        https://bugs.webkit.org/show_bug.cgi?id=134403

        Reviewed by Nico Weber.

        * coding/commit-review-policy.html:

2014-06-26  Vivek Galatage  <vivek.vg@samsung.com>

        Remove Qt instructions from http://www.webkit.org/building/tools.html 
        https://bugs.webkit.org/show_bug.cgi?id=134384

        Reviewed by Tim Horton.

        * building/tools.html:
        * css/main.css:
        (.mac-instructions, .unix-instructions, .windows-instructions, .gtk-instructions, .efl-instructions):
        (.mac-instructions, .unix-instructions, .windows-instructions, .gtk-instructions, .qt-instructions, .efl-instructions): Deleted.

2014-06-25  Brent Fulgham  <bfulgham@apple.com>

        [Win] Whoops! DirectX SDK is still needed.

        * building/tools.html: Put DirectX instruction back.

2014-06-24  Brent Fulgham  <bfulgham@apple.com>

        [Win] Remove some out-of-date stuff from our instructions.
        https://bugs.webkit.org/show_bug.cgi?id=134282

        Reviewed by Tim Horton.

        * building/build.html: Remove reference to "Platform SDK" which we don't manuall 
        install anymore (it's part of Visual Studio 2013).
        * building/tools.html: We no longer need QuickTime SDK, QuickTime Player, or
        the DirectX SDK.

2014-06-23  Ryosuke Niwa  <rniwa@webkit.org>

        Drop the cross organizational support requirement from reviewer nomination policy
        https://bugs.webkit.org/show_bug.cgi?id=134240

        Reviewed by Gyuyoung Kim.

        Removed.

        * coding/commit-review-policy.html:

2014-05-13  Filip Pizlo  <fpizlo@apple.com>

        Updated the files to have the right width.

        * blog-files/ftl-jit/dfg_pipeline.png:
        * blog-files/ftl-jit/four_tier_performance.png:
        * blog-files/ftl-jit/ftl_asm_bench_performance.png:
        * blog-files/ftl-jit/ftl_pipeline.png:
        * blog-files/ftl-jit/ftl_timeline.png:
        * blog-files/ftl-jit/polymorphic_inlining_performance.png:
        * blog-files/ftl-jit/polyvariance.png:
        * blog-files/ftl-jit/polyvariant_devirtualization_performance.png:
        * blog-files/ftl-jit/three_tier_performance.png:

2014-05-13  Filip Pizlo  <fpizlo@apple.com>

        Add some illustrations about how JSC works.

        * blog-files/ftl-jit: Added.
        * blog-files/ftl-jit/dfg_pipeline.png: Added.
        * blog-files/ftl-jit/four_tier_performance.png: Added.
        * blog-files/ftl-jit/ftl_asm_bench_performance.png: Added.
        * blog-files/ftl-jit/ftl_pipeline.png: Added.
        * blog-files/ftl-jit/ftl_timeline.png: Added.
        * blog-files/ftl-jit/object_model.png: Added.
        * blog-files/ftl-jit/polymorphic_inlining_performance.png: Added.
        * blog-files/ftl-jit/polyvariance.png: Added.
        * blog-files/ftl-jit/polyvariant_devirtualization_performance.png: Added.
        * blog-files/ftl-jit/three_tier_performance.png: Added.
        * blog-files/ftl-jit/three_tiers.png: Added.

2014-05-12  Benjamin Poulain  <benjamin@webkit.org>

        Add potential illustrations for a potential future blog post about the viewport meta tag

        * blog-files/simple-viewport-configuration: Added.
        * blog-files/simple-viewport-configuration/860_viewport.html: Added.
        * blog-files/simple-viewport-configuration/blog_with_viewport.png: Added.
        * blog-files/simple-viewport-configuration/blog_without_viewport.png: Added.
        * blog-files/simple-viewport-configuration/default_viewport.html: Added.
        * blog-files/simple-viewport-configuration/horizontal_design.html: Added.
        * blog-files/simple-viewport-configuration/inspector.png: Added.
        * blog-files/simple-viewport-configuration/report_size.js: Added.

2014-04-29  Alex Christensen  <achristensen@webkit.org>

        [WinCairo] Switch video from GStreamer to Media Foundation.
        https://bugs.webkit.org/show_bug.cgi?id=132358

        Reviewed by Brent Fulgham.

        * building/tools.html:
        Removed requirement of installing GStreamer.

2014-04-18  Bem Jones-Bey  <bjonesbe@adobe.com>

        Add mention of Safari Debug menu and finding out the WebProcess that corresponds to a tab
        https://bugs.webkit.org/show_bug.cgi?id=131791

        Reviewed by Sam Weinig.

        * building/debug.html:

2014-03-28  James Craig  <jcraig@apple.com>

        Web Inspector: AXI: support for live regions
        https://bugs.webkit.org/show_bug.cgi?id=130725

        Reviewed by Timothy Hatcher.

        Demo update to show off the new Inspector support for live regions.

        * blog-files/aria1.0/combobox_with_live_region_status.html:

2014-03-27  James Craig  <jcraig@apple.com>

        Web Inspector: AXI: expose selectedChildNodeIds of list boxes, tree controls, etc., and reconcile UI with childNodeIds
        https://bugs.webkit.org/show_bug.cgi?id=130827

        Reviewed by Timothy Hatcher.

        Updated demo files with attr refresh to show off selected children changing. 
        Long term fix will be http://webkit.org/b/130883

        * blog-files/aria1.0/combobox_with_live_region_status.html:

2014-03-25  James Craig  <jcraig@apple.com>

        Blog-files: combobox demo needs aria-expanded support
        https://bugs.webkit.org/show_bug.cgi?id=130766

        Reviewed by Chris Fleizach.

        * blog-files/aria1.0/combobox_with_live_region_status.html: Added missing aria-expanded.

2014-03-25  Benjamin Poulain  <bpoulain@apple.com>

        Add illustrations for a potential blog post

        First version, let see how that works out.

        * blog-files/css-jit-introduction: Added.
        * blog-files/css-jit-introduction/clicktostart.js: Added.
        * blog-files/css-jit-introduction/css-jit-illustration.html: Added.
        * blog-files/css-jit-introduction/html5-single-page-microbenchmark.html: Added.
        * blog-files/css-jit-introduction/old-selectorchecker-illustration.html: Added.
        * blog-files/css-jit-introduction/timing-illustration-eight-run.svg: Added.
        * blog-files/css-jit-introduction/timing-illustration-five-run.svg: Added.
        * blog-files/css-jit-introduction/timing-illustration-one-run.svg: Added.

2014-03-20  James Craig  <jcraig@apple.com>

        Sample code for potential ARIA blog post.
        https://bugs.webkit.org/show_bug.cgi?id=130548

        Rubber-stamped by Chris Fleizach.

        * blog-files/aria1.0: Added.
        * blog-files/aria1.0/africa_large.svg: Added.
        * blog-files/aria1.0/combobox_with_live_region_status.html: Added.
        * blog-files/aria1.0/roaming_tabindex: Added.
        * blog-files/aria1.0/roaming_tabindex/css: Added.
        * blog-files/aria1.0/roaming_tabindex/css/img: Added.
        * blog-files/aria1.0/roaming_tabindex/css/img/buttons.png: Added.
        * blog-files/aria1.0/roaming_tabindex/css/img/icons.png: Added.
        * blog-files/aria1.0/roaming_tabindex/css/screen.css: Added.
        * blog-files/aria1.0/roaming_tabindex/final.html: Added.
        * blog-files/aria1.0/roaming_tabindex/js: Added.
        * blog-files/aria1.0/roaming_tabindex/js/aria.js: Added.
        * blog-files/aria1.0/roaming_tabindex/js/init.js: Added.
        * blog-files/aria1.0/roaming_tabindex/js/prototype.js: Added.

2014-03-14  Maciej Stachowiak  <mjs@apple.com>

        Replace "Apple Computer, Inc." with "Apple Inc." in copyright headers
        https://bugs.webkit.org/show_bug.cgi?id=130276
        <rdar://problem/16266927>
        
        Reviewed by Simon Fraser.

        * blog/wp-content/textfield_screenshot.jpg:
        * misc/WebKitDetect.html:
        * misc/WebKitDetect.js:
        * perf/sunspider-0.9.1/sunspider-0.9.1/driver.html:
        * perf/sunspider-0.9.1/sunspider-0.9.1/results.html:
        * perf/sunspider-0.9.1/sunspider-0.9.1/sunspider-test-contents.js:
        * perf/sunspider-0.9.1/sunspider-0.9/driver.html:
        * perf/sunspider-0.9.1/sunspider-0.9/results.html:
        * perf/sunspider-0.9.1/sunspider-0.9/sunspider-test-contents.js:
        * perf/sunspider-0.9.1/sunspider-analyze-results.js:
        * perf/sunspider-0.9.1/sunspider-compare-results.js:
        * perf/sunspider-0.9/3d-cube.html:
        * perf/sunspider-0.9/3d-morph.html:
        * perf/sunspider-0.9/3d-raytrace.html:
        * perf/sunspider-0.9/access-binary-trees.html:
        * perf/sunspider-0.9/access-fannkuch.html:
        * perf/sunspider-0.9/access-nbody.html:
        * perf/sunspider-0.9/access-nsieve.html:
        * perf/sunspider-0.9/bitops-3bit-bits-in-byte.html:
        * perf/sunspider-0.9/bitops-bits-in-byte.html:
        * perf/sunspider-0.9/bitops-bitwise-and.html:
        * perf/sunspider-0.9/bitops-nsieve-bits.html:
        * perf/sunspider-0.9/controlflow-recursive.html:
        * perf/sunspider-0.9/crypto-aes.html:
        * perf/sunspider-0.9/crypto-md5.html:
        * perf/sunspider-0.9/crypto-sha1.html:
        * perf/sunspider-0.9/date-format-tofte.html:
        * perf/sunspider-0.9/date-format-xparb.html:
        * perf/sunspider-0.9/math-cordic.html:
        * perf/sunspider-0.9/math-partial-sums.html:
        * perf/sunspider-0.9/math-spectral-norm.html:
        * perf/sunspider-0.9/regexp-dna.html:
        * perf/sunspider-0.9/string-base64.html:
        * perf/sunspider-0.9/string-fasta.html:
        * perf/sunspider-0.9/string-tagcloud.html:
        * perf/sunspider-0.9/string-unpack-code.html:
        * perf/sunspider-0.9/string-validate-input.html:
        * perf/sunspider-0.9/sunspider-analyze-results.js:
        * perf/sunspider-0.9/sunspider-compare-results.js:
        * perf/sunspider-0.9/sunspider-driver.html:
        * perf/sunspider-0.9/sunspider-record-result.js:
        * perf/sunspider-0.9/sunspider-results.html:
        * perf/sunspider-1.0.1/sunspider-1.0.1/driver.html:
        * perf/sunspider-1.0.1/sunspider-1.0.1/results.html:
        * perf/sunspider-1.0.1/sunspider-1.0.1/sunspider-test-contents.js:
        * perf/sunspider-1.0.1/sunspider-analyze-results.js:
        * perf/sunspider-1.0.1/sunspider-compare-results.js:
        * perf/sunspider-1.0.1/sunspider.html:
        * perf/sunspider-1.0.2/sunspider-1.0.2/driver.html:
        * perf/sunspider-1.0.2/sunspider-1.0.2/results.html:
        * perf/sunspider-1.0.2/sunspider-1.0.2/sunspider-test-contents.js:
        * perf/sunspider-1.0.2/sunspider-analyze-results.js:
        * perf/sunspider-1.0.2/sunspider-compare-results.js:
        * perf/sunspider-1.0.2/sunspider.html:
        * perf/sunspider-1.0/sunspider-1.0/driver.html:
        * perf/sunspider-1.0/sunspider-1.0/results.html:
        * perf/sunspider-1.0/sunspider-1.0/sunspider-test-contents.js:
        * perf/sunspider-1.0/sunspider-analyze-results.js:
        * perf/sunspider-1.0/sunspider-compare-results.js:
        * perf/sunspider-1.0/sunspider.html:
        * perf/sunspider/sunspider.html:
        * perf/sunspider/versions.html:
        * quality/reporting.html:

2014-03-03  Ryosuke Niwa  <rniwa@webkit.org>

        Use DYEBench v0.9 by default.

        Rubber-stamped by Benjamin Poulain.

        * perf/DoYouEvenBench/index.html:

2014-02-27  Darin Adler  <darin@apple.com>

        Some small modernizing tweaks to the coding style guide
        https://bugs.webkit.org/show_bug.cgi?id=129427

        Reviewed by Alexey Proskuryakov.

        My intent here was originally to do the nullptr style guide update, but that was already done.
        I did some other improvements. There's still quite a bit to do -- the guide is out of date in
        a number of subtle ways.

        * coding/coding-style.html: Change "left side operator" example to be a more modern example
        without non-WebKit-style abbreviations and such. Use auto& instead of const auto& in for loop
        example, since that's normally preferred. Changed section title to say "zero" instead of "0".
        Use words instead of abbreviations in code examples. Show that a modern C++ for loop is preferred
        over index iteration in vector iteration example and also showed use of unsigned rather than
        size_t since that is almost always what we want. Eliminated the use of PassOwnPtr in the "return
        a newly created object" example. Use references instead of pointers in one example.

2014-02-26  Julien Brianceau  <jbriance@cisco.com>

        Add Cisco to team.html
        https://bugs.webkit.org/show_bug.cgi?id=129405

        Reviewed by Andreas Kling.

        * team.html:

2014-02-26  Bem Jones-Bey  <bjonesbe@adobe.com>

        Update style guide to use nullptr instead of 0 for C++ null pointers.
        https://bugs.webkit.org/show_bug.cgi?id=129413

        Reviewed by Ryosuke Niwa.

        * coding/coding-style.html:

2014-02-10  Bem Jones-Bey  <bjonesbe@adobe.com>

        Change tools.html to say Xcode 5 is required to build
        https://bugs.webkit.org/show_bug.cgi?id=128545

        Reviewed by Andreas Kling.

        The Mac port doesn't build with Xcode 4.6 anymore, so update to tell
        people to get Xcode 5. It looks like Xcode 5 doesn't have the command
        line tools in the downloads pane anymore, so direct folks to use
        xcode-select to install the command line tools as well.

        * building/tools.html:

2014-01-17  Ryosuke Niwa  <rniwa@webkit.org>

        Host DoYouEvenBench on webkit.org
        https://bugs.webkit.org/show_bug.cgi?id=127185

        Reviewed by Benjamin Poulain.

        The previous patch didn't quite work due to cross-origin restrictions.
        Simply add a hyperlink to a trac page.

        * perf/DoYouEvenBench/index.html:

2014-01-17  Ryosuke Niwa  <rniwa@webkit.org>

        Host DoYouEvenBench on webkit.org
        https://bugs.webkit.org/show_bug.cgi?id=127185

        Reviewed by Benjamin Poulain.

        Added webkit.org/perf/DoYouEvenBench.

        * perf/DoYouEvenBench: Added.
        * perf/DoYouEvenBench/index.html: Copied from PerformanceTests/DoYouEvenBench/Full.html.

2014-01-03  Alex Christensen  <achristensen@webkit.org>

        Added GStreamer to list of required tools for compiling webkit.
        https://bugs.webkit.org/show_bug.cgi?id=126319

        Reviewed by Philippe Normand.

        * building/tools.html:
        Mentioned that QuickTime and QuickTime SDK are only required for AppleWin.
        Added GStreamer installers to list of required tools for WinCairo.

2013-12-25  Ryosuke Niwa  <rniwa@webkit.org>

        Add a description about webkit-patch setup-git-clone to checkout.html
        https://bugs.webkit.org/show_bug.cgi?id=126217

        Reviewed by Philippe Normand.

        Added.

        * building/checkout.html:

2013-12-13  Roger Fong  <roger_fong@apple.com>

        Update build instructions for Windows following upgrade to VS2013.

        * building/tools.html:

2013-11-30  Mark Rowe  <mrowe@apple.com>

        <https://webkit.org/b/125027> Update the analytics account used by webkit.org

        Switch to a Google Analytics id that's accessible to someone that's involved with the WebKit project.

        Reviewed by Sam Weinig.

        * footer.inc: Remove the old analytics code.
        * header.inc: Add the new stuff.

2013-10-29  Beth Dakin  <bdakin@apple.com>

        Just updating the sample code for this potential blog post.

        * blog-files/regions/pizza-is-amazing.png: Replaced.
        * blog-files/regions/unstyled-article.png: Replaced.
        * demos/regions/pizza-regions-manifesto-regionstyling.html:
        * demos/regions/pizza-regions-manifesto.html:

2013-10-18  Tibor Meszaros  <tmeszaros@inf.u-szeged.hu>

        Mixed content error when accessing webkit.org/team.html over https
        https://bugs.webkit.org/show_bug.cgi?id=123020

        Reviewed by Alexey Proskuryakov.

        When the webkit.org/team.html page is accessed over https most browsers report
        Mixed Content error, which is caused by the fact that the contributos.json file
        is accessed over a plain http connection and not https.     

        * team.html:

2013-10-18  Tibor Meszaros  <tmeszaros@inf.u-szeged.hu>

        Cleanup webkit.org/team.html
        https://bugs.webkit.org/show_bug.cgi?id=123022

        Reviewed by Alexey Proskuryakov.

        Removed the annoteWithWikiData function, because data it tries to fetch does not exists.

        * team.html:

2013-10-16  Geoffrey Garen  <ggaren@apple.com>

        Publish SunSpider 1.0.2
        https://bugs.webkit.org/show_bug.cgi?id=122923

        Reviewed by Darin Adler.

        * perf/sunspider/sunspider.html:
        * perf/sunspider/versions.html:

2013-10-08  Geoffrey Garen  <ggaren@apple.com>

        Refined power management in SunSpider 1.0.2
        https://bugs.webkit.org/show_bug.cgi?id=122525

        Reviewed by Gavin Barraclough.

        Sync'd sunspider-1.0.2 to PerformanceTests/SunSpider/hosted/sunspider-1.0.2.

        * perf/sunspider-1.0.2/sunspider-1.0.2/driver.html:
        * perf/sunspider-1.0.2/sunspider-1.0.2/sunspider-test-contents.js:
        * perf/sunspider-1.0.2/sunspider.css:
        (#frameparent):
        (#countdown):

2013-10-02  Geoffrey Garen  <ggaren@apple.com>

        Sync'd sunspider-1.0.2 to PerformanceTests/SunSpider/hosted/sunspider-1.0.2.

        * perf/sunspider-1.0.2/sunspider-1.0.2/driver.html:
        * perf/sunspider-1.0.2/sunspider-1.0.2/sunspider-test-contents.js:

2013-09-26  Geoffrey Garen  <ggaren@apple.com>

        Fixed a version number string in SunSpider 1.0.2
        https://bugs.webkit.org/show_bug.cgi?id=122004

        Reviewed by Gavin Barraclough.

        * perf/sunspider-1.0.2/sunspider-1.0.2/results.html: 1.0.2!

2013-09-26  Geoffrey Garen  <ggaren@apple.com>

        Tentative SunSpider 1.0.2
        https://bugs.webkit.org/show_bug.cgi?id=122002

        Reviewed by Gavin Barraclough.

        See comments in PerformanceTests/SunSpider.

        * perf/sunspider-1.0.2: Added.

2013-09-20  Mark Rowe  <mrowe@apple.com>

        <https://webkit.org/b/90090> build-webkit should verify that your tools are up-to-date

        Update references on webkit.org to mention Xcode 4.6 as the minimum version.

        Reviewed by David Kilzer.

        * building/debug-mac-uiprocess.html:
        * building/tools.html:

2013-09-19  Dan Bernstein  <mitz@apple.com>

        Add a style guideline regarding spacing in range-based for loops
        https://bugs.webkit.org/show_bug.cgi?id=121620

        Reviewed by Anders Carlsson.

        * coding/coding-style.html: Added the guideline that spaces should be placed
        around the colon in a range-based for loop.

2013-09-10  Beth Dakin  <bdakin@apple.com>

        Adding another screenshot for a potential blog post.

        * blog-files/regions/unstyled-article.png: Added.

2013-09-09  Roger Fong  <roger_fong@apple.com>

        Update build instructions for Apple Windows port to include cygwin php install steps.

        * building/tools.html:

2013-09-04  Beth Dakin  <bdakin@apple.com>

        Fixing a typo in demo files and screenshot.

        * blog-files/regions/pizza-is-amazing.png: Replaced.
        * demos/regions/pizza-regions-manifesto-regionstyling.html:
        * demos/regions/pizza-regions-manifesto.html:

2013-09-04  Beth Dakin  <bdakin@apple.com>

        Upload demo and images for a potential blog post.

        * blog-files/regions: Added.
        * blog-files/regions/pizza-is-amazing.png: Added.
        * demos/regions: Added.
        * demos/regions/pizza-regions-manifesto-regionstyling.html: Added.
        * demos/regions/pizza-regions-manifesto.html: Added.
        * demos/regions/yellow-pizza.jpg: Added.

2013-09-03  Benjamin Poulain  <benjamin@webkit.org>

        Fix the recommended testing platform on the website

        Rubberstamped by Enrica Casucci.

        * quality/testing.html:

2013-08-08  Benjamin Poulain  <bpoulain@apple.com>

        Fix webkit.org content overflowing their content box

        Rubberstamped by Simon Fraser.

        More fixes to have webkit.org show properly on iPad and iPhone.

        * blog/wp-content/themes/webkit/header.php:
        Add the correct viewport width for the blog.

        * building/debug.html:
        * building/launch-debugger-vs2010-small.png: Added.
        * building/set-debugging-properties-vs2010-small.png: Added.
        Fix the images to make them fit in the page.

        * coding/adding-features.html:
        Using <pre> for the example of email just make it looks like our code examples.
        Change the source to use <blockquote> so that the text can reflow to the content box.
        * css/main.css:
        (.code, pre, tt, code):
        Scroll the content when it overflows the box for code and pre.

2013-08-08  Benjamin Poulain  <benjamin@webkit.org>

        Give a smaller viewport to webkit.org on devices

        Rubberstamped by Simon Fraser.

        The CSS of WebKit.org layout the content on 615px + a right margin of
        215px + a left margin of 20px. The total layout width is 850px.

        The standard viewport size on mobile devices is 980px. This leaves a gap
        on the right side of the content when opening the size on iPhone/iPad.

        This patch changes the layout width to be 860 to display more content on devices
        while keeping a little margin.

        * header.inc:

2013-08-08  Cosmin Truta  <ctruta@blackberry.com>

        SunSpider: Move the 3d-morph fix from version 1.0 to version 1.0.1
        https://bugs.webkit.org/show_bug.cgi?id=117993

        Reviewed by George Staikos.

        * perf/sunspider-1.0.1/json2.js: Added.
        * perf/sunspider-1.0.1/sunspider-1.0.1/driver.html: Added.
        * perf/sunspider-1.0.1/sunspider-1.0.1/results.html: Added.
        * perf/sunspider-1.0.1/sunspider-1.0.1/sunspider-test-contents.js: Added.
        * perf/sunspider-1.0.1/sunspider-1.0.1/sunspider-test-prefix.js: Added.
        * perf/sunspider-1.0.1/sunspider-analyze-results.js: Added.
        * perf/sunspider-1.0.1/sunspider-compare-results.js: Added.
        * perf/sunspider-1.0.1/sunspider.css: Added.
        * perf/sunspider-1.0.1/sunspider.html: Added.
        * perf/sunspider/sunspider.html: Updated to version 1.0.1.
        * perf/sunspider/versions.html: Updated to version 1.0.1.

2013-08-07  Benjamin Poulain  <benjamin@webkit.org>

        Update the images for the blog size-matters

        * blog-files/size-matters/JavaScriptCore-relative-binary-growth.png: Added.
        * blog-files/size-matters/WebCore-relative-binary-growth.png: Added.
        * blog-files/size-matters/WebKit-relative-binary-growth.png: Added.

2013-08-05  Dean Jackson  <dino@apple.com>

        Move previous commit into /demos.

        * demos/srcset/image-1x.png: Renamed from Websites/webkit.org/blog-files/srcset/image-1x.png.
        * demos/srcset/image-2x.png: Renamed from Websites/webkit.org/blog-files/srcset/image-2x.png.
        * demos/srcset/image-src.png: Renamed from Websites/webkit.org/blog-files/srcset/image-src.png.
        * demos/srcset/index.html: Renamed from Websites/webkit.org/blog-files/srcset/index.html.

2013-08-05  Dean Jackson  <dino@apple.com>

        Upload example for a blog post.

        * blog-files/srcset/image-1x.png: Added.
        * blog-files/srcset/image-2x.png: Added.
        * blog-files/srcset/image-src.png: Added.
        * blog-files/srcset/index.html: Added.

2013-07-31  Benjamin Poulain  <benjamin@webkit.org>

        Upload images for a potential blog post

        * blog-files/size-matters: Added.
        * blog-files/size-matters/JavaScript-growth.png: Added.
        * blog-files/size-matters/WebCore-growth-baseline.png: Added.
        * blog-files/size-matters/WebCore-growth.png: Added.
        * blog-files/size-matters/WebKit-growth.png: Added.

2013-07-14  Kwang Yul Seo  <skyul@company100.net>

        Add Company100 to team.html
        https://bugs.webkit.org/show_bug.cgi?id=118633

        Reviewed by Andreas Kling.

        * team.html:

2013-07-11  Bruno de Oliveira Abinader  <bruno.d@partner.samsung.com>

        Add 'partner.samsung.com' to domain affiliations
        https://bugs.webkit.org/show_bug.cgi?id=118580

        Reviewed by Antonio Gomes.

        * team.html:

2013-07-01  Benjamin Poulain  <benjamin@webkit.org>

        Add screenshot of the inspector color picker for the blog

        * blog-files/last-week-in-webkit: Added.
        * blog-files/last-week-in-webkit/Inspector_color_picker.png: Added.

2013-06-27  Roger Fong  <roger_fong@apple.com>

        Update required tools for Windows instructions.

        * building/tools.html:

2013-06-18  Denis Nomiyama  <d.nomiyama@samsung.com>

        The page title of technical-articles.html is incorrect.
        https://bugs.webkit.org/show_bug.cgi?id=117727

        Reviewed by Ryosuke Niwa.

        Changed the page title of technical-articles.html to "WebKit Technical Articles".

        * coding/technical-articles.html:

2013-06-14  Timothy Hatcher  <timothy@apple.com>

        Shrink larger images to fit the width of the blog.

        * blog-files/new-inspector/hero-labeled.png:
        * blog-files/new-inspector/hero.png:

2013-06-12  Roger Fong  <roger_fong@apple.com>

        Update webkit.org build instructions for Apple Windows port.
        https://bugs.webkit.org/show_bug.cgi?id=117563.

        Reviewed by Brent Fulgham.

        * building/build.html:
        * building/debug.html:
        * building/launch-debugger-vs2005.png: Removed.
        * building/launch-debugger-vs2010.png: Copied from webkit.org/building/launch-debugger-vs2005.png.
        * building/set-as-startup-project-vs2005.png: Removed.
        * building/set-as-startup-project-vs2010.png: Copied from webkit.org/building/set-as-startup-project-vs2005.png.
        * building/set-debugging-properties-vs2005.png: Removed.
        * building/set-debugging-properties-vs2010.png: Copied from webkit.org/building/set-debugging-properties-vs2005.png.
        * building/tools.html:

2013-06-12  Timothy Hatcher  <timothy@apple.com>

        Add new Web Inspector images for a blog post.

        * blog-files/new-inspector/activity-viewer.png: Added.
        * blog-files/new-inspector/codemirror.png: Added.
        * blog-files/new-inspector/console.png: Added.
        * blog-files/new-inspector/hero-labeled.png: Added.
        * blog-files/new-inspector/hero.png: Added.
        * blog-files/new-inspector/layer-borders.png: Added.
        * blog-files/new-inspector/layers.png: Added.
        * blog-files/new-inspector/navigation-bar.png: Added.
        * blog-files/new-inspector/open-sign.png: Added.
        * blog-files/new-inspector/reasons.png: Added.
        * blog-files/new-inspector/save.png: Added.
        * blog-files/new-inspector/source-map.png: Added.
        * blog-files/new-inspector/styles.png: Added.
        * blog-files/new-inspector/toolbar-context-menu.png: Added.
        * blog-files/new-inspector/toolbar-docked.png: Added.
        * blog-files/new-inspector/toolbar.png: Added.

2013-05-25  Bem Jones-Bey  <bjonesbe@adobe.com>

        Broken link to committers list on contributing web page
        https://bugs.webkit.org/show_bug.cgi?id=116722

        Reviewed by Andreas Kling.

        * coding/contributing.html:
        Changed broken link to point to the team page instead.

2013-05-24  Bem Jones-Bey  <bjonesbe@adobe.com>

        Make team.html have each contributor's area of expertise
        https://bugs.webkit.org/show_bug.cgi?id=116737

        Reviewed by Benjamin Poulain.

        * team.html:
        Update to use the new expertise field in contributors.json.

2013-04-30  Filip Pizlo  <fpizlo@apple.com>

        Release SunSpider 1.0

        Rubber stamped by Maciej Stachowiak.

        * perf/sunspider-1.0: Added.
        * perf/sunspider-1.0/json2.js: Added.
        (.):
        * perf/sunspider-1.0/sunspider-1.0: Added.
        * perf/sunspider-1.0/sunspider-1.0/driver.html: Added.
        * perf/sunspider-1.0/sunspider-1.0/results.html: Added.
        * perf/sunspider-1.0/sunspider-1.0/sunspider-test-contents.js: Added.
        * perf/sunspider-1.0/sunspider-1.0/sunspider-test-prefix.js: Added.
        * perf/sunspider-1.0/sunspider-analyze-results.js: Added.
        (computeItemTotals):
        (computeTotals):
        (computeMeans):
        (standardDeviation):
        (computeStdDevs):
        (computeStdErrors):
        (tDist):
        (formatResult):
        (computeLabelWidth):
        (computeMeanWidth):
        (resultLine):
        (printOutput):
        * perf/sunspider-1.0/sunspider-compare-results.js: Added.
        (.computeItemTotals):
        (.computeTotals):
        (.computeMeans):
        (.standardDeviation):
        (.computeStdDevs):
        (.computeStdErrors):
        (.tDist):
        (.formatMean):
        (.computeLabelWidth):
        (.computeMeanWidth):
        (.pad):
        (.resultLine):
        (.printOutput):
        (sunspiderCompareResults):
        * perf/sunspider-1.0/sunspider.css: Added.
        (body):
        (h2):
        (dt):
        (dd):
        (:link):
        (:visited):
        (#testframe):
        (#logo):
        * perf/sunspider-1.0/sunspider.html: Added.
        * perf/sunspider/sunspider.html:
        * perf/sunspider/versions.html: Added.

2013-04-16  Vivek Galatage  <vivek.vg@samsung.com>

        Update team.html to use contributors.json instead of committers.py
        https://bugs.webkit.org/show_bug.cgi?id=114720

        Reviewed by Ryosuke Niwa.

        Updating the team.html to use contributors.json. Also removing the unused field 'area'
        from the contributors information.

        * team.html:

2013-04-16  Ryosuke Niwa  <rniwa@webkit.org>

        The list of contributors in committers.py should be a separate JSON
        https://bugs.webkit.org/show_bug.cgi?id=114673

        Reviewed by Anders Carlsson.

        Updated the website to refer to contributors.json instead of committers.py.

        * coding/commit-review-policy.html:

2013-04-07  Benjamin Poulain  <bpoulain@apple.com>

        Simplify the page "Getting the Code" on WebKit.org
        https://bugs.webkit.org/show_bug.cgi?id=113980

        Reviewed by Sam Weinig.

        * building/checkout.html:
        Instead of interleaving instructions for Mac and Windows, just
        copy the things that make sense and have two clear sections.

        Also mention Linux, it is the exact same instructions as Mac OS X.

        Make svn checkout the alternative to a download of the tarball. It is
        almost impossible to do a svn checkout on slow networks nowadays.

2013-04-04  Benjamin Poulain  <bpoulain@apple.com>

        Update WebKit.org's contact page
        https://bugs.webkit.org/show_bug.cgi?id=113968

        Reviewed by Geoffrey Garen.

        * contact.html:
        -Add a direct link to our archives on Gmane.
        -References the ports mailing-lists. This may reduces the emails
         erroneously sent to webkit-dev.
        -Add a link to our "reporting bug page".
        -Get rid of the link to CIA. The website is dead.

2013-02-18  Simon Hausmann  <simon.hausmann@digia.com>

        Add Digia to the domain affiliations
        https://bugs.webkit.org/show_bug.cgi?id=110116

        Reviewed by Kenneth Rohde Christiansen.

        * team.html:

2013-02-11  Bruno de Oliveira Abinader  <bruno.abinader@basyskom.com>

        Add basysKom to domainAffiliations in team.html
        https://bugs.webkit.org/show_bug.cgi?id=109306

        Reviewed by Laszlo Gombos.

        Register basysKom as contributing company in
        http://www.webkit.org/team.html.

        * team.html:

2013-02-11  Mikhail Pozdnyakov  <mikhail.pozdnyakov@intel.com>

        Add intel.com to team.html
        https://bugs.webkit.org/show_bug.cgi?id=109424

        Reviewed by Kenneth Rohde Christiansen.

        * team.html:

2013-02-10  Dirk Schulze  <dschulze@adobe.com>

        Add adobe.com to team.html
        https://bugs.webkit.org/show_bug.cgi?id=109396

        Reviewed by Laszlo Gombos.

        * team.html:

2013-02-10  Laszlo Gombos  <l.gombos@samsung.com>

        Add sisa.samsung.com to team.html
        https://bugs.webkit.org/show_bug.cgi?id=109394

        Reviewed by Dirk Schulze.

        * team.html:

2012-12-20  Ryosuke Niwa  <rniwa@webkit.org>

        Add a sample change log entry to contributing.html
        https://bugs.webkit.org/show_bug.cgi?id=105506

        Reviewed by Alexey Proskuryakov.

        Added a sample change log to the page directly people skimming through the page will still
        see it. Also mention that prepare-ChangeLogs is automatically ran by webkit-patch upload.

        * coding/contributing.html:

2012-12-18  Nico Weber  <thakis@chromium.org>

        Fix broken loop in style guide
        https://bugs.webkit.org/show_bug.cgi?id=105346

        Reviewed by Ryosuke Niwa.

        Found by Sean Silva <silvas@purdue.edu>

        * coding/coding-style.html:

2012-12-11  Ryosuke Niwa  <rniwa@webkit.org>

        Add instructions on how to build WebKit on Xcode 4 to build.html
        https://bugs.webkit.org/show_bug.cgi?id=104739

        Reviewed by Daniel Bates.

        Set the build directories to WebKitBuild.

        * building/build.html:

2012-11-24  Daniel Bates  <dbates@webkit.org>

        Substitute "use" for "user" in sentence about naming convention for
        enum members so that it reads well.

        * coding/coding-style.html:

2012-11-20  Gyuyoung Kim  <gyuyoung.kim@samsung.com>

        Add Samsung to security vendor member list
        https://bugs.webkit.org/show_bug.cgi?id=102863

        Reviewed by Sam Weinig.

        * security/security-group-members.html: Add Samsung members.

2012-10-31  Adam Barth  <abarth@webkit.org>

        technical-articles.html should link to my talk on how WebKit works
        https://bugs.webkit.org/show_bug.cgi?id=100867

        Reviewed by Tony Chang.

        * coding/technical-articles.html:

2012-10-29  Eric Seidel  <eric@webkit.org>

        Technical Articles should link to an old talk I gave
        https://bugs.webkit.org/show_bug.cgi?id=100624

        Reviewed by Adam Barth.

        * coding/technical-articles.html:

2012-09-13  Ryosuke Niwa  <rniwa@webkit.org>

        Another typo fix. Apparently, I "fixed" the wrong line in the previous commit.

        * coding/coding-style.html:

2012-09-13  Ryosuke Niwa  <rniwa@webkit.org>

        Fix a typo per Darin's comment.

        * coding/coding-style.html:

2012-09-13  Ryosuke Niwa  <rniwa@webkit.org>

        Add a style guide rule for signed and unsigned int
        https://bugs.webkit.org/show_bug.cgi?id=96682

        Reviewed by Geoffrey Garen.

        Add a rule per http://lists.webkit.org/pipermail/webkit-dev/2012-September/022199.html.

        * coding/coding-style.html:

2012-08-30  Benjamin Poulain  <bpoulain@apple.com>

        Replace JSC::UString by WTF::String
        https://bugs.webkit.org/show_bug.cgi?id=95271

        Reviewed by Geoffrey Garen.

        Update the coding style to avoid mentioning a class that no longer exist.

        * coding/coding-style.html:

2012-08-09  Ryosuke Niwa  <rniwa@webkit.org>

        Address one more review comment.

        * building/checkout.html:

2012-08-09  Ryosuke Niwa  <rniwa@webkit.org>

        Recommend the use of https and mention git on building/checkout.html
        https://bugs.webkit.org/show_bug.cgi?id=93657

        Reviewed by Mark Rowe.

        This page was quite out-dated. Stop mentioning about how to install subversion on OS X 10.4
        because the paragraph right above it refers to buliding/tools.html for that.

        Recommend the use of HTTPS connection for the Subversion checkout and also mention how to
        checkout using a Git client.

        * building/checkout.html:

2012-07-27  Adam Barth  <abarth@webkit.org>

        Writing a blog post for new reviewers doesn't add value to the blog
        https://bugs.webkit.org/show_bug.cgi?id=92305

        Reviewed by Eric Seidel.

        Now that we have Peter posting weekly updates to the blog, having an
        announcement on the blog for each reviewer is more noise than signal.

        * coding/commit-review-policy.html:

2012-06-19  Ryosuke Niwa  <rniwa@webkit.org>

        Update webkit.org to refer to layoutTestController instead of testRunner
        https://bugs.webkit.org/show_bug.cgi?id=89445

        Reviewed by Kent Tamura.

        * quality/testwriting.html:

2012-05-21  Peter Kasting  <pkasting@google.com>

        Style guide change: Uses of "std::" should be explicitly qualified.
        https://bugs.webkit.org/show_bug.cgi?id=87043

        Reviewed by Ryosuke Niwa.

        * coding/coding-style.html:

2012-05-11  Darin Adler  <darin@apple.com>

       Try to make spacing of fine print items in lower left nicer looking.

        * css/main.css:
        (#notice, #trademark, #terms): Changed top margin to 10px.
        (#notice): Put 30px margin here.

2012-05-11  Darin Adler  <darin@apple.com>

        CSS tweak needed for the trademark terms of use.

        * css/main.css:
        (#notice, #trademark, #terms): Added #trademark.

2012-05-11  Darin Adler  <darin@apple.com>

        Add a link to WebKit trademark terms of use, other small website changes
        https://bugs.webkit.org/show_bug.cgi?id=86112

        Reviewed by Dan Bernstein.

        * contact.html: Use RIGHT SINGLE QUOTATION MARK instead of APOSTROPHE as appropriate.
        Fixed awkward use of the phrase "per itself" and the use of "intent" where "intend"
        was intended.

        * nav.inc: Added mention of the WebKit trademark and a link to the trademark terms
        of use on the macosforge.org terms of use page.

2012-05-07  Dan Bernstein  <mitz@apple.com>

        webkit.org instructions for debugging WebProcess are unnecessarily complex
        https://bugs.webkit.org/show_bug.cgi?id=85756

        Reviewed by Darin Adler.

        * building/debug.html: Added instructions for setting up and using the WebKit workspace for
        debugging the Web process, as well as instructions for debugging the Web process from the
        command line using debug-safari and debug-minibrowser.
        * building/tools.html: Updated links and tweaked the language.

2012-04-23  Daniel Bates  <dbates@webkit.org>

        Add notice about running xcode-select before using Xcode 4.3.2 command line tools

        Rubber-stamped by Eric Seidel.

        Before you can use the Xcode 4.3.2 command line tools, you must either run
        sudo xcode-select -switch /Applications/Xcode.app or set the environment variable
        DEVELOPER_DIR to point to the Xcode developer tools directory. 

        * building/tools.html:

2012-04-23  Daniel Bates  <dbates@webkit.org>

        Explicitly mention Xcode version 4.3.2 in Mac debug instructions

        Rubber-stamped by Eric Seidel.

        The build location instructions at the top of page building/{debug-mac-uiprocess.html, debug.html}
        are specific to Xcode 4.3.2.

        * building/debug-mac-uiprocess.html: Substitute "Xcode 4.3.2" for "Xcode 4".
        * building/debug.html: Ditto.

2012-04-19  Daniel Bates  <dbates@webkit.org>

        Update Build Location notice on Mac debug instructions to reflect changes in Xcode 4.3.2
        https://bugs.webkit.org/show_bug.cgi?id=84364

        Reviewed by Eric Seidel.

        As of Xcode 4.3.2, the build location "Locations Specified by Targets" has been renamed to
        "Legacy".

        * building/debug-mac-uiprocess.html:
        * building/debug.html:

2012-03-13  Rebecca Hauck  <rhauck@adobe.com>

        Working With Code > Installing Developer Tools needs to be updated with OS X Lion & App Store details
        https://bugs.webkit.org/show_bug.cgi?id=80429

        Reviewed by Dan Bernstein.

        * building/tools.html:

2012-03-10  Daniel Bates  <dbates@webkit.org>

        Switch from HTTP to HTTPS for Xcode developer.apple.com hyperlinks

        The Debugging and Analyzing Your Code page cannot be viewed at <http://developer.apple.com/library/mac/#documentation/ToolsLanguages/Conceptual/Xcode4UserGuide/Debugging/Debugging.html#//apple_ref/doc/uid/TP40010215-CH3-SW1> (1) as this URL redirects to the Mac OS X Developer Library <https://developer.apple.com/library/mac/navigation/>.
        Substituting https for http in (1) returns the expected page. 

        * building/debug-mac-uiprocess.html:
        * building/debug.html:

2012-03-01  Seo Sanghyeon  <sh4.seo@samsung.com>

        Add a link to the EFL wiki page
        https://bugs.webkit.org/show_bug.cgi?id=79439

        Reviewed by Adam Barth.

        * building/tools.html:
        * css/main.css: Cross-browser border-radius.

2012-02-24  Tom Zakrajsek  <tomz@codeaurora.org>

        team.html (on webkit.org) doesn't recognize codeaurora.org
        https://bugs.webkit.org/show_bug.cgi?id=79529

        Reviewed by Ryosuke Niwa.

        * team.html:

2012-02-16  Kent Tamura  <tkent@chromium.org>

        Improve usability of coding-style.html
        https://bugs.webkit.org/show_bug.cgi?id=78470

        Reviewed by Eric Seidel.

        * coding/coding-style.html:
        - Do not add a title attribute to each of LI elements
        - Do not add a click handler to each of them
        - Add a SPAN element in order to show [id-name] and provide smaller clickable area.

2012-01-23  Seo Sanghyeon  <sh4.seo@samsung.com>

        website: Reword WEBKITOUTPUTDIR documentation on Building WebKit page
        https://bugs.webkit.org/show_bug.cgi?id=76544

        Reviewed by Darin Adler.

        WEBKITOUTPUTDIR is not only for Windows.

        * building/build.html:

2012-01-20  Kent Tamura  <tkent@chromium.org>

        Each style rule should have its own ID.
        https://bugs.webkit.org/show_bug.cgi?id=76428

        Reviewed by David Levin.

        * coding/coding-style.html: Add an id attribute to each of li elements,
        and add code to set title="#id-name" and to make li elements clickable.

2012-01-19  Daniel Bates  <dbates@webkit.org>

        Remove "Safari 5.1 shipped" text from debugging instructions; move misplaced </ol>

        Rubber-stamped by Sam Weinig.

        * building/debug.html:

2012-01-19  Daniel Bates  <dbates@webkit.org>

        Update Debugging on Mac OS X instructions for Safari 5.1/WebKit 2
        https://bugs.webkit.org/show_bug.cgi?id=67102

        Reviewed by Eric Seidel.

        Add instructions for debugging UIProcess and WebProcess using Xcode 4.

        * building/active-scheme-xcode4.png: Added.
        * building/build-settings-tab-xcode4.png: Added.
        * building/build-window.png: Removed.
        * building/custom-executable-xcode4.png: Added.
        * building/custom-executable.png: Removed.
        * building/debug-mac-uiprocess.html: Added.
        * building/debug.html:
        * building/debug.png: Removed.
        * building/info-tab.png: Removed.
        * building/run-xcode4.png: Added.

2012-01-11  Antti Koivisto  <antti@apple.com>

        Remove S60 reference from webkit.org
        https://bugs.webkit.org/show_bug.cgi?id=76044

        Reviewed by Simon Hausmann.
        
        There is no S60.

        * index.html:

2012-01-10  Hajime Morrita  <morrita@chromium.org>

        [Website] i-Bench is no longer available.
        https://bugs.webkit.org/show_bug.cgi?id=76027

        Reviewed by Ryosuke Niwa.

        Updated the availability information of i-Bench.

        * projects/performance/index.html:

2011-12-07  Daniel Bates  <dbates@webkit.org>

        ASSERT_UNREACHED() should be ASSERT_NOT_REACHED() on assertion-guidelines.html
        https://bugs.webkit.org/show_bug.cgi?id=74006

        Reviewed by Antonio Gomes.

        As far I can tell, we've never had an ASSERT_UNREACHED(). We do have an
        ASSERT_NOT_REACHED().

        * coding/assertion-guidelines.html:

2011-11-30  Ryosuke Niwa  <rniwa@webkit.org>

        commit-review-policy.html should make clear committers shouldn't land patches without authors' consent
        https://bugs.webkit.org/show_bug.cgi?id=73098

        Reviewed by Antti Koivisto.

        Revise the sentence about committers being allowed to land patches by others to explicitly state that
        they can only land patches by others if asked by authors themselves.

        * coding/commit-review-policy.html:

2011-11-14  Mark Rowe  <mrowe@apple.com>

        Upgrade WordPress's Akismet plug-in to the latest version.

        * blog/wp-content/plugins/akismet:

2011-11-14  Mark Rowe  <mrowe@apple.com>

        Update one file that was missed.

        * blog/wp-settings.php:

2011-11-14  Mark Rowe  <mrowe@apple.com>

        Upgrade WordPress to v3.2.1.

        * blog:

2011-10-28  Dean Jackson  <dino@apple.com>

        Remove this horribly outdated file. It was showing up in
        Google searches and shouldn't be used as official
        documentation.

        Rubber-stamped by Simon Fraser.

        * specs/MediaQueriesExtensions.html: Removed.

2011-10-21  Ryosuke Niwa  <rniwa@webkit.org>

        Style guide should mention the preference of index over iterator
        https://bugs.webkit.org/show_bug.cgi?id=70285

        Reviewed by Darin Adler.

        Per discussion on https://lists.webkit.org/pipermail/webkit-dev/2011-October/018274.html,
        we prefer index over iterators.

        * coding/coding-style.html:

2011-10-10  Ryosuke Niwa  <rniwa@webkit.org>

        Fix a typo pointed by Sam (Weinig).

        * coding/coding-style.html:

2011-10-10  Ryosuke Niwa  <rniwa@webkit.org>

        Style guide should mandate use of pass-by-reference for out arguments
        https://bugs.webkit.org/show_bug.cgi?id=69766

        Reviewed by Darin Adler.

        This matches the convention used throughout WebCore.

        * coding/coding-style.html:

2011-10-06  Amruth Raj  <amruthraj@motorola.com>

        Add Motorola Mobility to team.html
        https://bugs.webkit.org/show_bug.cgi?id=69597

        Reviewed by Ryosuke Niwa.

        * team.html:

2011-09-20  Ryosuke Niwa  <rniwa@webkit.org>

        Generate WebKit team's page out of committers.py
        https://bugs.webkit.org/show_bug.cgi?id=68045

        Fix per Daniel's review comment since I had misunderstood the code.

        * team.html:

2011-09-20  Ryosuke Niwa  <rniwa@webkit.org>

        Generate WebKit team's page out of committers.py
        https://bugs.webkit.org/show_bug.cgi?id=68045

        Reviewed by Daniel Bates.

        Add the initial implementation of team.html. This page automatically pulls data from committers.py
        There are no areas of expertise but that'll be added once the bug 68061 is fixed.

        * team.html: Added.

2011-09-01  Jon Lee  <jonlee@apple.com>

        Adding control rendering at various sizes.

        * projects/forms/survey.html:

2011-08-29  Jon Lee  <jonlee@apple.com>

        Updating forms survey with non-standard wrap for textarea and more data-list driven text fields.

        * projects/forms/survey.html:

2011-08-17  Jon Lee  <jonlee@apple.com>

        Updating the forms survey to include various element sizes.

        * projects/forms/survey.html:

2011-08-16  Daniel Bates  <dbates@webkit.org>

        Add myself to the list of individual members in the WebKit Security Group.

        Rubber-stamped by Eric Seidel.

        * security/security-group-members.html:

2011-08-09  Anders Carlsson  <andersca@apple.com>

        Broken link to LICENSE on contributing code page
        https://bugs.webkit.org/show_bug.cgi?id=65947

        Reviewed by Ryosuke Niwa.

        * coding/contributing.html:

2011-08-04  Dan Bernstein  <mitz@apple.com>

        Fixed a typo.

        * coding/contributing.html:

2011-08-04  Nico Weber  <thakis@chromium.org>

        Update the contributors page to recommend webkit-patch instead of many manual steps
        https://bugs.webkit.org/show_bug.cgi?id=65714

        Reviewed by Adam Barth.

        asvitkine followed the contributing instructions for his first patch, and got
        the ChangeLog entry wrong: https://bugs.webkit.org/show_bug.cgi?id=65707
        webkit-patch prevents errors like this and more.

        * coding/contributing.html:

2011-07-21  Jon Lee  <jonlee@apple.com>

        Create a new survey page that showcases form and interactive elements for quick reference and comparison.
        <rdar://problem/9782965>

        Rubber-stamped by Maciej Stachowiak.

        * projects/forms/image-usemap.png: Added.
        * projects/forms/image1.png: Added.
        * projects/forms/image10.png: Added.
        * projects/forms/image16.png: Added.
        * projects/forms/index.html: Update links
        * projects/forms/survey.html: Added.

2011-07-20  Leo Yang  <leo.yang@torchmobile.com.cn>

        SVG feature status is not up-to-date
        https://bugs.webkit.org/show_bug.cgi?id=64856

        Reviewed by Dirk Schulze.

        Update SVG feature status after r91331.

        * projects/svg/status.xml:

2011-06-29  Leandro Pereira  <leandro@profusion.mobi>

        Reviewed by Darin Adler.

        Add note about cases where enums are preferred over bools on function parameters.
        https://bugs.webkit.org/show_bug.cgi?id=63564

        This matches the outcome of this webkit-dev thread:
        https://lists.webkit.org/pipermail/webkit-dev/2010-December/015192.html

        * coding/coding-style.html:

2011-05-31  Chris Evans  <cevans@chromium.org>

        Reviewed by Drew Yao.

        Add "Collaboration" to WebKit Security Group Privileges and Responsibilities section.

        * security/index.html: Add "Collaboration" section with text discussed on webkit-security.

2011-05-20  Alexey Proskuryakov  <ap@apple.com>

        Reviewed by Dan Bernstein.

        Building instructions should not talk about Tiger
        https://bugs.webkit.org/show_bug.cgi?id=61210

        * building/tools.html: Removed steps that are only necessary on Tiger, and changed required
        Xcode version to the latest Leopard one.

2011-05-16  Huzaifa Sidhpurwala <huzaifas@redhat.com>

       Reviewed by Adam Barth.

       Add Huzaifa Sidhpurwala to the WebKit Security Group site.
       https://bugs.webkit.org/show_bug.cgi?id=60686

       * security/security-group-members.html:

2011-05-11  Cris Neckar  <cdn@chromium.org>

        Reviewed by David Levin.

        Adding Cris Neckar to the Webkit Security Group site.
        https://bugs.webkit.org/show_bug.cgi?id=60668

        * security/security-group-members.html:

2011-05-11  Ademar de Souza Reis Jr.  <ademar.reis@openbossa.org>

        Reviewed by Mark Rowe.

        Update Qt/Nokia Security contacts
        https://bugs.webkit.org/show_bug.cgi?id=60650

        Ademar (me) replaced Simon as the release manager and primary security
        contact for QtWebKit. See:
        http://lists.webkit.org/mailman/private.cgi/webkit-security/2011-February/000584.html

        * security/security-group-members.html:

2011-05-09  Eric Seidel  <eric@webkit.org>

        Reviewed by Adam Barth.

        Add guidelines for feature addition to webkit.org (per disccusion at contributor meeting)
        https://bugs.webkit.org/show_bug.cgi?id=59672

        * coding/adding-features.html: Added.
        * nav.inc:

2011-04-29  Pavel Feldman  <pfeldman@chromium.org>

        Not reviewed: adding image files for the blog post.

        * blog-files/inspector/remote-debugging-attached.png: Added.
        * blog-files/inspector/remote-debugging-discovery.png: Added.

2011-04-27  Ojan Vafai  <ojan@chromium.org>

        Reviewed by Dan Bernstein.

        change style guide to pre-increment in for-loops
        https://bugs.webkit.org/show_bug.cgi?id=59619

        This matches what a number of reviewers have been asking
        for in code reviews.

        * coding/coding-style.html:

2011-04-26  Carol Szabo  <carol.szabo@nokia.com>

        Reviewed by Tor Arne Vestbø.

        Added instructions on how to work from behind proxy
        and detailed the instructions refering to rebasing.
        Windows build instructions do not work if you are behind a proxy
        or have a Temp directory that you do not own directly.
        https://bugs.webkit.org/show_bug.cgi?id=57246

        * building/tools.html:

2011-04-09  Dimitri Glazkov  <dglazkov@chromium.org>

        Reviewed by James Robinson.

        Add a diagram, explaning how  an event's relatedTarget interact with shadow DOM boundaries.
        https://bugs.webkit.org/show_bug.cgi?id=58190

        * misc/related-target-and-shadow-dom.svg: Added.

2011-04-06  David Levin  <levin@chromium.org>

        Reviewed by Ojan Vafai.

        Augment style guidelines about meaningless parameters from text the unwritten rules email.
        https://bugs.webkit.org/show_bug.cgi?id=55275

        * coding/coding-style.html:

2011-04-05  Yury Semikhatsky  <yurys@chromium.org>

        Unreviewed. Add Web Inspector stack trace, pause on exception and window.onerror
        screenshots.

        * blog-files/inspector/stack-traces-img/1.png: Added.
        * blog-files/inspector/stack-traces-img/2.png: Added.
        * blog-files/inspector/stack-traces-img/3.png: Added.
        * blog-files/inspector/stack-traces-img/4.png: Added.
        * blog-files/inspector/stack-traces-img/5.png: Added.
        * blog-files/inspector/stack-traces-img/6.png: Added.
        * blog-files/inspector/stack-traces-img/button.png: Added.

2011-02-26  David Levin  <levin@chromium.org>

        Reviewed by Darin Adler.

        Add style guidelines about comments from the unwritten rules email.
        https://bugs.webkit.org/show_bug.cgi?id=55272

        * coding/coding-style.html: Added the guidelines.

2011-02-09  Alexander Pavlov  <apavlov@chromium.org>

        Unreviewed. Add Web Inspector stylesheet resource diff screenshot.

        * blog-files/inspector/css_rule_diff.png: Added.

2011-02-07  Alexander Pavlov  <apavlov@chromium.org>

        Unreviewed. Add Web Inspector warning 10x10 PNG, move files from r77801 into the inspector/ directory.

        * blog-files/inspector/css_as_authored.png: Renamed from Websites/webkit.org/blog-files/inspector-css-as-authored.png.
        * blog-files/inspector/css_autocomplete.png: Renamed from Websites/webkit.org/blog-files/inspector-css-autocomplete.png.
        * blog-files/inspector/css_unknown_properties.png: Renamed from Websites/webkit.org/blog-files/inspector-unknown-css-properties.png.
        * blog-files/inspector/warning_10x10.png: Added.

2011-02-07  Alexander Pavlov  <apavlov@chromium.org>

        Unreviewed. Add Web Inspector style editing screenshots.

        * blog-files/inspector-css-as-authored.png: Added.
        * blog-files/inspector-css-autocomplete.png: Added.
        * blog-files/inspector-unknown-css-properties.png: Added.

2011-01-21  David Levin  <levin@chromium.org>

        Reviewed by Darin Adler.

        Proposal: Require cross-organizational seconds for reviewer nominations
        https://bugs.webkit.org/show_bug.cgi?id=47597

        This changes the committer/reviewer policy to require an additional
        reviewer supporting a reviewer nomination to work for a different
        company and different project affiliation from the nominee.

        This means reviewer nominations would require four supporting reviewers,
        one of which knows the reviewer through the community (irc, email, bugs)
        ensuring that the nominee has the open-source collaboration skills
        we so highly value here in WebKit.

        * coding/commit-review-policy.html:

2011-01-01  Adam Barth  <abarth@webkit.org>

        Reviewed by Eric Seidel.

        Move JavaScriptCore to Source
        https://bugs.webkit.org/show_bug.cgi?id=51604

        * coding/assertion-guidelines.html:
          - Update documentation to point to the new location of
            JavaScriptCore.

2010-12-17  Dan Bernstein  <mitz@apple.com>

        Reviewed by Simon Fraser.

        Rename WebKitTools to Tools
        https://bugs.webkit.org/show_bug.cgi?id=49861

        * asking_questions.html:
        * building/tools.html:
        * coding/scripts.html:

2010-11-08  Jessie Berlin  <jberlin@apple.com>

        Reviewed by Adam Roben.

        We should add a build step to comment out or remove the lines unsetting TEMP and TMP in the
        .bashrc file.
        https://bugs.webkit.org/show_bug.cgi?id=49189

        * building/tools.html:
        Add a line recommending bash shell users to comment out or remove those lines, with an
        explanation as to why.

2010-11-04  Orlando Leite  <orlleite@gmail.com>

        Reviewed by Adam Barth.

        Add Java for Mac OS X Developer Package to Installing Developer Tools web page

        * building/tools.html:

2010-10-29  Adam Roben  <aroben@apple.com>

        Instruct developers to install the Feburary 2010 DirectX SDK, not just
        any version

        The February 2010 SDK is the last one with support for Visual Studio
        2005.

        I also removed some unnecessary instructions regarding the DirectX
        SDK.

        Fixes <http://webkit.org/b/48642> webkit.org should recommend a
        specific version of the DirectX SDK

        Reviewed by Steve Falkenburg.

        * building/tools.html:

2010-10-28  Lucas Forschler  <lforschler@apple.com>

        Reviewed by Geoffrey Garen.

        Bug 46927 - Sunspider 0.9 web site should prominently link to Sunspider 0.9.1
        Notes: 
            -Created a new sunspider "landing" page which lists current and previous versions of SunSpider.
            -Edited the .htaccess file to redirect the old pages to the new landing page.
            -This should keep our search engine page rankings effective.
        Potentially breaking:
            -This COULD potentially break the SunSpider benchmark.
            -Local testing with relative links seems to function as expected.
            -The .htaccess 301 redirects are UNTESTED.
            

        * .htaccess:
        * perf/sunspider: Added.
        * perf/sunspider-0.9.1/sunspider.html: Removed.
        * perf/sunspider-0.9.1/versions.html: Removed.
        * perf/sunspider-0.9/sunspider.html: Removed.
        * perf/sunspider/sunspider.css: Added.
        * perf/sunspider/sunspider.html: Added.

2010-10-19  Jenn Braithwaite  <jennb@chromium.org>

        Reviewed by David Levin.

        Add DirectX SDK to Installing Developer Tools web page
        https://bugs.webkit.org/show_bug.cgi?id=47911

        * building/tools.html:

2010-09-30  David Levin  <levin@chromium.org>

        Reviewed by Darin Adler.

        Add guideline for constructors doing implicit type conversion to coding style.
        https://bugs.webkit.org/show_bug.cgi?id=47646

        * coding/coding-style.html:

2010-10-01  Alex Mathews  <possessedpenguinbob@gmail.com>

        Reviewed by Simon Fraser.

        Bug 47013 - Main Web Inspector link on webkit.org links to old wiki page
        https://bugs.webkit.org/show_bug.cgi?id=47013

        * nav.inc: Removed the space from the web inspector wiki link.

2010-09-22  Balazs Kelemen  <kbalazs@webkit.org>

        Unreviewed HTML syntax fix for my recent change in the coding-style.

        * coding/coding-style.html: Change "&gt" and "&lt" to "&gt;" and "&lt;".

2010-09-22  Balazs Kelemen  <kb@inf.u-szeged.hu>

        Reviewed by Darin Adler.

        check-webkit-style and the coding style guidelines page are inconsistent
        https://bugs.webkit.org/show_bug.cgi?id=46099

        * coding/coding-style.html:
        Making clear that includes of system headers must come after includes of other headers.

2010-09-16  Tony Gentilcore  <tonyg@chromium.org>

        Reviewed by Adam Barth.

        Adding a timeline screenshot for blocking and defer scripts
        https://bugs.webkit.org/show_bug.cgi?id=45933

        * blog-files/timeline-blocking-script.png: Added.
        * blog-files/timeline-defer-script.png: Added.

2010-09-14  Jessie Berlin  <jberlin@apple.com>

        Reviewed by Adam Roben.

        Exceptions are getting ignored on 64-bit Windows in the Web Process.
        https://bugs.webkit.org/show_bug.cgi?id=45779

        * building/tools.html:
        Add instructions about how to optionally get hotfix 976038.

2010-09-06  Robin Qiu  <robin.qiu@torchmobile.com.cn>

        Reviewed by Adam Barth.

        https://bugs.webkit.org/show_bug.cgi?id=43982
        This js file seems to be a popular script for detecting mobile WebKit but
        it has a flaw that makes it fail on Android and BlackBerry.  

        The issue is that it looks for "Mobile/" but Android and BlackBerry
        use "Mobile" with no numbering after it.
        Changed RegExp pattern " Mobile/" to " Mobile\\b".

        * misc/WebKitDetect.js:
        (WebKitDetect.isMobile):

2010-08-27  Darin Adler  <darin@apple.com>

        * coding/RefPtr.html: Minor revision, improve clarity and mention some
        recent developments.

2010-08-26  Daniel Bates  <dbates@rim.com>

        Reviewed by Dumitru Daniliuc.

        Fix misspelled words on WebKit.org contact.html,
        demos/index.html, and quality/leakhunting.html
        https://bugs.webkit.org/show_bug.cgi?id=44747

        Fix some misspelled words on the WebKit.org site.

        * contact.html: Change "bugreports" [sic] to "bug reports".
        * demos/index.html: Change "testcase" [sic] to "test case".
        * quality/leakhunting.html: Change "formating" [sic] to "formatting".

2010-08-23  David Kilzer  <ddkilzer@apple.com>

        Clean up some HTML typos in crashlogs.html

        Rubber-stamped by Maciej Stachowiak.

        * quality/crashlogs.html: Fixed "</code>>" typos added in
        r56300.  Changed "<tt>" tag with style attribute to "<code>"
        that was missed in r56300.

2010-08-17  Beth Dakin  <bdakin@apple.com>

        Rubber-stamped by Adele.

        Adding a MathML Demo and screenshot.

        * blog-files/riemann-screenshot.png: Added.
        * demos/mathml: Added.
        * demos/mathml/MathMLDemo.xhtml: Added.

2010-08-17  Adam Roben  <aroben@apple.com>

        Instruct developers to (optionally) install Debugging Tools for
        Windows

        These tools are used by some of our scripts, so are useful for
        developers to have installed.

        Fixes <http://webkit.org/b/44128> webkit.org building instructions
        should recommend installing Debugging Tools for Windows

        Reviewed by Sam Weinig.

        * building/tools.html:

2010-07-30  Renata Hodovan  <reni@inf.u-szeged.hu>

        Reviewed by Nikolas Zimmermann.

        Update SVG implementation status.

        * projects/svg/status.xml:

2010-07-21  Dimitri Glazkov  <dglazkov@chromium.org>

        Reviewed by Darin Adler.

        Add a diagram explaining how a DOM element is attached to the site.
        https://bugs.webkit.org/show_bug.cgi?id=42763

        * coding/dom-element-attach.html: Added.
        * coding/images/dom-element-attach-large.png: Added.
        * coding/images/dom-element-attach-small.png: Added.
        * coding/images/dom-element-attach.graffle: Added.
        * coding/technical-articles.html: Added a link to the page with the diragram.

2010-06-16  Jeremy Moskovich  <jeremy@chromium.org>

        Reviewed by Darin Adler.

        Improve assertion macro documentation.

        https://bugs.webkit.org/show_bug.cgi?id=40565

        * coding/assertion-guidelines.html:

2010-06-16  Jeremy Moskovich  <jeremy@chromium.org>

        Reviewed by Geoffrey Garen.

        Add an index of technical articles to the WebKit site.  This makes the
        links to the RefPtr and Assertion documentation discoverable and
        provides an easy way to find some useful blog posts.

        https://bugs.webkit.org/show_bug.cgi?id=40561

        * coding/technical-articles.html: Added.
        * nav.inc: Add link to technical articles.

2010-06-15  Adam Roben  <aroben@apple.com>

        Remove some unnecessary steps for setting up the debugger on Windows

        Apparently update-webkit does this for you now.

        Rubber-stamped by Steve Falkenburg.

        * building/debug.html: Removed the first two Windows steps, which are
        now unnecessary, and updated the third to reflect reality.

2010-06-14  Adam Roben  <aroben@apple.com>

        Improve instructions for debugging on Windows

        Fixes <http://webkit.org/b/40585>.

        Reviewed by Steve Falkenburg.

        * building/debug.html: Improved the Windows instructions. We now
        instruct users to set things up so that hitting F5 from WebKit.sln
        will launch Safari with the WEBKITNIGHTLY environment variable
        pointing to the location of the built WebKit.dll.

        * building/console_vs2005.jpg: Removed.
        * building/debug_vs2005.jpg: Removed.

        * building/launch-debugger-vs2005.png: Added.
        * building/set-as-startup-project-vs2005.png: Added.
        * building/set-debugging-properties-vs2005.png: Added.

2010-06-07  Jeremy Moskovich  <jeremy@chromium.org>

        Reviewed by Darin Adler.

        Add documentation on the various assertion macros in WebKit.

        https://bugs.webkit.org/show_bug.cgi?id=39950

        * coding/assertion-guidelines.html: Added.

2010-05-29  Sterling Swigart  <sswigart@google.com>

        Reviewed by David Levin.

        Adding tests to canvas.html performance test
        https://bugs.webkit.org/show_bug.cgi?id=39883

        * demos/canvas-perf/canvas.html:
        Added tests for:
            strokeText
            fillText
            strokeLine

2010-05-25  Jeremy Orlow  <jorlow@chromium.org>

        Reviewed by Darin Adler.

        Update the style guide re: static member variables and structs
        https://bugs.webkit.org/show_bug.cgi?id=39663

        Per Darin Adler's proposal on webkit-dev.

        All static member variables should be prefixed with s_.
        m_ should not be used for public data members in structs.
        Only structs should have public data members.

        * coding/coding-style.html:

2010-05-24  David Levin  <levin@chromium.org>

        Reviewed by Maciej Stachowiak.

        Improve canvas perf test accuracy.
        https://bugs.webkit.org/show_bug.cgi?id=39635

        * demos/canvas-perf/canvas.html:
          1. Change the various tests to get the image data for the result
             to help ensure that the operation has completed by the time,
             and subtract out the time needed to do this.
          2. Made the test more flexible about number of repetitions and
             image size.
          3. Make the tests run separately and have a pause between them
             to allow for garbage collection so that results are more
             consistent.
          4. Added a standard logging function and shouldBe asserts to
             verify that the correct scaling operations were happening.

2010-05-20  Daniel Bates  <dbates@rim.com>

        Rubber-stamped by Simon Fraser.

        Spelling correction; change "acces" [sic] to "access".

        * quality/lifecycle.html:

2010-05-14  Eric Seidel  <eric@webkit.org>

        Reviewed by Maciej Stachowiak.

        Update tools.html to mention that Tiger users require a newer Python
        https://bugs.webkit.org/show_bug.cgi?id=38822

        Also updated the instructions that only Tiger users need
        to install a subversion client.  Newer OSes already have
        subversion included in the install.

        * building/tools.html:

2010-05-08  Dirk Schulze  <krit@webkit.org>

        Reviewed by Nikolas Zimmermann.

        SVGFont's VKern implementation missing
        https://bugs.webkit.org/show_bug.cgi?id=38663

        * projects/svg/status.xml:

2010-05-05  Shinichiro Hamaji  <hamaji@chromium.org>

        Reviewed by Adam Barth.

        Commit and Review policy should encourage unofficial reviews
        https://bugs.webkit.org/show_bug.cgi?id=38517

        * coding/commit-review-policy.html:

2010-05-04  Dumitru Daniliuc  <dumi@chromium.org>

        Reviewed by Darin Adler.

        Fix the sticky-notes demo.
        https://bugs.webkit.org/show_bug.cgi?id=38550

        1. Exceptions thrown by openDatabase() should be treated as
        failures.
        2. Do not allow users to create new notes when openDatabase()
        failed.

        * demos/sticky-notes/index.html:

2010-05-02  Dirk Schulze  <krit@webkit.org>

        Reviewed by Nikolas Zimmermann.

        SVG hkern implementation incomplete
        https://bugs.webkit.org/show_bug.cgi?id=38407

        We support hkern now. Mention this in the SVG status page. 

        * projects/svg/status.xml:

2010-04-29  Dean Jackson  <dino@apple.com>

        Unreviewed. Make a note that we are no longer proposing
        the evaluateMediaQuery method. Instead, we are following
        the standard matchMedium method from CSS 3 View.

        * specs/MediaQueriesExtensions.html:

2010-04-18  Adam Barth  <abarth@webkit.org>

        Unreviewed.  Update a label of the diagram to better match the
        description in the text of the blog post.

        * blog-files/loader-diagram.svg:

2010-04-17  Adam Barth  <abarth@webkit.org>

        Unreviewed.  Added loader diagram for upcoming blog post.

        * blog-files/loader-diagram.svg: Added.

2010-04-11  Joseph Pecoraro  <joepeck@webkit.org>

        Reviewed by Eric Seidel.

        Minor Updates and Cleanup to the Contributing Page
        https://bugs.webkit.org/show_bug.cgi?id=37415

        * coding/contributing.html:

2010-04-07  Maciej Stachowiak  <mjs@apple.com>

        (Not reviewed.)

        Random demo to look cool on twitter.

        * misc/gradient-input.html: Added.

2010-04-04  Pavel Feldman  <pfeldman@chromium.org>

        (Not reviewed).

        Adding images for inspector blog post. Previewed by Timothy Hatcher.

        * blog-files/inspector/audits_launcher.png: Added.
        * blog-files/inspector/audits_panel.png: Added.
        * blog-files/inspector/console_panel.png: Added.
        * blog-files/inspector/context_menu.png: Added.
        * blog-files/inspector/css_highlighted_line.png: Added.
        * blog-files/inspector/css_line_number_snippet.png: Added.
        * blog-files/inspector/css_line_numbers.png: Added.
        * blog-files/inspector/deactivate_breakpoints.png: Added.
        * blog-files/inspector/evaluate_on_hover.png: Added.
        * blog-files/inspector/evaluate_on_hover_2.png: Added.
        * blog-files/inspector/inherited_styles.png: Added.
        * blog-files/inspector/large_dom.png: Added.
        * blog-files/inspector/large_resources.png: Added.
        * blog-files/inspector/pseudo_elements.png: Added.
        * blog-files/inspector/redirect_headers.png: Added.
        * blog-files/inspector/redirect_headers_full.png: Added.
        * blog-files/inspector/redirects.png: Added.
        * blog-files/inspector/redirects_full.png: Added.
        * blog-files/inspector/timeline_overview.png: Added.
        * blog-files/inspector/timeline_panel.png: Added.
        * blog-files/inspector/timeline_record_details.png: Added.

2010-03-25  Joseph Pecoraro  <joepeck@webkit.org>

        Reviewed by David Levin.

        Asking Questions Page Grammar Fixes
        https://bugs.webkit.org/show_bug.cgi?id=36608

        * asking_questions.html:

2010-03-25  Joseph Pecoraro  <joepeck@webkit.org>

        Reviewed by Timothy Hatcher.

        New Asking Questions Page is not Valid HTML5
        https://bugs.webkit.org/show_bug.cgi?id=36605

        * asking_questions.html: fixed issues raised by the validator.

2010-03-25  Julien Chaffraix  <jchaffraix@webkit.org>

        Reviewed by David Levin.

        Add a page on how to ask questions
        https://bugs.webkit.org/show_bug.cgi?id=35223

        * asking_questions.html: Added.
        Add a page on how to ask questions based on Ariya Hidayat's mail: how
        to get help effectively
        (http://article.gmane.org/gmane.os.opendarwin.webkit.user/145/match=get+help+effectively)

        * contact.html: Tweaked the wording to make it more clear what the
        mailing list are used for. Also changed the formatting to better
        underline the different mailing lists.

2010-03-24  Sam Weinig  <sam@webkit.org>

        Rubber-stamped by Anders Carlsson..

        Update Security Group Members list.

        * security/security-group-members.html:

2010-03-22  Maciej Stachowiak  <mjs@apple.com>

        (Not reviewed.)

        Add another example.

        * demos/accessible-ascii-art/butterfly-figure.html: Added.

2010-03-22  Maciej Stachowiak  <mjs@apple.com>

        (Not reviewed.)

        Add example of accessible ASCII art for HTML WG.

        * demos/accessible-ascii-art: Added.
        * demos/accessible-ascii-art/butterfly.html: Added.

2010-03-20  Maciej Stachowiak  <mjs@apple.com>

        Reviewed by Mark Rowe.

        WebKit blog should be valid HTML5
        https://bugs.webkit.org/show_bug.cgi?id=36410

        * blog/wp-content/themes/webkit/comments-popup.php:
        * blog/wp-content/themes/webkit/footer.php:
        * blog/wp-content/themes/webkit/header.php:

2010-03-20  Maciej Stachowiak  <mjs@apple.com>

        Reviewed by Mark Rowe.

        Fix a bunch of HTML5 validation errors on various pages.
        https://bugs.webkit.org/show_bug.cgi?id=36409

        * building/build.html:
        * building/checkout.html:
        * building/debug.html:
        * building/run.html:
        * building/tools.html:
        * coding/coding-style.html:
        * coding/contributing.html:
        * coding/major-objects.html:
        * css/main.css:
        (.asciiart):
        * demos/index.html:
        * header.inc:
        * projects/compat/index.html:
        * projects/css/index.html:
        * projects/documentation/index.html:
        * projects/goals.html:
        * projects/index.html:
        * projects/mathml/index.html:
        * quality/bugpriorities.html:
        * quality/bugwriting.html:
        * quality/crashlogs.html:
        * quality/lifecycle.html:
        * quality/testing.html:
        * quality/testwriting.html:

2010-03-19  Maciej Stachowiak  <mjs@apple.com>

        Reviewed by Mark Rowe.

        webkit.org should use the HTML5 doctype
        https://bugs.webkit.org/show_bug.cgi?id=36407

        * header.inc:
        * misc/drosera/index.html:
        * perf/slickspeed/system/index.php:
        * perf/slickspeed/system/template.php:
        * specs/index.html:

2010-03-19  Maciej Stachowiak  <mjs@apple.com>

        Reviewed by Mark Rowe.

        http://webkit.org/ has an HTML5 validation error
        https://bugs.webkit.org/show_bug.cgi?id=36406

        * nav.inc:

2010-03-15  Maciej Stachowiak  <mjs@apple.com>

        Tweak canvas perf demo.

        * demos/canvas-perf/canvas.html:

2010-03-14  Maciej Stachowiak  <mjs@apple.com>

        Added canvas perf demo for whatwg.

        * demos/canvas-perf: Added.
        * demos/canvas-perf/canvas.html: Added.
        * demos/canvas-perf/kraken.jpg: Added.

2010-03-09  Adam Roben  <aroben@apple.com>

        Add a link to the Contributors Meeting registration form in the
        sidebar

        Rubber-stamped in advance by Adele Peterson.

        * nav.inc: Added a link underneath "Trac".

2010-02-26  Sam Weinig  <sam@webkit.org>

        Rubber-stamped by Adele Peterson.

        Update Security Group Members list.

        * security/security-group-members.html:

2010-02-23  Jessie Berlin  <jberlin@webkit.org>

        Reviewed by Eric Seidel and Adam Roben.

        Debugging WebKit on Windows should mention WebKit.sln as an alternative to running debug-safari.
        https://bugs.webkit.org/show_bug.cgi?id=35098

        * building/debug.html:
        Add instructions on how to build and run WebKit from within Visual Studio.

2010-02-20  Maciej Stachowiak  <mjs@apple.com>

        Rubber stamped by Adam Barth.

        Add sunspider-0.9.1 to the site in preparation for announcing it.
        https://bugs.webkit.org/show_bug.cgi?id=35206

        * perf/sunspider-0.9.1: Added.
        * perf/sunspider-0.9.1/json2.js: Added.
        * perf/sunspider-0.9.1/sunspider-0.9: Added.
        * perf/sunspider-0.9.1/sunspider-0.9.1: Added.
        * perf/sunspider-0.9.1/sunspider-0.9.1/driver.html: Added.
        * perf/sunspider-0.9.1/sunspider-0.9.1/results.html: Added.
        * perf/sunspider-0.9.1/sunspider-0.9.1/sunspider-test-contents.js: Added.
        * perf/sunspider-0.9.1/sunspider-0.9.1/sunspider-test-prefix.js: Added.
        * perf/sunspider-0.9.1/sunspider-0.9/driver.html: Added.
        * perf/sunspider-0.9.1/sunspider-0.9/results.html: Added.
        * perf/sunspider-0.9.1/sunspider-0.9/sunspider-test-contents.js: Added.
        * perf/sunspider-0.9.1/sunspider-0.9/sunspider-test-prefix.js: Added.
        * perf/sunspider-0.9.1/sunspider-analyze-results.js: Added.
        * perf/sunspider-0.9.1/sunspider-compare-results.js: Added.
        * perf/sunspider-0.9.1/sunspider.css: Added.
        * perf/sunspider-0.9.1/sunspider.html: Added.
        * perf/sunspider-0.9.1/versions.html: Added.

2010-02-17  Maciej Stachowiak  <mjs@apple.com>

        Not reviewed - demo.

        Made some examples of using <details> for table descriptions.

        * demos/hover-summary: Added.
        * demos/hover-summary/details.css: Added.
        * demos/hover-summary/details.js: Added.
        (summaryClickListener):
        ():
        (window.onload):
        * demos/hover-summary/example1.html: Added.
        * demos/hover-summary/example2.html: Added.
        * demos/hover-summary/horizontal-triangle.png: Added.
        * demos/hover-summary/vertical-triangle.png: Added.

2010-02-02  Jens Alfke  <snej@chromium.org>

        Reviewed by David Levin.

        Clarified coding guidelines on wiki to allow indentation of
        _nested_ namespaces.
        https://bugs.webkit.org/show_bug.cgi?id=32137

        * coding/coding-style.html:

2010-01-24  Chris Jerdonek  <cjerdonek@webkit.org>

        Reviewed by David Kilzer.

        Added to contributing code page a pointer to the preferred
        license text. Also added information about copyright lines.

        https://bugs.webkit.org/show_bug.cgi?id=34017

        * coding/contributing.html:
        * css/main.css:
          - Added CSS class for books.

2010-01-21  Chris Jerdonek  <cjerdonek@webkit.org>

        Reviewed by David Levin.

        Added screenshots and clearer instructions on how to submit
        a patch for review.

        https://bugs.webkit.org/show_bug.cgi?id=32542

        Also added that a bug report should be selected or created
        prior to submitting a patch.

        * coding/contributing.html:
        * coding/images: Added.
        * coding/images/contribute_add_attachment.png: Added.
        * coding/images/contribute_mark_review.png: Added.

2010-01-11  Maciej Stachowiak  <mjs@apple.com>

        Not reviewed; updated for truth (and readability).

        Fixed some wrong listings and reorganized this page.

        * security/security-group-members.html:

2010-01-06  Dirk Schulze  <krit@webkit.org>

        Reviewed by Nikolas Zimmermann.

        SVG feImage support
        https://bugs.webkit.org/show_bug.cgi?id=31905

        Update SVG status page. We support feDisplacementMap and feImage now.

        * projects/svg/status.xml:

2009-12-20  Chris Jerdonek  <chris.jerdonek@gmail.com>

        Reviewed by Darin Adler.

        Removed outdated contact information from bug life cycle page.
        
        https://bugs.webkit.org/show_bug.cgi?id=32494

        * quality/lifecycle.html:

2009-12-13  Dan Bernstein  <mitz@apple.com>

        Reviewed by Sam Weinig.

        Add a style guideline concerning floating point literals
        https://bugs.webkit.org/show_bug.cgi?id=32497

        * coding/coding-style.html:

2009-12-09  Marwan Al Jubeh  <marwan.aljubeh@gmail.com>

        Reviewed by Adam Roben.

        Fixes: https://bugs.webkit.org/show_bug.cgi?id=31228
        Set the WebKitOutputDir, WebKitLibrariesDir and Cygwin environment variables automatically
        in Windows as part of running update_webkit.

        * building/build.html:
         - removed the reference to forgetting to set environment variables as a common source of errors
           on Windows. This is because this patch would make it unnecessary for the user to set these
           variables manually.

2009-12-09  Chris Jerdonek  <chris.jerdonek@gmail.com>

        Reviewed by Darin Adler.

        Added the "using std::foo" rule to the coding style guidelines.
        
        https://bugs.webkit.org/show_bug.cgi?id=32301
        
        Added to the coding style guidelines the "using std::foo" rule
        checked by the check-webkit-style script.  Also clarified the
        "using" statement guidelines that apply to implementation files.

        * coding/coding-style.html:

2009-12-05  Chris Jerdonek  <chris.jerdonek@gmail.com>

        Reviewed by Darin Adler.

        Refactored web site documentation so that advice to add
        WebKitTools/Scripts to your shell path does not appear 
        on multiple pages.
        
        https://bugs.webkit.org/show_bug.cgi?id=32112
        
        * building/build.html:
        * building/checkout.html:
        * building/run.html:
        * coding/coding-style.html:
        * coding/contributing.html:
        * coding/scripts.html: Added.
        * quality/testing.html:

2009-12-04  Marc-Antoine Ruel  <maruel@chromium.org>

        Reviewed by Eric Seidel.

        Add reference to the GTK and QT build wiki pages

        https://bugs.webkit.org/show_bug.cgi?id=32088

        * building/tools.html:
        * css/main.css:

2009-12-01  Chris Jerdonek  <chris.jerdonek@gmail.com>

        Reviewed by Darin Adler.

        Added clarifications to the web site regarding coding style and
        code cleanup--

        https://bugs.webkit.org/show_bug.cgi?id=31618

        Changes include the following:

        - Expanded the style guidelines regarding "using" statements.
        - Made the style guidelines page validate as HTML.
        - Added that legacy WebKit components should not be cleaned up.
        - Added that it is more acceptable to update style when already
          touching code.

        * coding/coding-style.html:
        * coding/contributing.html:
        * projects/cleanup/index.html:

2009-11-18  Eric Seidel  <eric@webkit.org>

        Reviewed by David Levin.

        Make 80 patches a formal requirement for reviewership
        https://bugs.webkit.org/show_bug.cgi?id=31313
        Per discussion on the webkit-reviewers list:
        http://lists.webkit.org/mailman/private.cgi/webkit-reviewers/2009-November/000795.html

        * coding/commit-review-policy.html:

2009-11-18  Daniel Bates  <dbates@webkit.org>

        Reviewed by Eric Seidel.

        https://bugs.webkit.org/show_bug.cgi?id=31610

        Adds property "min-width" to #title so that the width of the title
        element on each page is at least 790px. In particular, this makes
        the page <http://webkit.org/security/security-group-members.html>
        consistent, in appearance, to the rest of the site.

        * css/main.css:

2009-11-16  Sam Weinig  <sam@webkit.org>

        Reviewed by Anders Carlsson.

        Update Security Group Members list.

        * security/security-group-members.html:

2009-11-16  Sam Weinig  <sam@webkit.org>

        Reviewed by Adele Peterson.

        Update Security Group Members list.

        * security/security-group-members.html:

2009-11-13  Chris Jerdonek  <chris.jerdonek@gmail.com>

        Reviewed by Darin Adler.

        Added to the WebKit Coding Style Guidelines not to use 
        "using namespace" statements in header files.

        * coding/coding-style.html:

2009-11-10  Oliver Hunt  <oliver@apple.com>

        Reviewed by Maciej Stachowiak.

        Fix WebGL demos to work with renamed WebGL primitives

        * blog-files/webgl/Earth.html:
        * blog-files/webgl/ManyPlanetsDeep.html:
        * blog-files/webgl/SpinningBox.html:
        * blog-files/webgl/SpiritBox.html:
        * blog-files/webgl/TeapotPerPixel.html:
        * blog-files/webgl/TeapotPerVertex.html:
        * blog-files/webgl/WebGL+CSS.html:
        * blog-files/webgl/resources/CanvasMatrix.js:
        (CanvasMatrix4.prototype.getAsWebGLFloatArray):
        * blog-files/webgl/resources/utils3d.js:
        (makeBox):
        (makeSphere):
        (doLoadObj):

2009-11-06  Dirk Schulze  <krit@webkit.org>

        Rubber stamped by Eric Seidel.

        Update SVG status page. We support feMorphology now.
        Set lightning filters to unimplemented.

        * projects/svg/status.xml:

2009-11-06  Jeff Schiller  <codedread@gmail.com>

        Reviewed by Darin Adler.

        SVG Status page update
        https://bugs.webkit.org/show_bug.cgi?id=31179

        * projects/svg/status.xml:

2009-11-03  Darin Adler  <darin@apple.com>

        Set the MIME type for all PNG files in this directory.

        * blog-files/3d-transforms/mighty-cubes.png: Added property svn:mime-type.
        * blog-files/3d-transforms/poster-circle.png: Added property svn:mime-type.
        * blog-files/InspectorDatabaseBrowser.png: Modified property svn:mime-type.
        * blog-files/acid3-100.png: Modified property svn:mime-type.
        * blog-files/acid3-full-rendering-pass.png: Modified property svn:mime-type.
        * blog-files/acid3-rendering-reference.png: Modified property svn:mime-type.
        * blog-files/acid3-screenshot.png: Modified property svn:mime-type.
        * blog-files/acid3-timing-screenshot.png: Modified property svn:mime-type.
        * blog-files/acid3-timing.png: Modified property svn:mime-type.
        * blog-files/bounce.png: Added property svn:mime-type.
        * blog-files/gebcnwebkitonly.png: Modified property svn:mime-type.
        * blog-files/inspector-closure-scope.png: Added property svn:mime-type.
        * blog-files/inspector-console-autocomplete.png: Added property svn:mime-type.
        * blog-files/inspector-databases-panel-query-view.png: Added property svn:mime-type.
        * blog-files/inspector-databases-panel.png: Added property svn:mime-type.
        * blog-files/inspector-disabling-properties.png: Added property svn:mime-type.
        * blog-files/inspector-elements-panel.png: Added property svn:mime-type.
        * blog-files/inspector-event-scope.png: Added property svn:mime-type.
        * blog-files/inspector-profiles-panel.png: Added property svn:mime-type.
        * blog-files/inspector-resources-panel.png: Added property svn:mime-type.
        * blog-files/inspector-scripts-panel.png: Added property svn:mime-type.
        * blog-files/inspector-searching-elements.png: Added property svn:mime-type.
        * blog-files/inspector-searching-profiles.png: Added property svn:mime-type.
        * blog-files/inspector-status-bar-with-errors.png: Added property svn:mime-type.
        * blog-files/inspector-toolbar.png: Added property svn:mime-type.
        * blog-files/inspector-with-scope.png: Added property svn:mime-type.
        * blog-files/inspector/breakpoints.png: Added property svn:mime-type.
        * blog-files/inspector/colors.png: Added property svn:mime-type.
        * blog-files/inspector/cookies.png: Added property svn:mime-type.
        * blog-files/inspector/css_selectors.png: Added property svn:mime-type.
        * blog-files/inspector/css_syntax_highlight.png: Added property svn:mime-type.
        * blog-files/inspector/dom_storage.png: Added property svn:mime-type.
        * blog-files/inspector/edit_attributes.png: Added property svn:mime-type.
        * blog-files/inspector/enable.png: Added property svn:mime-type.
        * blog-files/inspector/event_listeners.png: Added property svn:mime-type.
        * blog-files/inspector/form_data.png: Added property svn:mime-type.
        * blog-files/inspector/inline_highlight.png: Added property svn:mime-type.
        * blog-files/inspector/inorder.png: Added property svn:mime-type.
        * blog-files/inspector/inspect_inspector.png: Added property svn:mime-type.
        * blog-files/inspector/inspect_inspector_small.png: Added property svn:mime-type.
        * blog-files/inspector/load_lines.png: Added property svn:mime-type.
        * blog-files/inspector/nodelist.png: Added property svn:mime-type.
        * blog-files/inspector/scope_bar.png: Added property svn:mime-type.
        * blog-files/inspector/watched_expression.png: Added property svn:mime-type.
        * blog-files/kate-circle.png: Modified property svn:mime-type.
        * blog-files/kate-gradient-rounded.png: Modified property svn:mime-type.
        * blog-files/kate-gradient.png: Modified property svn:mime-type.
        * blog-files/kate-reflected.png: Modified property svn:mime-type.
        * blog-files/kate-vignette-mask.png: Modified property svn:mime-type.
        * blog-files/kate.png: Modified property svn:mime-type.
        * blog-files/leaves/images/apple-touch-icon.png: Added property svn:mime-type.
        * blog-files/leaves/images/realLeaf1.png: Added property svn:mime-type.
        * blog-files/leaves/images/realLeaf2.png: Added property svn:mime-type.
        * blog-files/leaves/images/realLeaf3.png: Added property svn:mime-type.
        * blog-files/leaves/images/realLeaf4.png: Added property svn:mime-type.
        * blog-files/leaves/images/textBackground.png: Added property svn:mime-type.
        * blog-files/maskspeedracer.png: Modified property svn:mime-type.
        * blog-files/pulse.png: Added property svn:mime-type.
        * blog-files/scrollbarpicture.png: Modified property svn:mime-type.
        * blog-files/sfx-perf.png: Modified property svn:mime-type.
        * blog-files/squirrelfish-webkit-graph.png: Modified property svn:mime-type.
        * blog-files/squirrelfish.png: Modified property svn:mime-type.
        * blog-files/vignette-mask.png: Modified property svn:mime-type.
        * blog-files/webgl/resources/mars500x250.png: Modified property svn:mime-type.
        * blog-files/wsj-nopreload.png: Modified property svn:mime-type.
        * blog-files/wsj-preload.png: Modified property svn:mime-type.
        * blog-files/wsj-vs.png: Modified property svn:mime-type.
        * blog/wp-admin/images/align-center.png: Added property svn:mime-type.
        * blog/wp-admin/images/align-left.png: Added property svn:mime-type.
        * blog/wp-admin/images/align-none.png: Added property svn:mime-type.
        * blog/wp-admin/images/align-right.png: Added property svn:mime-type.
        * blog/wp-admin/images/archive-link.png: Added property svn:mime-type.
        * blog/wp-admin/images/blue-grad.png: Added property svn:mime-type.
        * blog/wp-admin/images/button-grad-active-vs.png: Added property svn:mime-type.
        * blog/wp-admin/images/button-grad-active.png: Added property svn:mime-type.
        * blog/wp-admin/images/button-grad-vs.png: Added property svn:mime-type.
        * blog/wp-admin/images/button-grad.png: Added property svn:mime-type.
        * blog/wp-admin/images/comment-grey-bubble.png: Added property svn:mime-type.
        * blog/wp-admin/images/fade-butt.png: Modified property svn:mime-type.
        * blog/wp-admin/images/fav-top.png: Added property svn:mime-type.
        * blog/wp-admin/images/fav-vs.png: Added property svn:mime-type.
        * blog/wp-admin/images/fav.png: Added property svn:mime-type.
        * blog/wp-admin/images/generic.png: Added property svn:mime-type.
        * blog/wp-admin/images/gray-grad.png: Added property svn:mime-type.
        * blog/wp-admin/images/icons32-vs.png: Added property svn:mime-type.
        * blog/wp-admin/images/icons32.png: Added property svn:mime-type.
        * blog/wp-admin/images/list-vs.png: Added property svn:mime-type.
        * blog/wp-admin/images/list.png: Added property svn:mime-type.
        * blog/wp-admin/images/logo-ghost.png: Added property svn:mime-type.
        * blog/wp-admin/images/marker.png: Added property svn:mime-type.
        * blog/wp-admin/images/mask.png: Added property svn:mime-type.
        * blog/wp-admin/images/menu-vs.png: Added property svn:mime-type.
        * blog/wp-admin/images/menu.png: Added property svn:mime-type.
        * blog/wp-admin/images/no.png: Added property svn:mime-type.
        * blog/wp-admin/images/se.png: Added property svn:mime-type.
        * blog/wp-admin/images/wheel.png: Added property svn:mime-type.
        * blog/wp-admin/images/white-grad-active.png: Added property svn:mime-type.
        * blog/wp-admin/images/white-grad.png: Added property svn:mime-type.
        * blog/wp-admin/images/wordpress-logo.png: Modified property svn:mime-type.
        * blog/wp-admin/images/yes.png: Added property svn:mime-type.
        * blog/wp-content/Picture9.png: Modified property svn:mime-type.
        * blog/wp-content/chucknorris.png: Modified property svn:mime-type.
        * blog/wp-content/databaseexample.png: Modified property svn:mime-type.
        * blog/wp-content/drosera.png: Modified property svn:mime-type.
        * blog/wp-content/hitlist.png: Modified property svn:mime-type.
        * blog/wp-content/rotate.png: Modified property svn:mime-type.
        * blog/wp-content/svgtext.png: Modified property svn:mime-type.
        * blog/wp-content/svgtextmini.png: Modified property svn:mime-type.
        * blog/wp-content/svgtextmini_01.png: Modified property svn:mime-type.
        * blog/wp-content/themes/classic/screenshot.png: Modified property svn:mime-type.
        * blog/wp-content/themes/default/screenshot.png: Modified property svn:mime-type.
        * blog/wp-content/uploads/2007/06/newinspector.png: Modified property svn:mime-type.
        * blog/wp-content/webInspector.png: Modified property svn:mime-type.
        * blog/wp-includes/images/crystal/archive.png: Added property svn:mime-type.
        * blog/wp-includes/images/crystal/audio.png: Added property svn:mime-type.
        * blog/wp-includes/images/crystal/code.png: Added property svn:mime-type.
        * blog/wp-includes/images/crystal/default.png: Added property svn:mime-type.
        * blog/wp-includes/images/crystal/document.png: Added property svn:mime-type.
        * blog/wp-includes/images/crystal/interactive.png: Added property svn:mime-type.
        * blog/wp-includes/images/crystal/spreadsheet.png: Added property svn:mime-type.
        * blog/wp-includes/images/crystal/text.png: Added property svn:mime-type.
        * blog/wp-includes/images/crystal/video.png: Added property svn:mime-type.
        * blog/wp-includes/images/rss.png: Modified property svn:mime-type.
        * blog/wp-includes/images/upload.png: Added property svn:mime-type.
        * blog/wp-includes/images/wlw/wp-comments.png: Added property svn:mime-type.
        * blog/wp-includes/images/wlw/wp-icon.png: Added property svn:mime-type.
        * blog/wp-includes/images/wlw/wp-watermark.png: Added property svn:mime-type.
        * blog/wp-includes/js/codepress/images/line-numbers.png: Added property svn:mime-type.
        * blog/wp-includes/js/thickbox/macFFBgHack.png: Added property svn:mime-type.
        * blog/wp-includes/js/thickbox/tb-close.png: Added property svn:mime-type.
        * blog/wp-includes/js/tinymce/plugins/wpeditimage/img/delete.png: Added property svn:mime-type.
        * blog/wp-includes/js/tinymce/plugins/wpeditimage/img/image.png: Added property svn:mime-type.
        * blog/wp-includes/js/tinymce/plugins/wpgallery/img/delete.png: Added property svn:mime-type.
        * blog/wp-includes/js/tinymce/plugins/wpgallery/img/edit.png: Added property svn:mime-type.
        * blog/wp-includes/js/tinymce/plugins/wpgallery/img/gallery.png: Added property svn:mime-type.
        * blog/wp-includes/js/tinymce/themes/advanced/img/gotmoxie.png: Added property svn:mime-type.
        * blog/wp-includes/js/tinymce/themes/advanced/img/sflogo.png: Added property svn:mime-type.
        * blog/wp-includes/js/tinymce/themes/advanced/skins/default/img/buttons.png: Added property svn:mime-type.
        * blog/wp-includes/js/tinymce/themes/advanced/skins/o2k7/img/button_bg.png: Added property svn:mime-type.
        * blog/wp-includes/js/tinymce/themes/advanced/skins/o2k7/img/button_bg_black.png: Added property svn:mime-type.
        * blog/wp-includes/js/tinymce/themes/advanced/skins/o2k7/img/button_bg_silver.png: Added property svn:mime-type.
        * blog/wp-includes/js/tinymce/themes/advanced/skins/wp_theme/img/butt2.png: Added property svn:mime-type.
        * blog/wp-includes/js/tinymce/themes/advanced/skins/wp_theme/img/button_bg.png: Added property svn:mime-type.
        * demos/calendar/Images/AirPort4.png: Modified property svn:mime-type.
        * demos/calendar/Images/AirPortError.png: Modified property svn:mime-type.
        * demos/calendar/Images/disclosureTriangleSmallDown.png: Modified property svn:mime-type.
        * demos/calendar/Images/disclosureTriangleSmallRight.png: Modified property svn:mime-type.
        * demos/calendar/Images/statusbarBackground.png: Modified property svn:mime-type.
        * demos/calendar/Images/statusbarResizerVertical.png: Modified property svn:mime-type.
        * demos/editingToolbar/FancyToolbarImages/button.png: Modified property svn:mime-type.
        * demos/editingToolbar/FancyToolbarImages/buttonLeft.png: Modified property svn:mime-type.
        * demos/editingToolbar/FancyToolbarImages/buttonMiddle.png: Modified property svn:mime-type.
        * demos/editingToolbar/FancyToolbarImages/buttonPressed.png: Modified property svn:mime-type.
        * demos/editingToolbar/FancyToolbarImages/buttonPressedLeft.png: Modified property svn:mime-type.
        * demos/editingToolbar/FancyToolbarImages/buttonPressedMiddle.png: Modified property svn:mime-type.
        * demos/editingToolbar/FancyToolbarImages/buttonPressedRight.png: Modified property svn:mime-type.
        * demos/editingToolbar/FancyToolbarImages/buttonRight.png: Modified property svn:mime-type.
        * demos/editingToolbar/FancyToolbarImages/camera.png: Modified property svn:mime-type.
        * demos/editingToolbar/FancyToolbarImages/link.png: Modified property svn:mime-type.
        * demos/editingToolbar/FancyToolbarImages/textAlign.png: Modified property svn:mime-type.
        * demos/editingToolbar/FancyToolbarImages/toolbarOutline.png: Modified property svn:mime-type.
        * demos/editingToolbar/FancyToolbarImages/toolbarOutlineBottom.png: Modified property svn:mime-type.
        * demos/editingToolbar/FancyToolbarImages/toolbarOutlineBottomLeft.png: Modified property svn:mime-type.
        * demos/editingToolbar/FancyToolbarImages/toolbarOutlineBottomRight.png: Modified property svn:mime-type.
        * demos/editingToolbar/FancyToolbarImages/toolbarOutlineLeft.png: Modified property svn:mime-type.
        * demos/editingToolbar/FancyToolbarImages/toolbarOutlineRight.png: Modified property svn:mime-type.
        * demos/editingToolbar/FancyToolbarImages/toolbarOutlineTop.png: Modified property svn:mime-type.
        * demos/editingToolbar/FancyToolbarImages/toolbarOutlineTopLeft.png: Modified property svn:mime-type.
        * demos/editingToolbar/FancyToolbarImages/toolbarOutlineTopRight.png: Modified property svn:mime-type.
        * demos/editingToolbar/images/safari.png: Modified property svn:mime-type.
        * demos/sticky-notes/deleteButton.png: Added property svn:mime-type.
        * demos/sticky-notes/deleteButtonPressed.png: Added property svn:mime-type.
        * demos/transitions-and-transforms/Horsehead.png: Modified property svn:mime-type.
        * demos/transitions-and-transforms/Spaces.png: Modified property svn:mime-type.
        * demos/transitions-and-transforms/Stacks.png: Modified property svn:mime-type.
        * images/DroseraPic.png: Modified property svn:mime-type.
        * misc/drosera/drosera.png: Modified property svn:mime-type.
        * perf/slickspeed/logo.png: Modified property svn:mime-type.

2009-11-03  Joseph Pecoraro  <joepeck@webkit.org>

        Reviewed by Timothy Hatcher.

        Adding images for an upcoming blog post.

        * blog-files/inspector/breakpoints.png: Added.
        * blog-files/inspector/colors.png: Added.
        * blog-files/inspector/cookies.png: Added.
        * blog-files/inspector/css_selectors.png: Added.
        * blog-files/inspector/css_syntax_highlight.png: Added.
        * blog-files/inspector/dom_storage.png: Added.
        * blog-files/inspector/edit_attributes.png: Added.
        * blog-files/inspector/enable.png: Added.
        * blog-files/inspector/event_listeners.png: Added.
        * blog-files/inspector/form_data.png: Added.
        * blog-files/inspector/inline_highlight.png: Added.
        * blog-files/inspector/inorder.png: Added.
        * blog-files/inspector/inspect_inspector.png: Added.
        * blog-files/inspector/inspect_inspector_small.png: Added.
        * blog-files/inspector/load_lines.png: Added.
        * blog-files/inspector/nodelist.png: Added.
        * blog-files/inspector/scope_bar.png: Added.
        * blog-files/inspector/watched_expression.png: Added.

2009-10-26  Dan Bernstein  <mitz@apple.com>

        Reviewed by Adele Peterson.

        Updated BSD License

        * coding/bsd-license.html: Updated to the latest version.

2009-10-22  Mark Rowe  <mrowe@apple.com>

        Update to WordPress 2.8.5.

        * blog:

2009-10-19  Andrew Scherkus  <scherkus@chromium.org>

        Reviewed by Eric Seidel.

        Replace boolean operator indentation example with an if statement.

        https://bugs.webkit.org/show_bug.cgi?id=30538

        * coding/coding-style.html: Replace boolean indenting example to use "if"

2009-10-16  Darin Adler  <darin@apple.com>

        * coding/RefPtr.html: Minor revision, updating a link and tweaking
        wording a bit in few places.

2009-10-14  Evan Martin  <evan@chromium.org>

        Reviewed by Darin Adler.

        Document what state the build tree is expected to be in after a patch.

        * coding/contributing.html:

2009-10-11  Cameron McCormack  <cam@mcc.id.au>

        Reviewed by Eric Seidel.

        Change <a name> to id="" to fix styling problems
        https://bugs.webkit.org/show_bug.cgi?id=30283

        This prevents the headings from being styled like links.

        * coding/contributing.html:

2009-10-08  Alex Milowski  <alex@milowski.com>

        Reviewed by Darin Adler.

        Added a basic description of the layout and rendering project and added links to the blog entries on rendering.

        * projects/layout/index.html:

2009-10-07  Sam Weinig  <sam@webkit.org>

        Reviewed by Dan Bernstein.

        Fix for https://bugs.webkit.org/show_bug.cgi?id=30196
        Change style guidelines for indentation in header files

        * coding/coding-style.html: Don't indent in a namespace in a header file.

2009-10-07  Steve Falkenburg  <sfalken@apple.com>

        Reviewed by Mark Rowe.

        Add new Windows build prerequisite: Visual Studio 2005 Service Pack 1 ATL Security Update

        * building/tools.html:

2009-10-06  Jeremy Orlow  <jorlow@chromium.org>

        Reviewed by Adam Barth.

        Diagram needs to be linked from the home page
        https://bugs.webkit.org/show_bug.cgi?id=30142

        http://webkit.org/coding/major-objects.html was never linked from the home
        page.

        * nav.inc:

2009-09-28  Alex Milowski  <alex@milowski.com>

        <http://webkit.org/b/29098> Update to MathML project webpage

        Reviewed by David Kilzer.

        Updated MathML project page and added link to Wiki page.

        * projects/mathml/index.html:

2009-09-21  Brady Eidson  <beidson@apple.com>

        Reviewed by Darin Adler.

        Add coding style guidelines for 'using namespace.'
        https://bugs.webkit.org/show_bug.cgi?id=29499

        * coding/coding-style.html:

2009-09-21  Brady Eidson  <beidson@apple.com>

        Rubberstamped by Sam Weinig.

        Add some example files for an upcoming blog post.

        * blog-files/load-unload-example.html: Added.
        * blog-files/pageshow-pagehide-example.html: Added.

2009-09-17  Eric Seidel  <eric@webkit.org>

        Reviewed by Darin Adler.

        Update contributing.html to mention recently added tools.
        https://bugs.webkit.org/show_bug.cgi?id=29318

        Update our contributing instructions to mention
        the new tools (check-webkit-style and commit-queue)
        recently added to make contributions easier.

        * coding/contributing.html:
         - Mention check-webkit-style as an optional helper tool.
         - Mention checking the 'patch' checkbox.
         - Mention the commit-queue as an optional helper tool.
         - Remove "or in email" since patch reviews are all done via bugzilla.
         - Encourage contributers to be responsible for getting their patch landed.  Provide a list of committers.
         - Mention commit-queue as an optional help in getting your patch landed.
         - Give an overview of the commit-queue process and link to the Commit Queue docs.

2009-09-09  Tor Arne Vestbø  <tor.arne.vestbo@nokia.com>

        Reviewed by Mark Rowe.

        Add instructions to bug reporting guidlines on how and when
        to apply port-specific keywords.

        * quality/bugwriting.html:

2009-09-08  Sam Weinig  <sam@webkit.org>

        Reviewed by Adele Peterson.

        Update Security Group Members list.

        * security/security-group-members.html:

2009-09-06  Cameron McCormack  <cam@mcc.id.au>

        Reviewed by Eric Seidel.

        Drop <definition-src> support
        https://bugs.webkit.org/show_bug.cgi?id=28991

        When SVG 1.1 Second Edition is a Recommendation we can remove the
        entry altogether.

        * projects/svg/status.xml: Update page to state that <definition-src>
        is not supported.

2009-08-26  Mark Rowe  <mrowe@apple.com>

        Upgrade WordPress to the latest version.

        * blog/wp-includes/version.php:
        * blog/wp-login.php:

2009-08-20  Adam Barth  <abarth@webkit.org>

        Reviewed by Eric Seidel.

        major-objects.html should show direct Frame <-> Document pointers
        https://bugs.webkit.org/show_bug.cgi?id=28479

        * coding/major-objects.html: Added pointers to diagram.

2009-08-18  Anton Muhin  <antonm@chromium.org>

        Reviewed by Adam Barth.

        Mention handy --bug flag of prepare-ChangeLog script.
        https://bugs.webkit.org/show_bug.cgi?id=28425

        * coding/contributing.html: Add a reference for --bug flag

2009-08-12  Joe Mason  <joe.mason@torchmobile.com>

        Reviewed by Adam Barth.

        Better explanation of "Null after navigation" in object diagram
        https://bugs.webkit.org/show_bug.cgi?id=28232

        * coding/major-objects.html:

2009-08-11  Adam Barth  <abarth@webkit.org>

        Unreviewed.

        Remove a few characters from the ASCII art to make it fit better in the
        template.

        * coding/major-objects.html:

2009-08-11  Adam Barth  <abarth@webkit.org>

        Reviewed by Oliver Hunt.

        Document relation between major objects in WebCore
        https://bugs.webkit.org/show_bug.cgi?id=28210

        Added a diagram showing the relation between major objects.

        * coding/major-objects.html: Added.

2009-08-07  Joseph Pecoraro  <joepeck02@gmail.com>

        Reviewed by Oliver Hunt.

        Fix webkit-jobs link

        * contact.html:

2009-08-03  Mark Rowe  <mrowe@apple.com>

        Update two WordPress plug-ins that we use.

        * blog/wp-content/plugins/akismet/akismet.php:
        * blog/wp-content/plugins/akismet/readme.txt:
        * blog/wp-content/plugins/commentcontrol.php:

2009-08-03  Mark Rowe  <mrowe@apple.com>

        Add some missing files and delete some obsolete files.

        * blog:

2009-08-03  Mark Rowe  <mrowe@apple.com>

        Update WordPress to the latest version.

        * blog:

2009-07-22  Holger Hans Peter Freyther  <zecke@selfish.org>

        Reviewed by Adam Treat.

        Mention the new webkit-help and webkit-jobs mailinglist. Change
        the description of webkit-dev to be more strict.

        * contact.html:

2009-07-22  Kenneth Rohde Christiansen  <kenneth@webkit.org>

        Reviewed by Adam Treat.

        Coding style - Clarify some cases with spacing
        https://bugs.webkit.org/show_bug.cgi?id=27499

        Add explicit rule about no space before comma or semicolon.

        * coding/coding-style.html:

2009-07-17  Simon Fraser  <simon.fraser@apple.com>

        Fix the font to match the rest of the blog site.

        * blog-files/3d-transforms/image-flip.html:

2009-07-17  Simon Fraser  <simon.fraser@apple.com>

        Move the image flip effect into an iframe to avoid the long
        blog page tripping a bug on Leopard.

        * blog-files/3d-transforms/image-flip.html: Added.

2009-07-16  Simon Fraser  <simon.fraser@apple.com>

        New demo files for an up-coming blog post.

        * blog-files/3d-transforms/mighty-cubes.png: Added.
        * blog-files/3d-transforms/morphing-cubes.html: Added.
        * blog-files/3d-transforms/perspective-by-example.html: Added.
        * blog-files/3d-transforms/poster-circle.html: Added.
        * blog-files/3d-transforms/poster-circle.png: Added.
        * blog-files/3d-transforms/transform-style.html: Added.

2009-07-15  Joseph Pecoraro  <joepeck02@gmail.com>

        Reviewed by Sam Weinig.

        Side bar linking to "DOM Interfaces" returns 404
        https://bugs.webkit.org/show_bug.cgi?id=24000

        * nav.inc:

2009-07-09  Oliver Hunt  <oliver@apple.com>

        Reviewed by Geoff Garen.

        JavaScript section of http://webkit.org is excessively out of date.

        This removes old todo entries (like adding an API, which we've had since Leopard),
        and adds an additional todo for a webkit-less Objective-C API.

        * projects/javascript/index.html:

2009-07-03  Adam Barth  <abarth@webkit.org>

        Reviewed by Sam Weinig.

        Adam and Collin's affiliation is incorrect
        https://bugs.webkit.org/show_bug.cgi?id=26954

        This change corrects their affiliation.

        * security/security-group-members.html:

2009-06-24  Brady Eidson  <beidson@apple.com>

        Reviewed by Mark Rowe

        * demos/index.html: Fix more typos etc.

2009-06-17  Sam Weinig  <sam@webkit.org>

        Reviewed by Mark Rowe.

        * security/index.html: Fix some typos.

2009-06-17  Sam Weinig  <sam@webkit.org>

        Reviewed by Mark Rowe.

        Move security policy to security/index.html so that
        webkit.org/security/ works.

        * nav.inc:
        * security/index.html: Copied from security/security-policy.html.
        * security/security-policy.html: Removed.

2009-06-13  Sam Weinig  <sam@webkit.org>

        Reviewed by Timothy Hatcher.

        Add WebKit Security Policy and member list of the WebKit Security Group.

        * nav.inc:
        * security: Added.
        * security/security-group-members.html: Added.
        * security/security-policy.html: Added.

2009-06-12  Brady Eidson  <beidson@apple.com>

        Reviewed by Oliver Hunt

        Add a page indexing the various demo applications we have posted.

        * demos/index.html: Added.
        * nav.inc: Add a link to the demos page on the side bar
        * css/main.css:  Add a style for date stamps based on the blog.

        * demos/calendar/index.html: Added to redirect to Calendar.html.  I'm not moving Calendar.html to
          index.html as the Calendar.html url has already been published and we should keep it working.

        Move the drosera test code to /misc, as it is no longer a meaningful demo:
        * demos/drosera: Removed.
        * demos/drosera/demo.js: Removed.
        * demos/drosera/drosera.png: Removed.
        * demos/drosera/index.html: Removed.
        * misc/drosera: Copied from demos/drosera.

        Move the sticky notes example into /demos:
        * demos/sticky-notes: Added.
        * demos/sticky-notes/StickyNotes.manifest: Copied from misc/DatabaseExample.manifest.
        * demos/sticky-notes/deleteButton.png: Copied from misc/deleteButton.png.
        * demos/sticky-notes/deleteButtonPressed.png: Copied from misc/deleteButtonPressed.png.
        * demos/sticky-notes/index.html: Copied from misc/DatabaseExample.html.
        * misc/DatabaseExample.html: Changed to redirect to demos/sticky-notes/index.html.  I'm not removing
          it altogether as the misc/DatabaseExample.html url has already been published and we should keep it working.
        * misc/DatabaseExample.manifest: Removed.
        * misc/deleteButton.png: Removed.
        * misc/deleteButtonPressed.png: Removed.

2009-06-10  Brent Fulgham  <bfulgham@webkit.org>

        Reviewed by Eric Seidel.

        Fixes https://bugs.webkit.org/show_bug.cgi?id=26309.
        Update a few items in the testing language to:
        (1) Reflect results are now generated with Leopard (not Tiger)
        (2) Explain how to generate pixel-level layout tests.

        * quality/testing.html:
        * quality/testwriting.html:

2009-06-05  Kenneth Rohde Christiansen  <kenneth.christiansen@openbossa.com>

        Bug 26188: Clarify some of the cases in the coding style guide

        <https://bugs.webkit.org/show_bug.cgi?id=26188>

        Reviewed and tweaked by David Kilzer.

        Changed the coding style document to clarify some cases of ambiguity.

        * coding/coding-style.html:

2009-05-27  Maciej Stachowiak  <mjs@apple.com>

        Not reviewed, demo content.
        
        - Add doctype to Calendar demo.

        * demos/calendar/Calendar.html:

2009-05-27  Maciej Stachowiak  <mjs@apple.com>

        Not reviewed, demo content.
        
        - add Calendar demo.

        * demos/calendar: Added.
        * demos/calendar/Boom.aiff: Added.
        * demos/calendar/Calendar.css: Added.
        * demos/calendar/Calendar.html: Added.
        * demos/calendar/Calendar.js: Added.
        * demos/calendar/Calendar.manifest: Added.
        * demos/calendar/CalendarApp.icns: Added.
        * demos/calendar/Images: Added.
        * demos/calendar/Images/AirPort4.png: Added.
        * demos/calendar/Images/AirPortError.png: Added.
        * demos/calendar/Images/disclosureTriangleSmallDown.png: Added.
        * demos/calendar/Images/disclosureTriangleSmallRight.png: Added.
        * demos/calendar/Images/statusbarBackground.png: Added.
        * demos/calendar/Images/statusbarResizerVertical.png: Added.
        * demos/calendar/LocationImage.js: Added.
        * demos/calendar/Utilities.js: Added.
        * demos/calendar/favicon.ico: Added.
        * demos/calendar/mime.types: Added.

2009-05-20  Mark Rowe  <mrowe@apple.com>

        Rubber-stamped by Eric Seidel.

        Prevent search engines from getting creative in their descriptions of webkit.org content.

        * blog/wp-content/themes/webkit/header.php:
        * header.inc:

2009-05-06  Eric Seidel  <eric@webkit.org>

        Reviewed by Maciej Stachowiak.

        Update Contributing instructions after feedback from Julie Parent.
        https://bugs.webkit.org/show_bug.cgi?id=25611

        * coding/contributing.html: Add a few more comments on ChangeLogs

2009-04-17  Simon Fraser  <simon.fraser@apple.com>

        Reviewed by Steve Falkenburg
        
        Fix the link for setting the Platform SDK paths in the Windows instructions.

        * building/build.html:

2009-04-15  Alexey Proskuryakov  <ap@webkit.org>

        Reviewed by Darin Adler.

        https://bugs.webkit.org/show_bug.cgi?id=25186
        There is no XSLT component in bugzilla

        * projects/xslt/index.html: Changed to search by bug title.

2009-02-20  David Kilzer  <ddkilzer@apple.com>

        Bug 23983: Remove illegal HTML tags from Sunspider web pages

        <https://bugs.webkit.org/show_bug.cgi?id=23983>

        Reviewed by Alexey Proskuryakov.

        * perf/sunspider-0.9/3d-cube.html: Removed </link> tag.
        * perf/sunspider-0.9/3d-morph.html: Ditto.
        * perf/sunspider-0.9/3d-raytrace.html: Ditto.
        * perf/sunspider-0.9/access-binary-trees.html: Ditto.
        * perf/sunspider-0.9/access-fannkuch.html: Ditto.
        * perf/sunspider-0.9/access-nbody.html: Ditto.
        * perf/sunspider-0.9/access-nsieve.html: Ditto.
        * perf/sunspider-0.9/bitops-3bit-bits-in-byte.html: Ditto.
        * perf/sunspider-0.9/bitops-bits-in-byte.html: Ditto.
        * perf/sunspider-0.9/bitops-bitwise-and.html: Ditto.
        * perf/sunspider-0.9/bitops-nsieve-bits.html: Ditto.
        * perf/sunspider-0.9/controlflow-recursive.html: Ditto.
        * perf/sunspider-0.9/crypto-aes.html: Ditto.
        * perf/sunspider-0.9/crypto-md5.html: Ditto.
        * perf/sunspider-0.9/crypto-sha1.html: Ditto.
        * perf/sunspider-0.9/date-format-tofte.html: Ditto.
        * perf/sunspider-0.9/date-format-xparb.html: Ditto.
        * perf/sunspider-0.9/math-cordic.html: Ditto.
        * perf/sunspider-0.9/math-partial-sums.html: Ditto.
        * perf/sunspider-0.9/math-spectral-norm.html: Ditto.
        * perf/sunspider-0.9/regexp-dna.html: Ditto.
        * perf/sunspider-0.9/string-base64.html: Ditto.
        * perf/sunspider-0.9/string-fasta.html: Ditto.
        * perf/sunspider-0.9/string-tagcloud.html: Ditto.
        * perf/sunspider-0.9/string-unpack-code.html: Ditto.
        * perf/sunspider-0.9/string-validate-input.html: Ditto.
        * perf/sunspider-0.9/sunspider-driver.html: Ditto.
        * perf/sunspider-0.9/sunspider-results.html: Removed </link> and </input> tags.
        * perf/sunspider-0.9/sunspider.html: Removed </link> tag.

2009-01-19  Adam Roben  <aroben@apple.com>

        Add links to some recommended Visual Studio hotfixes

        Reviewed by Dave Hyatt.

        * building/tools.html:

2009-01-08  Brent Fulgham  <bfulgham@gmail.com>

        Reviewed by Adele Petersen.
        Landed by Pamela Greene.

        Fixes: http://bugs.webkit.org/show_bug.cgi?id=23139
        Remove links to no-longer-existing Drosera project.
        Also, clean up references to wiki in the nav.inc file.

        * nav.inc: Correct paths to wiki, swap Drosera for Web Inspector.

2008-12-30  Brent Fulgham  <bfulgham@gmail.com>

        Reviewed by Darin Adler.
        Landed by Pamela Greene.

        Fixes: https://bugs.webkit.org/show_bug.cgi?id=22908.
        Update website so that newbies are told they must set the
        WebKitOutputDir to get a valid build.

        * building/build.html: Add language (and link) indicating the
        importance of setting the WebKitOutputDir variable, as well
        as a link to instructions on how to do so.

2008-12-19  Dean Jackson  <dino@apple.com>

        Media queries that return <integer> but are really boolean
        are restricted to 0 and 1. This is in line with other
        media features.

        * specs/MediaQueriesExtensions.html:

2008-12-03  Dean Jackson  <dino@apple.com>

        Added links to the WebKit and Mozilla bugs for pointer-events.

        * specs/PointerEventsProperty.html:

2008-11-27  Julien Chaffraix  <jchaffraix@webkit.org>

        Reviewed by Eric Seidel.

        Bug 22468: Coding style: config.h should only be included in implementation files, not in header
        https://bugs.webkit.org/show_bug.cgi?id=22468

        Clarified the rules about config.h inclusion and added 2 new examples to illustrate it. Also
        added an explanation about the implementation files.

        * coding/coding-style.html:

2008-11-25  Dean Jackson  <dino@apple.com>

        Add a new work-in-progress proposal for pointer-events in
        HTML content. Also note that the Media Queries extensions
        are not at all official.

        * specs/MediaQueriesExtensions.html:
        * specs/PointerEventsProperty.html: Added.
        * specs/index.html:

2008-11-25  Jack Wootten  <jackwootton@gmail.com>

        Bug 20125: http://webkit.org/ missing link to key documentation for new developers.

        <https://bugs.webkit.org/show_bug.cgi?id=20125>

        Reviewed by David Kilzer.

        * projects/documentation/index.html: Added link to "Introduction to
        WebKit Objective-C Programming Guide".

2008-11-24  Dean Jackson  <dino@apple.com>

        Document the work-in-progress proposed extensions to
        CSS 3 Media Queries.

        * specs/MediaQueriesExtensions.html: Added.
        * specs/index.html:

2008-11-17  Geoffrey Garen  <ggaren@apple.com>

        Reviewed by Sam Weinig and Antti Koivisto.
        
        Clarified the last coding style rule, which was a baffling in its 
        initial form.
        
        (Now let's see if our code ever starts following this rule!)

        * coding/coding-style.html:

2008-11-17  Brady Eidson  <beidson@apple.com>

        Reviewed by Mark Rowe

        Clarify an edge case for acronym capitalization.

        * coding/coding-style.html:

2008-11-11  Simon Fraser  <simon.fraser@apple.com>

        Update leaves animation sample.
        
        * blog-files/leaves/index.html:
        * blog-files/leaves/leaves.css:

2008-11-11  Dean Jackson  <dino@apple.com>

        Removed quotes in animation name value.

        * blog-files/pulse.html:

2008-11-11  Dean Jackson  <dino@apple.com>

        Added a smaller version of a screenshot.

        * blog-files/leaves-screenshot-small.jpg: Added.

2008-11-11  Dean Jackson  <dino@apple.com>

        Add a bunch of examples for CSS Animation blog draft.

        * blog-files/bounce.html: Added.
        * blog-files/bounce.png: Added.
        * blog-files/leaves-screenshot.jpg: Added.
        * blog-files/leaves/images/apple-touch-icon.png: Added.
        * blog-files/leaves/images/backgroundLeaves.jpg: Added.
        * blog-files/leaves/images/realLeaf1.png: Added.
        * blog-files/leaves/images/realLeaf2.png: Added.
        * blog-files/leaves/images/realLeaf3.png: Added.
        * blog-files/leaves/images/realLeaf4.png: Added.
        * blog-files/leaves/images/textBackground.png: Added.
        * blog-files/leaves/index.html: Added.
        * blog-files/leaves/leaves.css: Added.
        * blog-files/leaves/leaves.js: Added.
        * blog-files/pulse.html: Added.
        * blog-files/pulse.png: Added.

2008-10-30  Cameron Zwarich  <zwarich@apple.com>

        Rubber-stamped by Mark Rowe.

        Update the link to Mac Subversion binaries.

        * building/tools.html:

2008-10-27  Antti Koivisto  <antti@apple.com>

        Add a file.

        * blog-files/squirrelfish-link-animated.svg: Added.

2008-10-27  Antti Koivisto  <antti@apple.com>

        Add some svg files.

        * blog-files/cubes-7.svg: Added.
        * blog-files/number-morph.svg: Added.

2008-10-07  Darin Adler  <darin@apple.com>

        * coding/RefPtr.html: Second draft.

2008-10-04  Mark Rowe  <mrowe@apple.com>

        Upgrade to WordPress 2.6.2.

        * blog:

2008-09-26  Timothy Hatcher  <timothy@apple.com>

        Add screenshots of searching in the Web Inspector.

        Not reviewed.

        * blog-files/inspector-searching-elements.png: Added.
        * blog-files/inspector-searching-profiles.png: Added.

2008-09-25  Maciej Stachowiak  <mjs@apple.com>

        Not reviewed.
        
        - add some screenshots.

        * blog-files/acid3-screenshot.png: Added.
        * blog-files/acid3-timing-screenshot.png: Added.

2008-09-25  Darin Adler  <darin@apple.com>

        * contact.html: Take a cut at making the role of webkitsdk-dev
        clearer, specifying that it's Mac OS X specific and hosted at
        Apple, not WebKit.

2008-09-24  Timothy Hatcher  <timothy@apple.com>

        Add new screenshots of the Web Inspector's Scope Variables pane.

        Not reviewed.

        * blog-files/inspector-closure-scope.png: Added.
        * blog-files/inspector-event-scope.png: Added.
        * blog-files/inspector-with-scope.png: Added.

2008-09-24  Timothy Hatcher  <timothy@apple.com>

        Add another screenshot of the Web Inspector.

        Not reviewed.

        * blog-files/inspector-disabling-properties.png: Added.

2008-09-24  Timothy Hatcher  <timothy@apple.com>

        Add new screenshots of the Web Inspector.

        Not reviewed.

        * blog-files/inspector-console-autocomplete.png: Added.
        * blog-files/inspector-databases-panel-query-view.png: Added.
        * blog-files/inspector-databases-panel.png: Added.
        * blog-files/inspector-elements-panel.png: Added.
        * blog-files/inspector-numeric-style-stepping.gif: Added.
        * blog-files/inspector-profiles-panel.png: Added.
        * blog-files/inspector-resources-panel.png: Added.
        * blog-files/inspector-scripts-panel.png: Added.
        * blog-files/inspector-status-bar-with-errors.png: Added.
        * blog-files/inspector-toolbar.png: Added.

2008-09-24  Timothy Hatcher  <timothy@apple.com>

        Not reviewed.

        * demos/drosera/demo.js: Add some console.profile() calls.

2008-09-22  Alexander Orlov  <alexander.orlov@loxal.net>

        Reviewed by Darin Adler.

        * projects/performance/index.html: Remove dead link to the 24fun test.

2008-09-18  Maciej Stachowiak  <mjs@apple.com>

        Not reviewed.

        * blog-files/animation-demo.svg: Added.

2008-09-18  Maciej Stachowiak  <mjs@apple.com>

        Not reviewed.

        * blog-files/sfx-perf.png: Added.

2008-08-25  Mark Rowe  <mrowe@apple.com>

        Reviewed by Dan Bernstein.

        Modernize the bug reporting guidelines and make them a little less Mac-specific.

        * quality/bugwriting.html:

2008-08-18  Mark Rowe  <mrowe@apple.com>

        Upgrade to WordPress 2.6.1.

        * blog:

2008-08-01  Adam Roben  <aroben@apple.com>

        Add a link to the instructions to use Apple's Safari for Windows
        symbol server

        Reviewed by Eric Seidel.

        * building/debug.html:

2008-07-28  Robert Blaut  <webkit@blaut.biz>

        Reviewed by Mark Rowe.

        Fix for bug: Website provides no guidance on debugging
        <https://bugs.webkit.org/show_bug.cgi?id=3643>

        * building/debug.html: added info about Xcode Debugging Guide.

2008-07-26  Mark Rowe  <mrowe@apple.com>

        Rubber-stamped by Oliver Hunt.

        Update the Squirrelfish bytecode documentation.

        * specs/squirrelfish-bytecode.html:

2008-07-26  Robert Blaut  <webkit@blaut.biz>

        Reviewed by Eric Seidel.

        Fix for <https://bugs.webkit.org/show_bug.cgi?id=19712>
        Corrected validation errors in main.css file.

        * css/main.css:

2008-07-26  Robert Blaut  <webkit@blaut.biz>

        Reviewed by Alexey Proskuryakov.

        Fix for bug: <https://bugs.webkit.org/show_bug.cgi?id=18186>
        Added notes about unsupported Visual Studio versions.

        * building/tools.html:

2008-07-26  Robert Blaut  <webkit@blaut.biz>

        Reviewed by Eric Seidel.

        Fix for <https://bugs.webkit.org/show_bug.cgi?id=16719>
        Removed basic requirements for undetected version of WebKit.

        * quality/reporting.html:

2008-07-26  Robert Blaut  <webkit@blaut.biz>

        Reviewed by Adele Petersen.

        Fix for bug 7436: Truncated title on webkit DOM page.
        <https://bugs.webkit.org/show_bug.cgi?id=7436>

        * projects/dom/index.html: Added basic project informations.

2008-07-24  Adam Roben  <aroben@apple.com>

        Remove some redundant text accidentally checked in

        * building/tools.html:

2008-07-24  Adam Roben  <aroben@apple.com>

        Fix a dead link to the Windows Platform SDK and related instructions

        Rubberstamped by Alexey Proskuryakov.

        * building/tools.html: Fixed a dead link.

2008-07-21  Mark Rowe  <mrowe@apple.com>

        Update Akismet plugin to 2.1.6.

        * blog/wp-content/plugins/akismet/akismet.php:

2008-07-21  Mark Rowe  <mrowe@apple.com>

        Update to WordPress 2.6.

        * blog:

2008-07-18  David D. Kilzer  <ddkilzer@webkit.org>

        Fixed indentation of example code for C++ pointers/references!

        * coding/coding-style.html:

2008-07-18  Robert Blaut  <webkit@blaut.biz>

        Reviewed by David Kilzer.

        Fix for <https://bugs.webkit.org/show_bug.cgi?id=12313>
        Added code style guidelines for multi-line boolean expressions

        * coding/coding-style.html:

2008-07-02  Mark Rowe  <mrowe@apple.com>

        Update a URL that was out of date.

        * building/checkout.html:

2008-07-01  Mark Rowe  <mrowe@apple.com>

        Update the path to the configuration file.

        * blog/wp-config.php:

2008-06-27  Dan Bernstein  <mitz@apple.com>

        Reviewed by Timothy Hatcher.

        * css/main.css: Reduced text shadow offsets.

2008-06-25  Maciej Stachowiak  <mjs@apple.com>

        Not reviewed, web site fix.
        
        Remove blank lines in an attempt to fix feeds.

        * blog/wp-content/themes/webkit/index.php:
        * blog/wp-content/themes/webkit/links.php:

2008-06-22  Aaron Digulla  <digulla@hepe.com>

        Reviewed by Darin Adler.

        Fix https://bugs.webkit.org/show_bug.cgi?id=18993
        Bug 18993: Update of buttons in editing toolbar demo lags behind

        * demos/editingToolbar/FancyToolbar.js:
        * demos/editingToolbar/index.html:

2008-06-16  Maciej Stachowiak  <mjs@apple.com>

        A handy reference image.

        * blog-files/acid3-timing.png: Added.

2008-06-10  Maciej Stachowiak  <mjs@apple.com>

        Not reviewed.
        
        - tweak newly added markup.

        * blog/wp-content/themes/webkit/header.php:

2008-06-10  Maciej Stachowiak  <mjs@apple.com>

        Rubber stamped by Adele.

        - add short title and multisize icon
        
        * blog/wp-content/themes/webkit/header.php:
        * images/surfin-safari.icns: Added.

2008-06-04  Dean Jackson   <dino@apple.com>

        Put index pages into specs dirs to make it easier to
        find the documents.

        * specs/index.html: Added.
        * specs/CSSVisualEffects/index.html: Added.

2008-06-03  Maciej Stachowiak  <mjs@apple.com>

        Add a snapshot of the squirrelfish bytecode docs.

        * specs/squirrelfish-bytecode.html: Added.

2008-06-02  Geoffrey Garen  <ggaren@apple.com>

        Transparent background!

        * blog-files/squirrelfish.png:

2008-06-02  Geoffrey Garen  <ggaren@apple.com>

        Crop!

        * blog-files/squirrelfish-webkit-graph.png:

2008-06-02  Geoffrey Garen  <ggaren@apple.com>

        Renamed this file quiet down the peanut gallery.

        * blog-files/squirrelfish-webkit-graph.png: Copied from blog-files/webkit-graph.png.
        * blog-files/webkit-graph.png: Removed.

2008-06-02  Geoffrey Garen  <ggaren@apple.com>

        Added a graph.

        * blog-files/webkit-graph.png: Added.

2008-06-02  Geoffrey Garen  <ggaren@apple.com>

        Moved the squirrelfish mascot to the right place.

        * blog-files/squirrelfish.png: Copied from images/squirrelfish.png.
        * images/squirrelfish.png: Removed.

2008-06-02  Geoffrey Garen  <ggaren@apple.com>

        Uploaded the squirrelfish mascot.

        * images/squirrelfish.png: Added.

2008-05-23  William Siegrist  <wsiegrist@apple.com>

        Reviewed by Mark Rowe

        Rename duplicated "notice" id to "terms".

        * css/main.css:
        * nav.inc:

2008-05-16  Anders Carlsson  <andersca@apple.com>

        Reviewed by Jess.

        Add manifest MIME type.
        
        * .htaccess:

2008-05-14  Anders Carlsson  <andersca@apple.com>

        Reviewed by Mitz.

        Make our Sticky notes example an offline web app.

        * misc/DatabaseExample.html:
        * misc/DatabaseExample.manifest: Added.

2008-05-12  Maciej Stachowiak  <mjs@apple.com>

        Ooops, I made some mistakes trying to fix the validation errors. This time for sure.

        * demos/transitions-and-transforms/index.html:

2008-05-12  Maciej Stachowiak  <mjs@apple.com>

        Make the demo valid HTML5 (according to validator.nu) and add alt text to the images.

        * demos/transitions-and-transforms/index.html:

2008-05-12  Maciej Stachowiak  <mjs@apple.com>

        Tweaked demo visuals slightly.

        * demos/transitions-and-transforms/leopard.css:

2008-05-12  Maciej Stachowiak  <mjs@apple.com>

        Tweak CSS to look a little better while loading.

        * demos/transitions-and-transforms/leopard.css:

2008-05-12  Maciej Stachowiak  <mjs@apple.com>

        Not reviewed - new demo.
        
        Added a demo of CSS Transforms and Transitions.

        * demos/transitions-and-transforms: Added.
        * demos/transitions-and-transforms/Finder Coverflow.png: Added.
        * demos/transitions-and-transforms/Horsehead.png: Added.
        * demos/transitions-and-transforms/Mail Stationery.png: Added.
        * demos/transitions-and-transforms/Quick Look.png: Added.
        * demos/transitions-and-transforms/Spaces.png: Added.
        * demos/transitions-and-transforms/Stacks.png: Added.
        * demos/transitions-and-transforms/Time Machine.png: Added.
        * demos/transitions-and-transforms/index.html: Added.
        * demos/transitions-and-transforms/leopard.css: Added.
        * demos/transitions-and-transforms/no-style.html: Added.

2008-05-08  Mark Rowe  <mrowe@apple.com>

        Reviewed by Sam Weinig.

        Add a link to the Mac OS Forge terms of use.

        * nav.inc:

2008-04-25  Mark Rowe  <mrowe@apple.com>

        Upgrade to WordPress 2.5.1.  Another day, another security vulnerability in WordPress.

        * blog:

2008-04-21  Dean Jackson  <dino@apple.com>

        Updated CSS Visual Effects proposals.
        
        CSS Animations

        * described simplified sandwich model (that animations have no effect
          outside their duration and last specified animation wins)
        * diagram showing the above
        * specified animations to start at style resolution or document load,
          whichever is later.
        * animation start events always have elapsedTime == 0

        CSS Transforms

        * removed text saying that elements cannot be drawn as intersecting.
        * described that preserve-3d trees often need a flattening parent, otherwise
          elements can be hidden behind their ancestor's background.
        * describe that preserve-3d is not always possible, such as when
          overflow is 'hidden'.

        CSS Transitions

        * no change

        * specs/CSSVisualEffects/CSSAnimation.html:
        * specs/CSSVisualEffects/CSSTransforms.html:
        * specs/CSSVisualEffects/CSSTransitions.html:
        * specs/CSSVisualEffects/sandwich.png: Added.

2008-04-08  Dean Jackson  <dino@apple.com>

        Add some updated proposals for CSS specifications, such as 
        Transforms and Transitions which are already implemented in TOT.

        * specs/CSSVisualEffects: Added.
        * specs/CSSVisualEffects/CSSAnimation.html: Added.
        * specs/CSSVisualEffects/CSSTransforms.html: Added.
        * specs/CSSVisualEffects/CSSTransitions.html: Added.

2008-03-31  Mark Rowe  <mrowe@apple.com>

        Add some images that were missed in the WordPress 2.5 upgrade.

        * blog/: 

2008-03-31  Mark Rowe  <mrowe@apple.com>

        Upgrade to WordPress 2.5

        * blog/:

2008-03-28  Darin Adler  <darin@apple.com>

        * building/build.html: Add another mention of using the Cygwin shell.
        * building/tools.html: Fix a typo on the name Cygwin.

2008-03-26  Maciej Stachowiak  <mjs@apple.com>

        More screenshots for the blog.

        * blog-files/acid3-full-rendering-pass.png: Added.
        * blog-files/acid3-rendering-reference.png: Added.

2008-03-26  Maciej Stachowiak  <mjs@apple.com>

        Screenshot for blog post.

        * blog-files/acid3-100.png: Added.

2008-03-23  Antti Koivisto  <antti@apple.com>

        * blog-files/wsj-vs.png: Added.

2008-03-23  Eric Seidel  <eric@webkit.org>

        Reviewed by Sam.
        
        Make our SVG status document slightly less inaccurate.

        * projects/svg/status.xml:

2008-03-21  Antti Koivisto  <antti@apple.com>
        
        Add some images for a blog post.

        * blog-files/wsj-nopreload.png: Added.
        * blog-files/wsj-preload.png: Added.

2008-03-17  Dan Bernstein  <mitz@apple.com>

        Reviewed by Sam Weinig.

        - link "backtrace" to the page that explains how to get one

        * quality/bugwriting.html:

2008-03-15  Matt Lilek  <webkit@mattlilek.com>

        Rubber-stamped by Mitz.

        Update crash log page with instructions for Leopard.

        * quality/crashlogs.html:

2008-03-11  Robert Blaut  <webkit@blaut.biz>

        Reviewed by Darin Adler.

        Fix bug http://bugs.webkit.org/show_bug.cgi?id=17280
        Patch deletes an obsolete hitlist.html page and other references to it

        * nav.inc: removed menu link to hitlist.html
        * projects/compat/hitlist.html: Removed.
        * projects/compat/index.html: removed reference to hitlist.html

2008-03-06  Timothy Hatcher  <timothy@apple.com>

        Rubber-stamped by Adam Roben.

        Add a simple page that has various demo functions for Drosera.

        * demos/drosera: Added.
        * demos/drosera/demo.js: Added.
        * demos/drosera/drosera.png: Added.
        * demos/drosera/index.html: Added.

2008-03-04  Mark Rowe  <mrowe@apple.com>

        Rubber-stamped by Brady Eidson.

        * building/tools.html:  Update link to Windows Platform SDK to its new location.

2008-03-04  Mark Rowe  <mrowe@apple.com>

        Reviewed by Sam Weinig.

        Add a note about preferring if over else if when the previous if is terminated by a return statement.

        * coding/coding-style.html:

2008-02-08  Adam Roben  <aroben@apple.com>

        * perf/slickspeed/config.ini: Fixed version number.

2008-02-08  Adam Roben  <aroben@apple.com>

        Update jQuery to v1.2.3

        Rubberstamped by Mitz.

        * perf/slickspeed/config.ini:
        * perf/slickspeed/frameworks/jquery-1.2.3.js: Renamed from WebKitSite/perf/slickspeed/frameworks/jquery-1.2.1.js.

2008-02-07  David Smith  <catfish.man@gmail.com>

        Rubber stamped by weinig and bdash.
        Update prototype.js to 1.6.0.2 to be a bit less unfair in comparative benchmarking.

        * perf/slickspeed/frameworks/prototype.js:

2008-02-07  David Smith  <catfish.man@gmail.com>

        Rubber stamped by Mark Rowe
        Fix a duplicate selector in the test.

        * perf/slickspeed/selectors.list:

2008-02-07  David Smith  <catfish.man@gmail.com>

        Reviewed by Adam Roben.
        Added :nth-child and :last-child to the list of selectors to test.

        * perf/slickspeed/selectors.list:

2008-02-05  Mark Rowe  <mrowe@apple.com>

        Update WordPress to 2.3.3 which includes security fixes.

        * blog/wp-admin/install-helper.php:
        * blog/wp-includes/gettext.php:
        * blog/wp-includes/pluggable.php:
        * blog/wp-includes/version.php:
        * blog/xmlrpc.php:

2008-02-02  David Smith  <catfish.man@gmail.com>

        Reviewed by Oliver.
        
        Update the selector benchmark/test now that WebKit supports :only-child and :last-child; 
        Unfortunately, the javascript libraries don't appear to implement :*-of-type correctly, so that one remains disabled for now.

        * perf/slickspeed/header.html: Typo fix, and updated the note to clarify that WebKit is no longer the only implementation causing us to leave some selectors disabled.
        * perf/slickspeed/selectors.list: Added the new selectors

2008-02-02  Mark Rowe  <mrowe@apple.com>

        Add WordPress plugin to give more control over blog comment settings.

        * blog/wp-content/plugins/commentcontrol.php: Added.

2008-01-30  Jessica Kahn  <jess@apple.com>

        Reviewed by Tim Hatcher.

        * coding/coding-style.html:
        Adding a note about avoiding explicit nil/NO initialization of Objective-C instance variables.

2008-01-21  David Smith  <catfish.man@gmail.com>

        Reviewed by Darin Adler.
        
        Added a modified version of the MooTools SlickSpeed Selector Test/Benchmark to show off querySelectorAll. MIT licensed.

        * perf/slickspeed: Added.
        * perf/slickspeed/config.ini: Added.
        * perf/slickspeed/footer.html: Added.
        * perf/slickspeed/frameworks: Added.
        * perf/slickspeed/frameworks/DomQuery.js: Added.
        * perf/slickspeed/frameworks/dummy.js: Added.
        * perf/slickspeed/frameworks/jquery-1.2.1.js: Added.
        * perf/slickspeed/frameworks/prototype.js: Added.
        * perf/slickspeed/header.html: Added.
        * perf/slickspeed/index.php: Added.
        * perf/slickspeed/instructions.txt: Added.
        * perf/slickspeed/logo.png: Added.
        * perf/slickspeed/selectors.list: Added.
        * perf/slickspeed/style.css: Added.
        * perf/slickspeed/system: Added.
        * perf/slickspeed/system/index.php: Added.
        * perf/slickspeed/system/slickspeed.js: Added.
        * perf/slickspeed/system/template.php: Added.
        * perf/slickspeed/template.html: Added.

2008-01-17  Steve Falkenburg  <sfalken@apple.com>

        Added Vista crash logging information.
        
        Reviewed by Adam.

        * quality/crashlogs.html:

2008-01-07  Eric Seidel  <eric@webkit.org>

        Reviewed by Mark Rowe.

        * projects/svg/status.xml: remove fixed bugs.

2007-12-30  Mark Rowe  <mrowe@apple.com>

        Unreviewed.  Update WordPress to 2.3.2, which includes security fixes.

        * blog/wp-admin/admin.php:
        * blog/wp-admin/includes/file.php:
        * blog/wp-admin/install.php:
        * blog/wp-admin/setup-config.php:
        * blog/wp-app.php:
        * blog/wp-includes/formatting.php:
        * blog/wp-includes/functions.php:
        * blog/wp-includes/pluggable.php:
        * blog/wp-includes/post.php:
        * blog/wp-includes/query.php:
        * blog/wp-includes/taxonomy.php:
        * blog/wp-includes/version.php:
        * blog/wp-includes/wp-db.php:
        * blog/wp-mail.php:
        * blog/wp-settings.php:
        * blog/xmlrpc.php:

2007-12-29  Alp Toker  <alp@atoker.com>

        Fix typo.

        * perf/sunspider-0.9/sunspider.html:

2007-12-29  Alp Toker  <alp@atoker.com>

        Reviewed by Maciej.

        Provide the current URL in the SunSpider results page. Useful for
        copying benchmark results out of browsers without a location bar or
        where the location bar can't handle long URLs.

        * perf/sunspider-0.9/sunspider-results.html:

2007-12-21  David Smith  <catfish.man@gmail.com>

        At bdash's suggestion, display a message if someone attempts to run the 'native' version of the getElementsByClassName benchmark in a browser that doesn't support that.

        * blog-files/gebcnspeedtest.html:

2007-12-21  David Smith  <catfish.man@gmail.com>

        Add the benchmark from the previous commit as well.

        * blog-files/gebcnspeedtest.html: Added.
        * blog-files/prototype-for-gebcn-test.js: Added.

2007-12-21  David Smith  <catfish.man@gmail.com>

        Add a graph of benchmark results for an upcoming blog post.

        * blog-files/gebcnwebkitonly.png: Added.

2007-12-18  Antti Koivisto  <antti@apple.com>

        Reviewed by Darin and Steve.
        
        Add instructions to install the QuickTime SDK for Windows.

        * building/tools.html:

2007-12-18  Mark Rowe  <mrowe@apple.com>

        Fix typo.

        * perf/sunspider-0.9/sunspider.html:

2007-12-18  Steve Falkenburg  <sfalken@apple.com>

        Correct link to Visual Studio Express 2005.
        Old link points to 2008.
        
        Reviewed by Mark.

        * building/tools.html:

2007-12-17  Maciej Stachowiak  <mjs@apple.com>

        Reviewed by Eric.
        
        - work around IE layout bugs

        * perf/sunspider-0.9/sunspider.css:

2007-12-17  Maciej Stachowiak  <mjs@apple.com>

        Reviewed by Mark.
        
        - fix compare feature

        * perf/sunspider-0.9/sunspider-results.html:

2007-12-17  Maciej Stachowiak  <mjs@apple.com>

        Rubber stamped by Mark.
        
        - Add a copy of SunSpider 0.9 to the site

        * perf: Added.
        * perf/sunspider-0.9: Added.
        * perf/sunspider-0.9/3d-cube.html: Added.
        * perf/sunspider-0.9/3d-morph.html: Added.
        * perf/sunspider-0.9/3d-raytrace.html: Added.
        * perf/sunspider-0.9/access-binary-trees.html: Added.
        * perf/sunspider-0.9/access-fannkuch.html: Added.
        * perf/sunspider-0.9/access-nbody.html: Added.
        * perf/sunspider-0.9/access-nsieve.html: Added.
        * perf/sunspider-0.9/bitops-3bit-bits-in-byte.html: Added.
        * perf/sunspider-0.9/bitops-bits-in-byte.html: Added.
        * perf/sunspider-0.9/bitops-bitwise-and.html: Added.
        * perf/sunspider-0.9/bitops-nsieve-bits.html: Added.
        * perf/sunspider-0.9/controlflow-recursive.html: Added.
        * perf/sunspider-0.9/crypto-aes.html: Added.
        * perf/sunspider-0.9/crypto-md5.html: Added.
        * perf/sunspider-0.9/crypto-sha1.html: Added.
        * perf/sunspider-0.9/date-format-tofte.html: Added.
        * perf/sunspider-0.9/date-format-xparb.html: Added.
        * perf/sunspider-0.9/math-cordic.html: Added.
        * perf/sunspider-0.9/math-partial-sums.html: Added.
        * perf/sunspider-0.9/math-spectral-norm.html: Added.
        * perf/sunspider-0.9/regexp-dna.html: Added.
        * perf/sunspider-0.9/string-base64.html: Added.
        * perf/sunspider-0.9/string-fasta.html: Added.
        * perf/sunspider-0.9/string-tagcloud.html: Added.
        * perf/sunspider-0.9/string-unpack-code.html: Added.
        * perf/sunspider-0.9/string-validate-input.html: Added.
        * perf/sunspider-0.9/sunspider-analyze-results.js: Added.
        * perf/sunspider-0.9/sunspider-compare-results.js: Added.
        * perf/sunspider-0.9/sunspider-driver.html: Added.
        * perf/sunspider-0.9/sunspider-record-result.js: Added.
        * perf/sunspider-0.9/sunspider-results.html: Added.
        * perf/sunspider-0.9/sunspider-test-prefix.js: Added.
        * perf/sunspider-0.9/sunspider.css: Added.
        * perf/sunspider-0.9/sunspider.html: Added.

2007-12-16  Brent Fulgham  <bfulgham@gmail.com>

        Reviewed by Maciej Stachowiak.

        http://bugs.webkit.org/show_bug.cgi?id=16446.

        * building/debug.html:  Update to expand the win32 debugging instructions.

2007-12-07  Brady Eidson  <beidson@apple.com>

        Reviewed by Darin's rubberstamp

        When developing the Database feature and dealing with UI Delegate issues, it is important to have
        live examples on the web to help reproduce certain situations.

        This file is a dumping ground for such examples, and starts out with one function - the ability to add
        arbitrary amounts of data to a database to test the quota-related mechanisms of the UI

        * misc/DatabaseTester.html: Added.

2007-12-07  Brady Eidson  <beidson@apple.com>

        Reviewed by Adam Roben

        * misc/DatabaseExample.html: Changed to differentiate failure between running with an
          unsupported browser or some other error that prevented the database from opening.
          In the future we can use ExceptionCodes returned from openDatabase(), but a good list
          of those don't exist yet

2007-12-05  Timothy Hatcher  <timothy@apple.com>

        Add another Inspector screenshot for an upcoming blog post.

        * blog-files/InspectorDatabaseBrowser.png: Added.

2007-12-04  Alp Toker  <alp@atoker.com>

        Reviewed by Mark Rowe.

        Link to Planet WebKit.

        * nav.inc:

2007-12-02  Adam Roben  <aroben@apple.com>

        Add another screenshot

        * blog-files/InspectElementMenu.png: Added.

2007-12-02  Adam Roben  <aroben@apple.com>

        Add some Inspector screenshots for an upcoming blog post

        Rubberstamped by Mark Rowe.

        * blog-files/InspectorCSSEditing.png: Added.
        * blog-files/InspectorFonts.png: Added.

2007-11-30  Matt Lilek  <webkit@mattlilek.com>

        Reviewed by Adam.

        Link to the commit and review policy.

        * coding/contributing.html:
        * nav.inc:

2007-11-30  Darin Adler  <darin@apple.com>

        * coding/commit-review-policy.html: A couple more typos and very
        minor grammatical stuff. No substantive change.

2007-11-30  Darin Adler  <darin@apple.com>

        * coding/commit-review-policy.html: Fixed a typo, added a footer.

2007-11-30  Matt Lilek  <webkit@mattlilek.com>

        Reviewed by Maciej.

        Clean up a couple of typos from Maciej's last patch.

        * coding/commit-review-policy.html:

2007-11-30  Maciej Stachowiak  <mjs@apple.com>

        Reviewed by Bertrand.
        
        New commit and review policy.

        * coding/commit-review-policy.html: Added.

2007-11-21  Mark Rowe  <mrowe@apple.com>

        Reviewed by Eric.

        Update coding style to cover control statements with no body.

        * coding/coding-style.html:

2007-11-17  Adam Roben  <aroben@apple.com>

        Update Windows debugging instructions

        Reviewed by Mark Rowe.

        * building/debug.html:

2007-11-14  Brady Eidson  <beidson@apple.com>

        For future use

        * images/DroseraPic.png: Added.

2007-11-12  Brady Eidson  <beidson@apple.com>

        Reviewed by Tim

        Update the DatabaseExample to use the new API

        * misc/DatabaseExample.html:

2007-11-12  Mark Rowe  <mrowe@apple.com>

        * building/tools.html: Remove extra >.

2007-11-09  Antti Koivisto  <antti@apple.com>

        Rubber stamped by bdash.
        
        Add directory for blog resources (and one image).

        * blog-files: Added.
        * blog-files/touch-poster.png: Added.

2007-11-07  Dan Bernstein  <mitz@apple.com>

        Reviewed by Darin Adler.

        - removed a workaround for the bug fixed in the WebCore part of this
          patch

2007-11-04  Timothy Hatcher  <timothy@apple.com>

        Land the HTML Editing Toolbar demo from WWDC 2007.

        * demos: Added.
        * demos/editingToolbar: Added.
        * demos/editingToolbar/FancyToolbar.css: Added.
        * demos/editingToolbar/FancyToolbar.js: Added.
        * demos/editingToolbar/FancyToolbarImages: Added.
        * demos/editingToolbar/FancyToolbarImages/button.png: Added.
        * demos/editingToolbar/FancyToolbarImages/buttonLeft.png: Added.
        * demos/editingToolbar/FancyToolbarImages/buttonMiddle.png: Added.
        * demos/editingToolbar/FancyToolbarImages/buttonPressed.png: Added.
        * demos/editingToolbar/FancyToolbarImages/buttonPressedLeft.png: Added.
        * demos/editingToolbar/FancyToolbarImages/buttonPressedMiddle.png: Added.
        * demos/editingToolbar/FancyToolbarImages/buttonPressedRight.png: Added.
        * demos/editingToolbar/FancyToolbarImages/buttonRight.png: Added.
        * demos/editingToolbar/FancyToolbarImages/camera.png: Added.
        * demos/editingToolbar/FancyToolbarImages/link.png: Added.
        * demos/editingToolbar/FancyToolbarImages/textAlign.png: Added.
        * demos/editingToolbar/FancyToolbarImages/toolbarOutline.png: Added.
        * demos/editingToolbar/FancyToolbarImages/toolbarOutlineBottom.png: Added.
        * demos/editingToolbar/FancyToolbarImages/toolbarOutlineBottomLeft.png: Added.
        * demos/editingToolbar/FancyToolbarImages/toolbarOutlineBottomRight.png: Added.
        * demos/editingToolbar/FancyToolbarImages/toolbarOutlineLeft.png: Added.
        * demos/editingToolbar/FancyToolbarImages/toolbarOutlineRight.png: Added.
        * demos/editingToolbar/FancyToolbarImages/toolbarOutlineTop.png: Added.
        * demos/editingToolbar/FancyToolbarImages/toolbarOutlineTopLeft.png: Added.
        * demos/editingToolbar/FancyToolbarImages/toolbarOutlineTopRight.png: Added.
        * demos/editingToolbar/content.html: Added.
        * demos/editingToolbar/images: Added.
        * demos/editingToolbar/images/safari.png: Added.
        * demos/editingToolbar/index.html: Added.

2007-11-04  David D. Kilzer  <ddkilzer@webkit.org>

        CIA has changed its hostname from cia.navi.cx to cia.vc
        <http://bugs.webkit.org/show_bug.cgi?id=15829>

        Reviewed by Mitz.

        * contact.html: Updated links to CIA.

2007-11-03  David D. Kilzer  <ddkilzer@webkit.org>

        LGPL'ed files contain incorrect FSF address
        <http://bugs.webkit.org/show_bug.cgi?id=14885>

        Reviewed by NOBODY (follow-up fix).

        * blog/wp-includes/class-snoopy.php:
        * blog/wp-includes/gettext.php:
        * blog/wp-includes/streams.php:

2007-11-01  Sam Weinig  <sam@webkit.org>

        Rubber-stamped by Tim Hatcher.

        * misc/DatabaseExample.html: Speed up default close speed to .25s

2007-11-01  Sam Weinig  <sam@webkit.org>

        Reviewed by Adam Roben.

        - Don't show the close button on the notes unless hovering over the note.
        - Do transformation and fade when closing a note using the new transition properties.

        * misc/DatabaseExample.html:

2007-10-29  Mark Rowe  <mrowe@apple.com>

        Upgrade WordPress.

        * blog: Updated.

2007-10-29  Mark Rowe  <mrowe@apple.com>

        Files that have been added or modified on the web server without making it in to SVN.

        * .htaccess:
        * blog/wp-content/databaseexample.png: Added.
        * blog/wp-content/uploads: Added.
        * blog/wp-content/uploads/2007: Added.
        * blog/wp-content/uploads/2007/06: Added.
        * blog/wp-content/uploads/2007/06/newinspector.png: Added.
        * building/cygwin-downloader.zip: Added.

2007-10-25  Alexey Proskuryakov  <ap@webkit.org>

        Rubber-stamped by Mark Rowe.

        * images/download.png: Updated to say "Nightly builds" instead of
       "Nightly (6 MB)" - the Mac version is ~15 MB now, and this isn't a direct
       download link anyway.

2007-10-21  David Kilzer  <ddkilzer@webkit.org>

        Reviewed by Darin Adler.

        - fix http://bugs.webkit.org/show_bug.cgi?id=15592
          DOM Exception opening up client-side database example for the first time

        There was a race condition when creating the WebKitStickyNotes table for the
        first time in which the loaded() function (renamed to loadNotes()) could be
        called before the table was created.  Prevent this by only calling loadNotes()
        in an executeSql() callback after we know the table exists, or after we know
        the table has been created.

        * misc/DatabaseExample.html: Renamed loaded() function to loadNotes().
        Created a new loaded() function.

2007-10-20  Mark Rowe  <mrowe@apple.com>

        Rubber-stamped by Adam.

        Convert TIFFs to PNGs so that the demo page is fully-functional in the Gtk port.

        * misc/DatabaseExample.html:
        * misc/deleteButton.png: Added.
        * misc/deleteButton.tiff: Removed.
        * misc/deleteButtonPressed.png: Added.
        * misc/deleteButtonPressed.tiff: Removed.

2007-10-20  Adam Roben  <aroben@apple.com>

        Make the notes sticky!

        Reviewed by Mark.

        * misc/DatabaseExample.html:
        * misc/deleteButton.tiff: Added.
        * misc/deleteButtonPressed.tiff: Added.

2007-10-19  Timothy Hatcher  <timothy@apple.com>

        Reviewed by Mark Rowe.

        Fix a couple of exceptions for first time users.

        * misc/DatabaseExample.html:

2007-10-19  Anders Carlsson  <andersca@apple.com>

        Reviewed by Brady.
        
        Make example actually work.
        
        * misc/DatabaseExample.html:

2007-10-19  Anders Carlsson  <andersca@apple.com>

        Reviewed by Adam.

        Update example.
        
        * misc/DatabaseExample.html:

2007-10-19  Brady Eidson  <beidson@apple.com>

        Reviewed by Tim

        Tiger's SQLite doesn't support CREATE TABLE IF NOT EXISTS :(

        * misc/DatabaseExample.html:

2007-10-19  Brady Eidson  <beidson@apple.com>

        Reviewed by Tim Hatcher

        Sample database API usage

        * misc/DatabaseExample.html: Added.

2007-09-25  David Kilzer  <ddkilzer@webkit.org>

        Reviewed by Adam.

        - Fix http://bugs.webkit.org/show_bug.cgi?id=14885
          LGPL'ed files contain incorrect FSF address

        * blog/wp-content/plugins/wp-cache/wp-cache.php:
        * blog/wp-includes/class-snoopy.php:
        * blog/wp-includes/gettext.php:
        * blog/wp-includes/js/tinymce/license.html:
        * blog/wp-includes/streams.php:

2007-09-23  Maciej Stachowiak  <mjs@apple.com>

        Reviewed by Mark Rowe.
        
        - Limit custom list bullets to ordered lists only

        * css/blue.css:
        * css/gray.css:
        * css/green.css:
        * css/ie.css:
        * css/main.css:
        * css/pink.css:
        * css/purple.css:
        * css/yellow.css:

2007-09-22  Jan Michael Alonzo  <jmalonzo@unpluggable.com>

        Reviewed by Adam.

        * coding/coding-style.html:
          - in section Other Punctuation
            - syntax instead of synatax
            - fix sample code alignment

2007-09-06  Maciej Stachowiak  <mjs@apple.com>

        Forgot the JS file.

        * misc/WebKitDetect.js: Added.

2007-09-06  Maciej Stachowiak  <mjs@apple.com>

        Not reviewed - copy of WebKitDetect script from wiki

        * misc/WebKitDetect.html: Added.

2007-08-20  Adam Roben  <aroben@apple.com>

        Remove any mention of drwtsn32.log, as it is almost never useful for tracking down crashes

        Reviewed by Oliver.

        * quality/crashlogs.html:

2007-07-26  Maciej Stachowiak  <mjs@apple.com>

        - grammar fix pointed out by Mitz.

        * projects/goals.html:

2007-07-25  Maciej Stachowiak  <mjs@apple.com>

        Rubber stamped by Adam.
        
        Added WebKit Project Goals.

        * nav.inc: added a nav link.
        * projects/goals.html: Added.

2007-07-22  Matt Lilek  <pewtermoose@gmail.com>

        Reviewed by Adam Roben.

        Add information on getting a useful crash log on Mac and Windows.

        * nav.inc:
        * quality/crashlogs.html: Added.
        * quality/mac_reportbox.jpg: Added.
        * quality/mac_viewtrace.jpg: Added.
        * quality/win_installwatson.jpg: Added.
        * quality/win_watsongui.jpg: Added.
        * quality/win_watsoninstalled.jpg: Added.

2007-07-20  Mark Rowe  <mrowe@apple.com>

        Replace symlink with a PHP-level include to allow use of git on Windows without cygwin.
        WordPress will replace the file with a symlink when it's first accessed, and the PHP-level
        include is functionally identical for our purposes on the first use.

        * blog/wp-content/advanced-cache.php:

2007-07-16  Charles Gaudette  <charles@gaudette-net.com>

        Reviewed by Niko.

        - http://bugs.webkit.org/show_bug.cgi?id=14628
          broken link on webkit.org home page - "KHTML" points to http://khtml.info/

        * index.html:

2007-07-06  Matt Lilek  <pewtermoose@gmail.com>

        Reviewed by Adam Roben.

        Add info about VC++ Express forgetting SDK paths.

        * building/build.html:

2007-07-02  Mitz Pettel  <mitz@webkit.org>

        Reviewed by Darin Adler.

        - http://bugs.webkit.org/show_bug.cgi?id=14482
          Add information about the NeedsReduction and HasReduction keywords to quality/reduction.html

        * quality/reduction.html:

2007-07-01  Mitz Pettel  <mitz@webkit.org>

        Reviewed by Darin Adler.

        - http://bugs.webkit.org/show_bug.cgi?id=14481
        Broken links on coding/lgpl-license.html

        * coding/lgpl-license.html:

2007-06-24  Mitz Pettel  <mitz@webkit.org>

        Reviewed by Adam Roben.

        Fix broken link.

        * building/build.html:

2007-06-23  Mark Rowe  <mrowe@apple.com>

        Not reviewed.

        * building/checkout.html: Update link to bypass caching proxy as it has a habit of breaking huge downloads.

2007-06-12  Adam Roben  <aroben@apple.com>

        Update the location of cygwin-downloader.zip.

        Rubberstamped by Hyatt.

        * building/tools.html:

2007-06-12  Dave Hyatt  <hyatt@apple.com>
  
        Add Windows checkout/build instructions to the website.
 
        * building/build.html:
        * building/checkout.html:
        * building/debug.html:
        * building/tools.html: Added.
        * building/run.html:
        * css/main.css:
        * index.html:
        * nav.inc:

2007-06-10  Geoffrey Garen  <ggaren@apple.com>

        Reviewed by Beth Dakin.
        
        Cleaned up formatting on the check out page.

        * building/checkout.html:

2007-06-08  Mark Rowe  <mrowe@apple.com>

        Rubber-stamped by Hyatt.

        Switch to using Internet Explorer's conditional comments to target IE-specific styles rather
        than doing server-side user agent checks.  This resolves an issue some people were seeing where
        caching would lead to a page generated for an Internet Explorer user being served to a Safari
        user.  The visible symptom of this was many of the graphics were missing.

        * blog/wp-content/themes/webkit/header.php:
        * header.inc:

2007-05-04  Mark Rowe  <mrowe@apple.com>

        Upgrade to WordPress 2.2.  I didn't go to the effort of tracking down files
        present in the old version which have since been removed, but it's unlikely
        they'll ever cause a problem.

2007-05-04  Mark Rowe  <mrowe@apple.com>

        Add graphics used by existing blog posts into SVN.

        * blog/wp-content/rotate.png: Added.
        * blog/wp-content/drosera.png: Added.
        * blog/wp-content/hitlist.png: Added.
        * blog/wp-content/svgtextmini.png: Added.
        * blog/wp-content/svgtextmini_01.png: Added.
        * blog/wp-content/textfield_screenshot.jpg: Added.
        * blog/wp-content/Picture9.png: Added.
        * blog/wp-content/svgtext.png: Added.
        * blog/wp-content/webInspector.png: Added.
        * blog/wp-content/rotate.svg: Added.
        * blog/wp-content/chucknorris.png: Added.

2007-04-21  Mitz Pettel  <mitz@webkit.org>

        Reviewed by Darin Adler.

        - http://bugs.webkit.org/show_bug.cgi?id=13350
          Build Ahem into DumpRenderTree

        * quality/testing.html: Removed the requirement to download and install
        Ahem for running the tests.
        * quality/testwriting.html: Added information about Ahem.

2007-04-09  Adele Peterson  <adele@apple.com>

        * blog/wp-content/chrome.jpg: Added.

2007-04-05  Mark Malone  <markmalone@mac.com>

        Reviewed by Darin Adler.

        http://bugs.webkit.org/show_bug.cgi?id=13273
        Bug 13273: DOM Interfaces Nav link should go somewhere more useful

        * nav.inc: Link directly to the hierarchy.

2007-03-26  Darin Adler  <darin@apple.com>

        * coding/coding-style.html: Let's misquote George Orwell: "Wrong is right. Right is wrong."

2007-03-25  Darin Adler  <darin@apple.com>

        * coding/coding-style.html: Put !important on right/wrong colors so they override the
        green color that comes from the green.css stylesheet.

2007-03-25  Darin Adler  <darin@apple.com>

        * coding/RefPtr.html: A couple minor wording tweaks.

2007-03-25  Darin Adler  <darin@apple.com>

        * coding/RefPtr.html: Put the operator name "new" in the oblique style as with other identifiers.

2007-03-25  Mark Rowe  <mrowe@apple.com>

        * coding/RefPtr.html: Fix grammar error that Mitz pointed out.
        Replace raw ampersands in hyperlink URL with named entity.

2007-03-25  Darin Adler  <darin@apple.com>

        * coding/RefPtr.html: A couple wording tweaks.

2007-03-25  Darin Adler  <darin@apple.com>

        * coding/RefPtr.html: More formatting tweaks. Added a possible new topic for the document,
        suggested by Anders.

2007-03-24  Darin Adler  <darin@apple.com>

        * css/main.css: Try tighter spacing for code examples.

2007-03-24  Darin Adler  <darin@apple.com>

        * coding/RefPtr.html: <span> -> </span>

2007-03-24  Darin Adler  <darin@apple.com>

        * coding/RefPtr.html: "smart pointer" -> "smart pointers"

2007-03-24  Darin Adler  <darin@apple.com>

        * coding/RefPtr.html: Added. First draft of a document about RefPtr.

        Also tweaked the MIME types of a few files and removed a stray executable bit.

2007-03-21  David Kilzer  <ddkilzer@apple.com>

        * building/checkout.html: By popular demand, the link to the svn 1.3 client has been removed.

2007-03-21  David Kilzer  <ddkilzer@apple.com>

        * building/checkout.html: Got rid of "click here" link and restructured sentences
        linking to svn clients.

2007-03-21  David Kilzer  <ddkilzer@apple.com>

        Reviewed by Adam.

        * building/checkout.html: Add link to svn 1.4 client for Mac OS X 10.4.

2007-03-21  Maciej Stachowiak  <mjs@apple.com>

        - some specs to propose by email

        * specs/HTML_Timed_Media_Elements.html: Added.
        * specs/Timed_Media_CSS.html: Added.
        * specs/Timed_Media_Elements-Open_Issues.html: Added.
        * specs/mediaelement.css: Added.
        * specs/movie-status-states.png: Added.

2007-03-20  Matt Lilek  <pewtermoose@gmail.com>

        Reviewed by Darin Adler.

        Clear up the steps necessary to get a patch landed.

        http://bugs.webkit.org/show_bug.cgi?id=12877 - Bug 12877: "Contributing Code" page could be clearer
        http://bugs.webkit.org/show_bug.cgi?id=8690 - Bug 8690: Contributing code doesn't mention what to do with new files

        * coding/contributing.html:

2007-03-18  Maciej Stachowiak  <mjs@apple.com>

        Added a random JS benchmark.

        * misc/morph.html: Added.

2007-03-14  Kevin McCullough  <kmccullough@apple.com>

        Reviewed by .

        Silly wrapping change for testing a post-commit hook change.

        * contact.html:

2007-03-09  Darin Adler  <darin@apple.com>

        * blog/wp-content/themes/webkit/style.css: Removed rule for code since
        we want it to match pre, and the default font looks fine -- no need to
        ask for "Courier New" explicitly.

2007-03-09  Mark Rowe  <mrowe@apple.com>

        Rubber-stamped by Tim Hatcher.

        Sexy blog permalinks!

        * blog/.htaccess: Added.

2007-03-09  Mark Rowe  <mrowe@apple.com>

        Reviewed by Adam.

        * building/checkout.html: Update repository URL.

2007-03-07  Brady Eidson  <beidson@apple.com>

        Whoops, its actually prepare-ChangeLog

        * coding/contributing.html:

2007-03-07  Brady Eidson  <beidson@apple.com>

        Reviewed by Anders.

        Explicitly mention the prepare-Changelog step for contributing patches

        * coding/contributing.html:

2007-02-25  Anders Carlsson  <acarlsson@apple.com>

        Reviewed by Maciej.

        * building/checkout.html:
        Add Trac link to our SVN repository,

2007-02-15  Darin Adler  <darin@apple.com>

        * projects/performance/index.html: Fix i-Bench link.

2007-02-08  Mark Rowe  <mrowe@apple.com>

        Reviewed by Tim Hatcher.

        * nav.inc: Add link to very work-in-progress DOM documentation.

2007-01-19  Nicholas Shanks  <contact@nickshanks.com>

        Reviewed by Maciej.

        Change doctype for webkit.org/blog/ admin interface to HTML 4.01.

        * blog/wp-admin/admin-header.php:
        * blog/wp-login.php:

2007-01-15  Brady Eidson  <beidson@apple.com>

        Reviewed by Maciej

        * coding/coding-style.html: Added switch/case indentation rules

2007-01-15  Eric Seidel  <eric@webkit.org>

        Reviewed by bdash.

        * coding/coding-style.html: update to include style for header guards

2007-01-10  Geoffrey Garen  <ggaren@apple.com>

        * coding/coding-style.html: Fixed minor validation error.

2007-01-10  Geoffrey Garen  <ggaren@apple.com>

        Reviewed by Beth Dakin.
        
        Updated coding style guidelines to cover a lot of stuff previously absent.

        * coding/coding-style.html:

2007-01-04  Lars Naesbye Christensen  <larsnaesbye@stud.ku.dk>

        Reviewed by Darin Adler.

        http://bugs.webkit.org/show_bug.cgi?id=11295
        Nightly download size is misleading

        * images/download.png: Changed the size to 6 MB.

2007-01-01  Darin Adler  <darin@apple.com>

        * quality/bugzilla.html: Fix a lingering reference to opendarwin.org.

2006-12-06  Rob Buis  <buis@kde.org>

        Reviewed by Brady.

        http://bugs.webkit.org/show_bug.cgi?id=10254
        A few grammar and spelling corrections on the WebKit website

        Grammar and spelling corrections by Jonathan Johnsson.

        * coding/coding-style.html:
        * projects/css/index.html:
        * projects/javascript/index.html:
        * projects/svg/index.html:
        * quality/reduction.html:

2006-11-21  Matt Lilek  <pewtermoose@gmail.com>

        Reviewed by Maciej.

        http://bugs.webkit.org/show_bug.cgi?id=11652
        Bug 11652: Mailing list address and URL are incorrect

        This also removes a lot of bit rot from the KWQ-era.

        * coding/contributing.html:
        * contact.html:
        * projects/css/index.html:
        * projects/editing/index.html:
        * projects/forms/index.html:
        * projects/html/index.html:
        * projects/portability/index.html:
        * projects/xslt/index.html:
        * quality/lifecycle.html:
        * quality/testwriting.html:

2006-11-18  Mitz Pettel  <mitz@webkit.org>

        Reviewed by Maciej.

        Gender-neutrality fix.

        * coding/contributing.html:

2006-11-14  Matt Lilek  <pewtermoose@gmail.com>

        Reviewed by Tim Hatcher.

        Moved the web developer page to the wiki, adding link to the Drosera page.

        * .htaccess: Add permanent redirect to the new page on the wiki.
        * contact.html: Trac numbers are no longer one off.
        * nav.inc:
        * webdevelopers/index.html: Removed.
        * webdevelopers/webkit_version.html: Removed.
        * webdevelopers/webkit_version.js: Removed.
        * webdevelopers/webkit_version_xl.html: Removed.
        * webdevelopers/webkit_version_xl.js: Removed.

2006-11-14  Mark Rowe  <bdash@webkit.org>

        Reviewed by Tim Hatcher.

        http://bugs.webkit.org/show_bug.cgi?id=9529
        Bug 9529: Navigation HTML duplicated on webkit.org web site

        * blog/wp-content/themes/webkit/sidebar.php: Include navigation from nav.inc rather than duplicating it here.
        * nav.inc: Generate WordPress archive list if included from within WordPress.

2006-11-07  Mark Rowe  <bdash@webkit.org>

        Reviewed by Dave Hyatt.

        * projects/javascript/index.html: Update link to non-existent JavaScript Bugzilla
        component to the correct JavaScriptCore.

2006-11-06  Timothy Hatcher  <timothy@apple.com>

        Reviewed by Anders.

        Update the site with new wiki and Trac links.

        * blog/wp-content/themes/webkit/sidebar.php:
        * building/build.html:
        * index.html:
        * nav.inc:
        * projects/svg/index.html:

2006-10-31  Mark Rowe  <bdash@webkit.org>

        Reviewed by Mitz.

        Update WebKit blog link to prevent pointless redirects.

        * nav.inc:

2006-10-25  Mitz Pettel  <mitz@webkit.org>

        Reviewed by Adele.

        - http://bugs.webkit.org/show_bug.cgi?id=11412
          Stray list item in coding/coding-style.html

        * coding/coding-style.html:

2006-10-25  Mark Rowe  <bdash@webkit.org>

        Reviewed by Maciej.

        Fix some HTML bugs in the coding style guidelines.

        * coding/coding-style.html:

2006-10-13  Geoffrey Garen  <ggaren@apple.com>

        Reviewed by Beth.
        
        Split build, run, and debug steps into separate pages. Darin recommended
        this a while back.

        * building/build.html:
        * building/checkout.html:
        * building/debug.html: Added.
        * building/run.html: Added.
        * nav.inc:

2006-10-05  Eric Seidel  <eric@webkit.org>

        Reviewed by Tim H.

        * coding/coding-style.html: use css styles, add example for whitespace, add example for c++ constructors

2006-09-26  Eric Seidel  <eric@webkit.org>

        Reviewed by anders.

        * projects/svg/status.xml: update status to reflect current state of SVG development

2006-09-21  Matt Lilek  <pewtermoose@gmail.com>

        Reviewed by Eric.

        http://bugs.webkit.org/show_bug.cgi?id=10975
        Update the blog template to valid HTML 4.01 Strict.

        * blog/wp-content/themes/webkit/comments-popup.php:
        * blog/wp-content/themes/webkit/comments.php:
        * blog/wp-content/themes/webkit/footer.php:
        * blog/wp-content/themes/webkit/header.php:
        * blog/wp-content/themes/webkit/style.css: Add missing semi-colon that the validator complained about.

2006-09-21  Mark Rowe  <opendarwin.org@bdash.net.nz>

        Reviewed by Eric.

        http://bugs.webkit.org/show_bug.cgi?id=10966
        Bug 10966: Updates to website

        Resolves a few remaining validation issues, makes Bugzilla links consistent, and removes unneeded references to OpenDarwin.

        * coding/coding-style.html:
        * coding/lgpl-license.html:
        * contact.html:
        * index.html:
        * projects/css/index.html:
        * projects/editing/index.html:
        * projects/forms/index.html:
        * projects/html/index.html:
        * projects/index.html:
        * projects/javascript/index.html:
        * projects/svg/index.html:
        * projects/xslt/index.html:
        * webdevelopers/webkit_version.html:
        * webdevelopers/webkit_version_xl.html:

2006-09-21  Mark Rowe  <opendarwin.org@bdash.net.nz>

        Reviewed by TimH.

        Updates to make static pages validate as HTML 4.01 Strict.

        * building/build.html:
        * coding/coding-style.html:
        * header.inc:
        * index.html: Move <style> tag into the document head.
        * projects/cleanup/index.html:
        * projects/compat/index.html:
        * projects/css/index.html:
        * projects/documentation/index.html:
        * projects/editing/index.html:
        * projects/forms/index.html: Remove note about <label> not being implemented correctly.
        * projects/html/index.html:
        * projects/javascript/index.html:
        * projects/performance/index.html:
        * projects/portability/index.html: Change mention of Windows port to note that it is in progress rather than non-existant.
        * projects/printing/index.html:
        * projects/svg/index.html:
        * projects/xslt/index.html:
        * quality/bugwriting.html: Update WebKit version numbers to be accurate.  Move JS away from using innerHTML as W3C validator doesn't like it.
        * quality/reduction.html:
        * quality/reporting.html: Rename element IDs that start with numbers.  Update WebKit and Mac OS X version numbers to be accurate.
        * quality/testing.html:

2006-09-19  Brady Eidson  <beidson@apple.com>

        http://bugs.webkit.org/show_bug.cgi?id=8220
        Add the favicon.ico to the site.
        Notice, users of shipping Safari won't see the updated favicon 
        unless they clear their icon cache - ToT users can manually reload
        the site and force the refresh  ;)

        * favicon.ico: Added.

2006-09-08  Kevin McCullough  <KMcCullough@apple.com>

        Reviewed by Adel.

        - this patch brought to you by the letter 'c'

        * coding/coding-style.html:

2006-08-24  Mitz Pettel  <opendarwin.org@mitzpettel.com>

        Reviewed by Darin Adler.

        - http://bugs.webkit.org/show_bug.cgi?id=10444
          Navigation links overlap the Spam Karma 2 footer

        * blog/wp-content/themes/webkit/style.css: Hide the footer altogether.

2006-08-21  Timothy Hatcher  <timothy@apple.com>

        Reviewed by Darin Adler.

        Bug 9302: WebKit nightly download image says ~2.5 MB when
        universal binaries make it ~5.0 MB
        http://bugs.webkit.org/show_bug.cgi?id=9302
        
        * images/download.png:

2006-08-21  Timothy Hatcher  <timothy@apple.com>

        Stamped by Maciej.
        
        Changes many opendarwin.org links to the proper webkit.org version.

        * blog/wp-content/themes/webkit/sidebar.php:
        * blog/wp-content/themes/webkit/style.css:
        * building/build.html:
        * coding/contributing.html:
        * contact.html:
        * index.html:
        * nav.inc:
        * projects/compat/hitlist.html:
        * projects/css/index.html:
        * projects/editing/index.html:
        * projects/forms/index.html:
        * projects/html/index.html:
        * projects/javascript/index.html:
        * projects/svg/index.html:
        * projects/svg/svg-status.xsl:
        * projects/xslt/index.html:
        * quality/bugpriorities.html:
        * quality/bugzilla.html:
        * quality/leakhunting.html:
        * quality/lifecycle.html:
        * quality/reporting.html:

2006-08-15  Eric Seidel  <eric@webkit.org>

        Reviewed by TimH.

        * projects/svg/status.xml: updated to reflect current SVG status

2006-08-02  Geoffrey Garen  <ggaren@apple.com>

        Reviewed by TimO.
        
        Tweaked the build instructions a bit.

        * building/build.html:
        * building/debug.png: Added.

2006-08-02  Darin Adler  <darin@apple.com>

        * building/checkout.html: Fix a typo: "OpenSource" instead of "Open Source".

2006-08-01  Geoffrey Garen  <ggaren@apple.com>

        Reviewed by Beth.
        
        - Added instructions for debugging in Xcode

        * building/build-window.png: Added.
        * building/build.html:
        * building/custom-executable.png: Added.
        * building/info-tab.png: Added.

2006-07-30  Geoffrey Garen  <ggaren@apple.com>

        Reviewed by Beth.
        
        - Tweaked the checkout and build instructions to make them simpler and
        clearer.

        * building/build.html:
        * building/checkout.html:

2006-06-22  Alexey Proskuryakov  <ap@nypop.com>

        Reviewed by Darin Adler.

        - see http://bugs.webkit.org/show_bug.cgi?id=9539
        Another case error preventing build

        * building/build.html: Building WebKit now requires Xcode 2.3.

2006-06-21  Joost de Valk  <jdevalk@opendarwin.org>

        Reviewed and landed by Anders.

        * blog/wp-content/themes/webkit/sidebar.php:
         Add link to Wiki in the navigation menu here too.
         
2006-06-21  Joost de Valk  <jdevalk@opendarwin.org>

        Reviewed and landed by Anders.

        * nav.inc: Add link to Wiki in the navigation menu.

2006-06-15  Joost de Valk  <jdevalk@opendarwin.org>

        Patch by David Kilzer, reviewed by Geoffrey Garen, landed by Joost de Valk.

        Fix http://bugs.webkit.org/show_bug.cgi?id=9407

        Improve wording of first paragraph of webkit site.

        * index.html: 

2006-06-08  Timothy Hatcher  <timothy@apple.com>

        Reviewed by Darin Adler.

        Include our own copies of the BSD and LGPL licenses.

        * coding/bsd-license.html: Added.
        * coding/lgpl-license.html: Added.
        * nav.inc: link to our copies of the licenses

2006-06-04  David Kilzer  <ddkilzer@kilzer.net>

        Reviewed by ggaren.

        http://bugs.webkit.org/show_bug.cgi?id=9303
        JavaScript error when loading WebKit blog page

        * blog/wp-content/themes/webkit/sidebar.php: Removed unused JavaScript.  Synced with nav.inc.
        * nav.inc: Removed evil tabs--whitespace change only.

2006-05-24  Bradley Morrison  <bradley.morrison@nokia.com>

        Reviewed by John Sullivan.

        * quality/lifecycle.html: mentions case of PlatformOnly bugs
                                  and 'other' bug databases.

2006-05-25  Joost de Valk  <jdevalk@opendarwin.org>

        Reviewed by Timothy Hatcher.

        Adding Google Analytics tracking code, to create stats of our webpages.

        * blog/wp-content/themes/webkit/footer.php:
        * footer.inc:

2006-05-23  Bradley Morrison  <bradley.morrison@nokia.com>

        Reviewed by Timothy.

        * index.html: Link to Nokia's S60 WebKit.

2006-05-08  Joost de Valk  <jdevalk@opendarwin.org>

        Reviewed by Anders.

        * building/checkout.html: changed link to point to universal binary. Thanks to Duncan Wilcox for hinting this one.

2006-04-28  Eric Seidel  <eseidel@apple.com>

        Reviewed by andersca.

        * projects/svg/status.xml: Update to reflect current status.

2006-04-18  Joost de Valk  <jdevalk@opendarwin.org>

        Reviewed by Eric Seidel .

        Added WebKit detection scripts and a small howto + a new section to our
        website: Web Developers.

        * nav.inc:
        * webdevelopers: Added.
        * webdevelopers/index.html: Added.
        * webdevelopers/webkit_version.html: Added.
        * webdevelopers/webkit_version.js: Added.
        * webdevelopers/webkit_version_xl.html: Added.
        * webdevelopers/webkit_version_xl.js: Added.

2006-04-17  Joost de Valk  <jdevalk@opendarwin.org>

        Reviewed by ggaren.

        * blog/wp-config.php: passwords and users don't belong in SVN. 

2006-04-16  Joost de Valk  <jdevalk@opendarwin.org>

        Reviewed by Maciej.

        * quality/lifecycle.html: small textual change to my contact info;
        * quality/reporting.html: added non-ADC bug report URL.

2006-04-16  Joost de Valk  <jdevalk@opendarwin.org>

        Reviewed by Maciej.

        * contact.html: added URL's for trac, CIA, webkit-unassigned and build bot. These probably need to be on other places to but we will do that later on.

2006-04-13  Geoffrey Garen  <ggaren@apple.com>

        Reviewed by Maciej.

        * projects/compat/hitlist.html: Added Google Calendar to the list
        in place of www.hangseng.com/ebanking

2006-04-11  Eric Seidel  <eseidel@apple.com>

        Reviewed by andersca.

        * quality/testing.html: fix run-mozilla-tests to run-javascriptcore-tests

2006-04-10  Geoffrey Garen  <ggaren@apple.com>

        Reviewed by Beth. 

        * projects/compat/hitlist.html: updated dates

2006-03-23  David Kilzer  <ddkilzer@kilzer.ent>

        Reviewed by Darin Adler.

        - Fix http://bugs.webkit.org/show_bug.cgi?id=7918
        Coding style doc uses illegal entity

        * coding/coding-style.html: Changed &emdash; to &mdash;.

2006-03-15  Geoffrey Garen  <ggaren@apple.com>

        Reviewed by TimH.

        * projects/compat/hitlist.html: Moved delta.com to the alumni list,
        added description of alumni list.

2006-03-08  Geoffrey Garen  <ggaren@apple.com>

        Reviewed by Beth.

        Clarified that sites on the list aren't necessarily "broken."

        * projects/compat/hitlist.html:

2006-03-08  Geoffrey Garen  <ggaren@apple.com>

        Reviewed by Beth.

        Updated links to gap and bananarepublic bugs.

        * projects/compat/hitlist.html:

2006-03-06  Mitz Pettel  <opendarwin.org@mitzpettel.com>

        Reviewed by Darin Adler.

        Change "Mail.app" to "Mail".
        
        * index.html:
        * projects/editing/index.html:

2006-03-06  Geoffrey Garen  <ggaren@apple.com>

        Oops, accidentally deleted the archives links.

        * blog/wp-content/themes/webkit/sidebar.php: Bring them back.

2006-03-06  Geoffrey Garen  <ggaren@apple.com>

        Reviewed by Beth.

        Some site cleanup.

        * blog/wp-content/themes/webkit/sidebar.php: sync with the sidebar
        for the rest of the site.
        * quality/lifecycle.html: add Joost's homepage to his contact info.

2006-03-06  Geoffrey Garen  <ggaren@apple.com>

        Doing penance after being set straight by Joost.

        * projects/compat/hitlist.html: Remove slur against QA. My humblest 
        apologies.

2006-03-06  Geoffrey Garen  <ggaren@apple.com>

        Reviewed by Maciej, Darin.

        Added Safari Compatibility Hit List.

        * nav.inc: Link to the hit list.
        * projects/compat/hitlist.html: Added.
        * projects/compat/index.html: Link to the hit list.

2006-03-02  Eric Seidel  <eseidel@apple.com>

        Reviewed by mjs.

        * quality/reporting.html: display a nicer message to those using 10.2

2006-02-26  David Kilzer  <ddkilzer@kilzer.net>

        Reviewed by Maciej, landed by Geoff.

        Change "Deployment" to "Release" and "Development" to "Debug".
        Update latest Xcode version from 2.2 to 2.2.1.

        * building/build.html

2006-02-21  Geoffrey Garen  <ggaren@apple.com>

        Accidentally wrote "Release" instead of "Debug" in my last patch.

        * quality/leakhunting.html:

2006-02-20  Geoffrey Garen  <ggaren@apple.com>

        Some quick proof-reading of the patch I just landed -- no review
        necessary.

        * quality/leakhunting.html:

2006-02-21  Joost de Valk  <jdevalk@opendarwin.org>

        Reviewed by Darin, Geoff.

        Added a page about leakhunting, based on the info Sullivan gave in two blogposts about it. (posts 20 and 24)

        Added this page to the menu, adding in an extra section header
"Testing" as well.

        * nav.inc:
        * quality/leakhunting.html: Added.

2006-02-19  Joost de Valk  <jdevalk@opendarwin.org>

        Reviewed by Darin Adler.

        Fixed Bugzilla URL's
                
        * projects/forms/index.html:
        * projects/html/index.html:
        * projects/xslt/index.html:

2006-02-19  Joost de Valk  <jdevalk@opendarwin.org>

        Reviewed by Darin Adler.

        Made line-height global instead of just for p

        Editing: 
        fixed bugzilla link, added starting <p> to first paragraph
        removed paragraph about tab-stops

        * css/main.css:
        * projects/editing/index.html:

2006-02-17  Darin Adler  <darin@apple.com>

        * coding/coding-style.html: Mention other non-function brace cases.

2006-02-17  Joost de Valk  <jdevalk@opendarwin.org>

        Reviewed by Tim H.

        Added left position and margin-bottom to blog footer.

        * css/main.css:

2006-02-16  Timothy Hatcher  <timothy@apple.com>

        Reviewed by Maciej.
        
        Fixes PNGs with 8bit alpha on IE.

        * css/ie.css: attach the pngbehavior.htc to img tags
        * images/blank.png: Added.
        * index.html: add the width and height to the download img
        * pngbehavior.htc: Added.

2006-02-16  Justin Garcia  <justin.garcia@apple.com>

        Changed by Darin on my machine.

        * coding/coding-style.html: Re-merged in changes Darin made to the guidelines
        a few days back. 

2006-02-16  Joost de Valk  <jdevalk@opendarwin.org>

        Reviewed and landed by Maciej.

        Made the author name bold on the frontpage.
        Moved the "Posted by" line up under the title and made the author name
bold in single view.

        * blog/wp-content/themes/webkit/index.php:
        * blog/wp-content/themes/webkit/single.php:

2006-02-15  Joost de Valk  <jdevalk@opendarwin.org>

        Reviewed by Tim H.

        Updated the site to use the new layout.

        * .htaccess: Added.
        * ChangeLog:
        * blog/wp-content/themes/classic: Removed.
        * blog/wp-content/themes/classic/comments-popup.php: Removed.
        * blog/wp-content/themes/classic/comments.php: Removed.
        * blog/wp-content/themes/classic/footer.php: Removed.
        * blog/wp-content/themes/classic/header.php: Removed.
        * blog/wp-content/themes/classic/index.php: Removed.
        * blog/wp-content/themes/classic/sidebar.php: Removed.
        * blog/wp-content/themes/classic/style.css: Removed.
        * blog/wp-content/themes/default: Removed.
        * blog/wp-content/themes/default/404.php: Removed.
        * blog/wp-content/themes/default/archive.php: Removed.
        * blog/wp-content/themes/default/archives.php: Removed.
        * blog/wp-content/themes/default/comments-popup.php: Removed.
        * blog/wp-content/themes/default/comments.php: Removed.
        * blog/wp-content/themes/default/footer.php: Removed.
        * blog/wp-content/themes/default/header.php: Removed.
        * blog/wp-content/themes/default/images: Removed.
        * blog/wp-content/themes/default/images/kubrickbg.jpg: Removed.
        * blog/wp-content/themes/default/images/kubrickbgcolor.jpg: Removed.
        * blog/wp-content/themes/default/images/kubrickbgwide.jpg: Removed.
        * blog/wp-content/themes/default/images/kubrickfooter.jpg: Removed.
        * blog/wp-content/themes/default/images/kubrickheader.jpg: Removed.
        * blog/wp-content/themes/default/index.php: Removed.
        * blog/wp-content/themes/default/links.php: Removed.
        * blog/wp-content/themes/default/page.php: Removed.
        * blog/wp-content/themes/default/search.php: Removed.
        * blog/wp-content/themes/default/searchform.php: Removed.
        * blog/wp-content/themes/default/sidebar.php: Removed.
        * blog/wp-content/themes/default/single.php: Removed.
        * blog/wp-content/themes/default/style.css: Removed.
        * blog/wp-content/themes/webkit/404.php:
        * blog/wp-content/themes/webkit/archive.php:
        * blog/wp-content/themes/webkit/archives.php:
        * blog/wp-content/themes/webkit/footer.php:
        * blog/wp-content/themes/webkit/header.php:
        * blog/wp-content/themes/webkit/images: Removed.
        * blog/wp-content/themes/webkit/images/bluebanner.png: Removed.
        * blog/wp-content/themes/webkit/images/kubrickbg.jpg: Removed.
        * blog/wp-content/themes/webkit/images/kubrickbgcolor.jpg: Removed.
        * blog/wp-content/themes/webkit/images/kubrickbgwide.jpg: Removed.
        * blog/wp-content/themes/webkit/images/kubrickfooter.jpg: Removed.
        * blog/wp-content/themes/webkit/images/kubrickheader.jpg: Removed.
        * blog/wp-content/themes/webkit/images/separator.png: Removed.
        * blog/wp-content/themes/webkit/images/webkit-background.png: Removed.
        * blog/wp-content/themes/webkit/index.php:
        * blog/wp-content/themes/webkit/page.php:
        * blog/wp-content/themes/webkit/search.php:
        * blog/wp-content/themes/webkit/sidebar.php:
        * blog/wp-content/themes/webkit/single.php:
        * blog/wp-content/themes/webkit/style.css:
        * building/build.html:
        * building/checkout.html:
        * coding/coding-style.html:
        * coding/contributing.html:
        * contact.html:
        * css: Added.
        * css/blue.css: Added.
        * css/gray.css: Added.
        * css/green.css: Added.
        * css/ie.css: Added.
        * css/main.css: Added.
        * css/pink.css: Added.
        * css/purple.css: Added.
        * css/yellow.css: Added.
        * footer.inc: Added.
        * header.inc: Added.
        * images/blue-background.png: Added.
        * images/blue-bullet.png: Added.
        * images/bluebanner.png: Removed.
        * images/download.png: Added.
        * images/end.png: Added.
        * images/gray-background.png: Added.
        * images/green-background.png: Added.
        * images/green-bullet.png: Added.
        * images/icon-gold.png: Added.
        * images/icon.png: Added.
        * images/ie-nav.png: Added.
        * images/middle.png: Added.
        * images/nav.png: Added.
        * images/pink-background.png: Added.
        * images/pink-bullet.png: Added.
        * images/purple-background.png: Added.
        * images/purple-bullet.png: Added.
        * images/separator.png: Removed.
        * images/webkit-background.png: Removed.
        * images/welcomeopen.gif: Removed.
        * images/yellow-background.png: Added.
        * images/yellow-bullet.png: Added.
        * index.html:
        * nav.inc: Added.
        * projects/accessibility/index.html:
        * projects/cleanup/index.html:
        * projects/compat/index.html:
        * projects/css/index.html:
        * projects/documentation/index.html:
        * projects/dom/index.html:
        * projects/editing/index.html:
        * projects/forms/index.html:
        * projects/html/index.html:
        * projects/index.html:
        * projects/javascript/index.html:
        * projects/layout/index.html:
        * projects/mathml/index.html:
        * projects/performance/index.html:
        * projects/plugins/index.html:
        * projects/portability/index.html:
        * projects/printing/index.html:
        * projects/svg/index.html:
        * projects/webkit/index.html:
        * projects/xml/index.html:
        * projects/xslt/index.html:
        * quality/bugpriorities.html:
        * quality/bugwriting.html:
        * quality/bugzilla.html:
        * quality/lifecycle.html:
        * quality/reduction.html:
        * quality/reporting.html:
        * quality/testing.html:
        * quality/testwriting.html:
        * sidebar.css: Removed.
        * sidebar.html: Removed.
        * webkitdev.css: Removed.

2006-02-15  Joost de Valk  <jdevalk@opendarwin.org>

        Reviewed by Tim H.

        Updated page to show 10.4.4 or 10.4.5
        Added support for recognizing Shiira.

        * quality/reporting.html:

2006-02-12  Joost de Valk  <jdevalk@opendarwin.org>

        Reviewed by eseidel.

        Added a little piece of text to the page about reductions, pointing to the bugzilla page. 

        Changed "Sign up for a" into "Create a" bugzilla account.

        * quality/reduction.html:
        * quality/reporting.html:

2006-02-12  Joost de Valk  <jdevalk@opendarwin.org>

        Reviewed by Darin Adler.

        Added a Bugzilla page, which contains information about creating a Bugzilla account, what editbugs and canconfirm
        bits are and how to get them.
        
        Changed link in reporting page to link to Bugzilla page.
        
        * quality/bugzilla.html: Added.
        * quality/reporting.html:

2006-02-12  Joost de Valk  <jdevalk@opendarwin.org>

        Reviewed by eseidel.

        - Changed 10.2 paragraph to say Mac OS X instead of just OS X
        - Detabified the file.

        * quality/reporting.html:

2006-02-10  Darin Adler  <darin@apple.com>

        * index.html: Fixed a typo in a link.

2006-02-10  Darin Adler  <darin@apple.com>

        * building/checkout.html: Fixed a spelling mistake.

2006-02-10  Joost de Valk  <jdevalk@opendarwin.org>

        Reviewed and landed by Anders.

        http://bugs.webkit.org/show_bug.cgi?id=7164
        Code cleanup

        Changed <div id="banner" to <h1 id="banner"
        global cleanup of CSS and code

        * building/build.html:
        * building/checkout.html:
        * coding/coding-style.html:
        * coding/contributing.html:
        * contact.html:
        * index.html:
        * projects/accessibility/index.html:
        * projects/cleanup/index.html:
        * projects/compat/index.html:
        * projects/css/index.html:
        * projects/documentation/index.html:
        * projects/dom/index.html:
        * projects/editing/index.html:
        * projects/forms/index.html:
        * projects/html/index.html:
        * projects/index.html:
        * projects/javascript/index.html:
        * projects/layout/index.html:
        * projects/mathml/index.html:
        * projects/performance/index.html:
        * projects/plugins/index.html:
        * projects/portability/index.html:
        * projects/printing/index.html:
        * projects/svg/index.html:
        * projects/webkit/index.html:
        * projects/xml/index.html:
        * projects/xslt/index.html:
        * quality/bugpriorities.html:
        * quality/bugwriting.html:
        * quality/lifecycle.html:
        * quality/reduction.html:
        * quality/reporting.html:
        * quality/testing.html:
        * quality/testwriting.html:
        * webkitdev.css:

2006-02-09  Joost de Valk  <jdevalk@opendarwin.org>

        Reviewed by Darin Adler. Landed by ap.
        
        - fixes from http://bugs.webkit.org/show_bug.cgi?id=4871
        "Reporting Bugs" Page Should Prompt User To Test In Newest Version of WebKit
        
        * quality/reporting.html:
        * webkitdev.css: Added margin-bottom for li.

2006-02-07  Joost de Valk  <jdevalk@opendarwin.org>

        Reviewed by Darin Adler. Landed by Maciej.
        
        - Several fixes to the site
        http://bugs.webkit.org/show_bug.cgi?id=7105

        * blog/wp-content/themes/webkit/style.css:
        * index.html:
        * quality/bugwriting.html:
        * quality/reduction.html:
        * webkitdev.css:

2006-02-05  Eric Seidel  <eseidel@apple.com>

        Reviewed by darin.

        General update to SVG project page, also link to status page.

        * projects/svg/index.html:

2006-02-05  Eric Seidel  <eseidel@apple.com>

        Rubber stamped by darin.

        * projects/svg/status.xml: Added.
        * projects/svg/svg-status.css: Added.
        * projects/svg/svg-status.xsl: Added.

2006-02-05  Eric Seidel  <eseidel@apple.com>

        Adding ChangeLog :)
        
        * ChangeLog: Added.<|MERGE_RESOLUTION|>--- conflicted
+++ resolved
@@ -1,5 +1,3 @@
-<<<<<<< HEAD
-=======
 2017-06-30  Jon Lee  <jonlee@apple.com>
 
         Add a WebRTC example for a blog post
@@ -1133,7 +1131,15 @@
 
         * code-style.md:
 
->>>>>>> 4ccac179
+2016-02-29  Yusuke Suzuki  <utatane.tea@gmail.com>
+
+        [DFG][FTL][B3] Support floor and ceil
+        https://bugs.webkit.org/show_bug.cgi?id=154683
+
+        Reviewed by Filip Pizlo.
+
+        * docs/b3/intermediate-representation.html:
+
 2016-02-29  Yusuke Suzuki  <utatane.tea@gmail.com>
 
         [DFG][FTL][B3] Support floor and ceil
