--- conflicted
+++ resolved
@@ -1,10 +1,5 @@
-<<<<<<< HEAD
-#!perl
-# Script to generate a 304 HTTP status with (illegal) X-WebKit-CSP headers.
-=======
 #!/usr/bin/perl
 # Script to generate a 304 HTTP status with (illegal) Content-Security-Policy headers.
->>>>>>> 6a5b616a
 # Relies on its nph- filename to invoke the CGI non-parsed-header facility.
 
 $protocol = $ENV{'SERVER_PROTOCOL'};
