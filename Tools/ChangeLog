--- conflicted
+++ resolved
@@ -1,4 +1,3 @@
-<<<<<<< HEAD
 2016-03-10  Frederic Wang  <fwang@igalia.com>
 
         [GTK] Add support for WOFF2
@@ -8,10 +7,7 @@
 
         * Scripts/webkitpy/style/checker.py: Only verify basic style for third party modules brotli and woff2.
 
-2016-02-18  Philippe Normand  <pnormand@igalia.com>
-=======
 2017-07-13  Jonathan Bedard  <jbedard@apple.com>
->>>>>>> 4ccac179
 
         Add script to rebase patches during the WebKit2->WebKit/WebKit->WebKitLegacy transition
         https://bugs.webkit.org/show_bug.cgi?id=174438
