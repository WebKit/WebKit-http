/*
 * Copyright (C) 2016 Apple Inc. All rights reserved.
 *
 * Redistribution and use in source and binary forms, with or without
 * modification, are permitted provided that the following conditions
 * are met:
 * 1. Redistributions of source code must retain the above copyright
 *    notice, this list of conditions and the following disclaimer.
 * 2. Redistributions in binary form must reproduce the above copyright
 *    notice, this list of conditions and the following disclaimer in the
 *    documentation and/or other materials provided with the distribution.
 *
 * THIS SOFTWARE IS PROVIDED BY APPLE INC. AND ITS CONTRIBUTORS ``AS IS''
 * AND ANY EXPRESS OR IMPLIED WARRANTIES, INCLUDING, BUT NOT LIMITED TO,
 * THE IMPLIED WARRANTIES OF MERCHANTABILITY AND FITNESS FOR A PARTICULAR
 * PURPOSE ARE DISCLAIMED. IN NO EVENT SHALL APPLE INC. OR ITS CONTRIBUTORS
 * BE LIABLE FOR ANY DIRECT, INDIRECT, INCIDENTAL, SPECIAL, EXEMPLARY, OR
 * CONSEQUENTIAL DAMAGES (INCLUDING, BUT NOT LIMITED TO, PROCUREMENT OF
 * SUBSTITUTE GOODS OR SERVICES; LOSS OF USE, DATA, OR PROFITS; OR BUSINESS
 * INTERRUPTION) HOWEVER CAUSED AND ON ANY THEORY OF LIABILITY, WHETHER IN
 * CONTRACT, STRICT LIABILITY, OR TORT (INCLUDING NEGLIGENCE OR OTHERWISE)
 * ARISING IN ANY WAY OUT OF THE USE OF THIS SOFTWARE, EVEN IF ADVISED OF
 * THE POSSIBILITY OF SUCH DAMAGE.
 */

#include "config.h"

#if PLATFORM(MAC) && WK_API_ENABLED

#import "JavaScriptTest.h"
#import "PlatformUtilities.h"
#import "PlatformWebView.h"
#import "TestWKWebView.h"
#import <WebKit/WKViewPrivate.h>
#import <WebKit/_WKThumbnailView.h>
#import <wtf/RetainPtr.h>

static bool didFinishLoad;
static bool didTakeSnapshot;

static void *snapshotSizeChangeKVOContext = &snapshotSizeChangeKVOContext;

@interface WKWebView ()
- (WKPageRef)_pageForTesting;
@end

@interface SnapshotSizeObserver : NSObject
@end

@implementation SnapshotSizeObserver

- (void)observeValueForKeyPath:(NSString *)keyPath ofObject:(id)object change:(NSDictionary *)change context:(void *)context
{
    if (context == snapshotSizeChangeKVOContext) {
        didTakeSnapshot = true;
        return;
    }

    [super observeValueForKeyPath:keyPath ofObject:object change:change context:context];
}

@end


@interface WKThumbnailViewDelegate : NSObject <WKNavigationDelegate>
@end

@implementation WKThumbnailViewDelegate

- (void)webView:(WKWebView *)webView didFinishNavigation:(WKNavigation *)navigation
{
    didFinishLoad = true;
}

@end

namespace TestWebKitAPI {

#if WK_HAVE_C_SPI
    
<<<<<<< HEAD
static void didFinishLoadForFrame(WKPageRef, WKFrameRef, WKTypeRef, const void*)
=======
static void didFinishNavigation(WKPageRef, WKNavigationRef, WKTypeRef, const void*)
>>>>>>> 20415689
{
    didFinishLoad = true;
}

static void setPageLoaderClient(WKPageRef page)
{
    WKPageNavigationClientV0 loaderClient;
    memset(&loaderClient, 0, sizeof(loaderClient));

    loaderClient.base.version = 0;
    loaderClient.didFinishNavigation = didFinishNavigation;

    WKPageSetPageNavigationClient(page, &loaderClient.base);
}

TEST(WebKit, WKThumbnailViewKeepSnapshotWhenRemovedFromSuperview)
{
    WKRetainPtr<WKContextRef> context = adoptWK(WKContextCreate());
    PlatformWebView webView(context.get());
    WKView *wkView = webView.platformView();
    setPageLoaderClient(webView.page());
    WKPageSetCustomBackingScaleFactor(webView.page(), 1);

    WKRetainPtr<WKURLRef> url(AdoptWK, Util::createURLForResource("lots-of-text", "html"));
    WKPageLoadURL(webView.page(), url.get());
    Util::run(&didFinishLoad);
    didFinishLoad = false;

    RetainPtr<_WKThumbnailView> thumbnailView = adoptNS([[_WKThumbnailView alloc] initWithFrame:NSMakeRect(0, 0, 100, 100) fromWKView:wkView]);

    RetainPtr<SnapshotSizeObserver> observer = adoptNS([[SnapshotSizeObserver alloc] init]);

    [thumbnailView addObserver:observer.get() forKeyPath:@"snapshotSize" options:NSKeyValueObservingOptionNew context:snapshotSizeChangeKVOContext];

    [wkView.window.contentView addSubview:thumbnailView.get()];
    Util::run(&didTakeSnapshot);
    didTakeSnapshot = false;

    EXPECT_EQ([thumbnailView snapshotSize].width, 800);
    EXPECT_FALSE([thumbnailView layer].contents == nil);
    [thumbnailView removeFromSuperview];

    // The snapshot should be removed when unparented.
    EXPECT_TRUE([thumbnailView layer].contents == nil);

    [wkView.window.contentView addSubview:thumbnailView.get()];
    Util::run(&didTakeSnapshot);
    didTakeSnapshot = false;

    [thumbnailView setShouldKeepSnapshotWhenRemovedFromSuperview:YES];

    EXPECT_EQ([thumbnailView snapshotSize].width, 800);
    EXPECT_FALSE([thumbnailView layer].contents == nil);
    [thumbnailView removeFromSuperview];

    // This time, the snapshot should remain while unparented, because we unset shouldKeepSnapshotWhenRemovedFromSuperview.
    EXPECT_FALSE([thumbnailView layer].contents == nil);

    [thumbnailView removeObserver:observer.get() forKeyPath:@"snapshotSize" context:snapshotSizeChangeKVOContext];
}

TEST(WebKit, WKThumbnailViewMaximumSnapshotSize)
{
    WKRetainPtr<WKContextRef> context = adoptWK(WKContextCreate());
    PlatformWebView webView(context.get());
    WKView *wkView = webView.platformView();
    setPageLoaderClient(webView.page());
    WKPageSetCustomBackingScaleFactor(webView.page(), 1);

    WKRetainPtr<WKURLRef> url(AdoptWK, Util::createURLForResource("lots-of-text", "html"));
    WKPageLoadURL(webView.page(), url.get());
    Util::run(&didFinishLoad);
    didFinishLoad = false;

    RetainPtr<_WKThumbnailView> thumbnailView = adoptNS([[_WKThumbnailView alloc] initWithFrame:NSMakeRect(0, 0, 100, 100) fromWKView:wkView]);

    RetainPtr<SnapshotSizeObserver> observer = adoptNS([[SnapshotSizeObserver alloc] init]);

    [thumbnailView addObserver:observer.get() forKeyPath:@"snapshotSize" options:NSKeyValueObservingOptionNew context:snapshotSizeChangeKVOContext];

    [wkView.window.contentView addSubview:thumbnailView.get()];
    Util::run(&didTakeSnapshot);
    didTakeSnapshot = false;

    EXPECT_EQ([thumbnailView snapshotSize].width, 800);
    EXPECT_FALSE([thumbnailView layer].contents == nil);

    [thumbnailView setMaximumSnapshotSize:CGSizeMake(200, 0)];
    Util::run(&didTakeSnapshot);
    didTakeSnapshot = false;

    EXPECT_EQ([thumbnailView snapshotSize].width, 200);
    EXPECT_EQ([thumbnailView snapshotSize].height, 150);
    EXPECT_FALSE([thumbnailView layer].contents == nil);

    [thumbnailView setMaximumSnapshotSize:CGSizeMake(0, 300)];
    Util::run(&didTakeSnapshot);
    didTakeSnapshot = false;

    EXPECT_EQ([thumbnailView snapshotSize].width, 400);
    EXPECT_EQ([thumbnailView snapshotSize].height, 300);
    EXPECT_FALSE([thumbnailView layer].contents == nil);

    [thumbnailView setMaximumSnapshotSize:CGSizeMake(200, 300)];
    Util::run(&didTakeSnapshot);
    didTakeSnapshot = false;

    EXPECT_EQ([thumbnailView snapshotSize].width, 200);
    EXPECT_EQ([thumbnailView snapshotSize].height, 150);
    EXPECT_FALSE([thumbnailView layer].contents == nil);

    [thumbnailView removeObserver:observer.get() forKeyPath:@"snapshotSize" context:snapshotSizeChangeKVOContext];
}

#endif // WK_HAVE_C_SPI

TEST(WebKit, WKThumbnailViewKeepSnapshotWhenRemovedFromSuperviewWKWebView)
{
    auto webView = adoptNS([[TestWKWebView alloc] initWithFrame:CGRectMake(0, 0, 800, 600)]);
    WKPageSetCustomBackingScaleFactor([webView _pageForTesting], 1);
    auto delegate = adoptNS([[WKThumbnailViewDelegate alloc] init]);
    [webView setNavigationDelegate:delegate.get()];
    [webView  loadRequest:[NSURLRequest requestWithURL:[[NSBundle mainBundle] URLForResource:@"lots-of-text" withExtension:@"html" subdirectory:@"TestWebKitAPI.resources"]]];
    Util::run(&didFinishLoad);

    RetainPtr<_WKThumbnailView> thumbnailView = adoptNS([[_WKThumbnailView alloc] initWithFrame:NSMakeRect(0, 0, 100, 100) fromWKWebView:webView.get()]);
    
    RetainPtr<SnapshotSizeObserver> observer = adoptNS([[SnapshotSizeObserver alloc] init]);
    
    [thumbnailView addObserver:observer.get() forKeyPath:@"snapshotSize" options:NSKeyValueObservingOptionNew context:snapshotSizeChangeKVOContext];
    
    [webView addSubview:thumbnailView.get()];
    Util::run(&didTakeSnapshot);
    didTakeSnapshot = false;
    
    EXPECT_EQ([thumbnailView snapshotSize].width, 800);
    EXPECT_FALSE([thumbnailView layer].contents == nil);
    [thumbnailView removeFromSuperview];
    
    // The snapshot should be removed when unparented.
    EXPECT_TRUE([thumbnailView layer].contents == nil);
    
    [webView addSubview:thumbnailView.get()];
    Util::run(&didTakeSnapshot);
    didTakeSnapshot = false;
    
    [thumbnailView setShouldKeepSnapshotWhenRemovedFromSuperview:YES];
    
    EXPECT_EQ([thumbnailView snapshotSize].width, 800);
    EXPECT_FALSE([thumbnailView layer].contents == nil);
    [thumbnailView removeFromSuperview];
    
    // This time, the snapshot should remain while unparented, because we unset shouldKeepSnapshotWhenRemovedFromSuperview.
    EXPECT_FALSE([thumbnailView layer].contents == nil);
    
    [thumbnailView removeObserver:observer.get() forKeyPath:@"snapshotSize" context:snapshotSizeChangeKVOContext];
}

TEST(WebKit, WKThumbnailViewMaximumSnapshotSizeWKWebView)
{
    auto webView = adoptNS([[TestWKWebView alloc] initWithFrame:CGRectMake(0, 0, 800, 600)]);
    WKPageSetCustomBackingScaleFactor([webView _pageForTesting], 1);
    auto delegate = adoptNS([[WKThumbnailViewDelegate alloc] init]);
    [webView setNavigationDelegate:delegate.get()];
    [webView  loadRequest:[NSURLRequest requestWithURL:[[NSBundle mainBundle] URLForResource:@"lots-of-text" withExtension:@"html" subdirectory:@"TestWebKitAPI.resources"]]];
    Util::run(&didFinishLoad);

    auto thumbnailView = adoptNS([[_WKThumbnailView alloc] initWithFrame:NSMakeRect(0, 0, 100, 100) fromWKWebView:webView.get()]);

    auto observer = adoptNS([[SnapshotSizeObserver alloc] init]);
    
    [thumbnailView addObserver:observer.get() forKeyPath:@"snapshotSize" options:NSKeyValueObservingOptionNew context:snapshotSizeChangeKVOContext];
    
    [webView addSubview:thumbnailView.get()];
    Util::run(&didTakeSnapshot);
    didTakeSnapshot = false;
    EXPECT_EQ([thumbnailView snapshotSize].width, 800);
    EXPECT_FALSE([thumbnailView layer].contents == nil);
    
    [thumbnailView setMaximumSnapshotSize:CGSizeMake(200, 0)];
    Util::run(&didTakeSnapshot);
    didTakeSnapshot = false;
    
    EXPECT_EQ([thumbnailView snapshotSize].width, 200);
    EXPECT_EQ([thumbnailView snapshotSize].height, 150);
    EXPECT_FALSE([thumbnailView layer].contents == nil);
    
    [thumbnailView setMaximumSnapshotSize:CGSizeMake(0, 300)];
    Util::run(&didTakeSnapshot);
    didTakeSnapshot = false;
    
    EXPECT_EQ([thumbnailView snapshotSize].width, 400);
    EXPECT_EQ([thumbnailView snapshotSize].height, 300);
    EXPECT_FALSE([thumbnailView layer].contents == nil);
    
    [thumbnailView setMaximumSnapshotSize:CGSizeMake(200, 300)];
    Util::run(&didTakeSnapshot);
    didTakeSnapshot = false;
    
    EXPECT_EQ([thumbnailView snapshotSize].width, 200);
    EXPECT_EQ([thumbnailView snapshotSize].height, 150);
    EXPECT_FALSE([thumbnailView layer].contents == nil);
    
    [thumbnailView removeObserver:observer.get() forKeyPath:@"snapshotSize" context:snapshotSizeChangeKVOContext];
}

} // namespace TestWebKitAPI

#endif<|MERGE_RESOLUTION|>--- conflicted
+++ resolved
@@ -78,11 +78,7 @@
 
 #if WK_HAVE_C_SPI
     
-<<<<<<< HEAD
-static void didFinishLoadForFrame(WKPageRef, WKFrameRef, WKTypeRef, const void*)
-=======
 static void didFinishNavigation(WKPageRef, WKNavigationRef, WKTypeRef, const void*)
->>>>>>> 20415689
 {
     didFinishLoad = true;
 }
