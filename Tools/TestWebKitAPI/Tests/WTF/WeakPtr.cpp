--- conflicted
+++ resolved
@@ -201,21 +201,14 @@
 
 class Base {
 public:
-<<<<<<< HEAD
-=======
     Base() { }
 
->>>>>>> 20415689
     int foo()
     {
         return 0;
     }
 
-<<<<<<< HEAD
-    auto& weakPtrFactory() { return m_weakPtrFactory; }
-=======
     auto& weakPtrFactory() const { return m_weakPtrFactory; }
->>>>>>> 20415689
 
 private:
     WeakPtrFactory<Base> m_weakPtrFactory;
@@ -223,11 +216,8 @@
 
 class Derived : public Base {
 public:
-<<<<<<< HEAD
-=======
     Derived() { }
 
->>>>>>> 20415689
     int foo()
     {
         return 1;
@@ -298,8 +288,6 @@
     }
 }
 
-<<<<<<< HEAD
-=======
 TEST(WTF_WeakPtr, DerivedConstructAndAssignConst)
 {
     const Derived derived;
@@ -334,5 +322,4 @@
     }
 }
 
->>>>>>> 20415689
 } // namespace TestWebKitAPI