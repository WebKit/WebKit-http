/*
 * Copyright (C) 2011 Apple Inc. All rights reserved.
 *
 * Redistribution and use in source and binary forms, with or without
 * modification, are permitted provided that the following conditions
 * are met:
 * 1. Redistributions of source code must retain the above copyright
 *    notice, this list of conditions and the following disclaimer.
 * 2. Redistributions in binary form must reproduce the above copyright
 *    notice, this list of conditions and the following disclaimer in the
 *    documentation and/or other materials provided with the distribution.
 *
 * THIS SOFTWARE IS PROVIDED BY APPLE INC. AND ITS CONTRIBUTORS ``AS IS''
 * AND ANY EXPRESS OR IMPLIED WARRANTIES, INCLUDING, BUT NOT LIMITED TO,
 * THE IMPLIED WARRANTIES OF MERCHANTABILITY AND FITNESS FOR A PARTICULAR
 * PURPOSE ARE DISCLAIMED. IN NO EVENT SHALL APPLE INC. OR ITS CONTRIBUTORS
 * BE LIABLE FOR ANY DIRECT, INDIRECT, INCIDENTAL, SPECIAL, EXEMPLARY, OR
 * CONSEQUENTIAL DAMAGES (INCLUDING, BUT NOT LIMITED TO, PROCUREMENT OF
 * SUBSTITUTE GOODS OR SERVICES; LOSS OF USE, DATA, OR PROFITS; OR BUSINESS
 * INTERRUPTION) HOWEVER CAUSED AND ON ANY THEORY OF LIABILITY, WHETHER IN
 * CONTRACT, STRICT LIABILITY, OR TORT (INCLUDING NEGLIGENCE OR OTHERWISE)
 * ARISING IN ANY WAY OUT OF THE USE OF THIS SOFTWARE, EVEN IF ADVISED OF
 * THE POSSIBILITY OF SUCH DAMAGE.
 */

#include "config.h"

#include "MoveOnly.h"
#include <wtf/HashMap.h>
#include <wtf/HashSet.h>
#include <wtf/ListHashSet.h>
#include <wtf/Vector.h>
#include <wtf/text/StringHash.h>
#include <wtf/text/WTFString.h>

namespace TestWebKitAPI {

TEST(WTF_Vector, Basic)
{
    Vector<int> intVector;
    EXPECT_TRUE(intVector.isEmpty());
    EXPECT_EQ(0U, intVector.size());
    EXPECT_EQ(0U, intVector.capacity());
}

TEST(WTF_Vector, Iterator)
{
    Vector<int> intVector;
    intVector.append(10);
    intVector.append(11);
    intVector.append(12);
    intVector.append(13);

    Vector<int>::iterator it = intVector.begin();
    Vector<int>::iterator end = intVector.end();
    EXPECT_TRUE(end != it);

    EXPECT_EQ(10, *it);
    ++it;
    EXPECT_EQ(11, *it);
    ++it;
    EXPECT_EQ(12, *it);
    ++it;
    EXPECT_EQ(13, *it);
    ++it;

    EXPECT_TRUE(end == it);
}

TEST(WTF_Vector, OverloadedOperatorAmpersand)
{
    struct Test {
    private:
        Test* operator&() = delete;
    };

    Vector<Test> vector;
    vector.append(Test());
}

TEST(WTF_Vector, AppendLast)
{
    Vector<unsigned> vector;
    vector.append(0);

    // FIXME: This test needs to be run with GuardMalloc to show the bug.
    for (size_t i = 0; i < 100; ++i)
        vector.append(const_cast<const unsigned&>(vector.last()));
}

TEST(WTF_Vector, InitializerList)
{
    Vector<int> vector = { 1, 2, 3, 4 };
    EXPECT_EQ(4U, vector.size());

    EXPECT_EQ(1, vector[0]);
    EXPECT_EQ(2, vector[1]);
    EXPECT_EQ(3, vector[2]);
    EXPECT_EQ(4, vector[3]);
}

TEST(WTF_Vector, ConstructWithFrom)
{
    auto vector = Vector<int>::from(1, 2, 3, 4, 5);
    EXPECT_EQ(5U, vector.size());
    EXPECT_EQ(5U, vector.capacity());

    EXPECT_EQ(1, vector[0]);
    EXPECT_EQ(2, vector[1]);
    EXPECT_EQ(3, vector[2]);
    EXPECT_EQ(4, vector[3]);
    EXPECT_EQ(5, vector[4]);
}

TEST(WTF_Vector, ConstructWithFromString)
{
    String s1 = "s1";
    String s2 = "s2";
    String s3 = s1;
    auto vector = Vector<String>::from(s1, s2, WTFMove(s3));
    EXPECT_EQ(3U, vector.size());
    EXPECT_EQ(3U, vector.capacity());

    EXPECT_TRUE(s1 == vector[0]);
    EXPECT_TRUE(s2 == vector[1]);
    EXPECT_TRUE(s1 == vector[2]);
    EXPECT_TRUE(s3.isNull());
}

TEST(WTF_Vector, ConstructWithFromMoveOnly)
{
    auto vector1 = Vector<MoveOnly>::from(MoveOnly(1));
    auto vector3 = Vector<MoveOnly>::from(MoveOnly(1), MoveOnly(2), MoveOnly(3));

    EXPECT_EQ(1U, vector1.size());
    EXPECT_EQ(1U, vector1.capacity());

    EXPECT_EQ(3U, vector3.size());
    EXPECT_EQ(3U, vector3.capacity());

    EXPECT_EQ(1U, vector1[0].value());
    EXPECT_EQ(1U, vector3[0].value());
    EXPECT_EQ(2U, vector3[1].value());
    EXPECT_EQ(3U, vector3[2].value());
}

TEST(WTF_Vector, InitializeFromOtherInitialCapacity)
{
    Vector<int, 3> vector = { 1, 3, 2, 4 };
    Vector<int, 5> vectorCopy(vector);
    EXPECT_EQ(4U, vector.size());
    EXPECT_EQ(4U, vectorCopy.size());
    EXPECT_EQ(5U, vectorCopy.capacity());

    EXPECT_EQ(1, vectorCopy[0]);
    EXPECT_EQ(3, vectorCopy[1]);
    EXPECT_EQ(2, vectorCopy[2]);
    EXPECT_EQ(4, vectorCopy[3]);
}

TEST(WTF_Vector, CopyFromOtherInitialCapacity)
{
    Vector<int, 3> vector = { 1, 3, 2, 4 };
    Vector<int, 5> vectorCopy { 0 };
    EXPECT_EQ(4U, vector.size());
    EXPECT_EQ(1U, vectorCopy.size());

    vectorCopy = vector;

    EXPECT_EQ(4U, vector.size());
    EXPECT_EQ(4U, vectorCopy.size());
    EXPECT_EQ(5U, vectorCopy.capacity());

    EXPECT_EQ(1, vectorCopy[0]);
    EXPECT_EQ(3, vectorCopy[1]);
    EXPECT_EQ(2, vectorCopy[2]);
    EXPECT_EQ(4, vectorCopy[3]);
}

TEST(WTF_Vector, InitializeFromOtherOverflowBehavior)
{
    Vector<int, 7, WTF::CrashOnOverflow> vector = { 4, 3, 2, 1 };
    Vector<int, 7, UnsafeVectorOverflow> vectorCopy(vector);
    EXPECT_EQ(4U, vector.size());
    EXPECT_EQ(4U, vectorCopy.size());

    EXPECT_EQ(4, vectorCopy[0]);
    EXPECT_EQ(3, vectorCopy[1]);
    EXPECT_EQ(2, vectorCopy[2]);
    EXPECT_EQ(1, vectorCopy[3]);
}

TEST(WTF_Vector, CopyFromOtherOverflowBehavior)
{
    Vector<int, 7, WTF::CrashOnOverflow> vector = { 4, 3, 2, 1 };
    Vector<int, 7, UnsafeVectorOverflow> vectorCopy = { 0, 0, 0 };

    EXPECT_EQ(4U, vector.size());
    EXPECT_EQ(3U, vectorCopy.size());

    vectorCopy = vector;

    EXPECT_EQ(4U, vector.size());
    EXPECT_EQ(4U, vectorCopy.size());

    EXPECT_EQ(4, vectorCopy[0]);
    EXPECT_EQ(3, vectorCopy[1]);
    EXPECT_EQ(2, vectorCopy[2]);
    EXPECT_EQ(1, vectorCopy[3]);
}

TEST(WTF_Vector, InitializeFromOtherMinCapacity)
{
    Vector<int, 7, WTF::CrashOnOverflow, 1> vector = { 3, 4, 2, 1 };
    Vector<int, 7, WTF::CrashOnOverflow, 50> vectorCopy(vector);
    EXPECT_EQ(4U, vector.size());
    EXPECT_EQ(4U, vectorCopy.size());

    EXPECT_EQ(3, vectorCopy[0]);
    EXPECT_EQ(4, vectorCopy[1]);
    EXPECT_EQ(2, vectorCopy[2]);
    EXPECT_EQ(1, vectorCopy[3]);
}

TEST(WTF_Vector, CopyFromOtherMinCapacity)
{
    Vector<int, 7, WTF::CrashOnOverflow, 1> vector = { 3, 4, 2, 1 };
    Vector<int, 7, WTF::CrashOnOverflow, 50> vectorCopy;

    EXPECT_EQ(4U, vector.size());
    EXPECT_EQ(0U, vectorCopy.size());

    vectorCopy = vector;

    EXPECT_EQ(4U, vector.size());
    EXPECT_EQ(4U, vectorCopy.size());

    EXPECT_EQ(3, vectorCopy[0]);
    EXPECT_EQ(4, vectorCopy[1]);
    EXPECT_EQ(2, vectorCopy[2]);
    EXPECT_EQ(1, vectorCopy[3]);
}

TEST(WTF_Vector, Reverse)
{
    Vector<int> intVector;
    intVector.append(10);
    intVector.append(11);
    intVector.append(12);
    intVector.append(13);
    intVector.reverse();

    EXPECT_EQ(13, intVector[0]);
    EXPECT_EQ(12, intVector[1]);
    EXPECT_EQ(11, intVector[2]);
    EXPECT_EQ(10, intVector[3]);

    intVector.append(9);
    intVector.reverse();

    EXPECT_EQ(9, intVector[0]);
    EXPECT_EQ(10, intVector[1]);
    EXPECT_EQ(11, intVector[2]);
    EXPECT_EQ(12, intVector[3]);
    EXPECT_EQ(13, intVector[4]);
}

TEST(WTF_Vector, ReverseIterator)
{
    Vector<int> intVector;
    intVector.append(10);
    intVector.append(11);
    intVector.append(12);
    intVector.append(13);

    Vector<int>::reverse_iterator it = intVector.rbegin();
    Vector<int>::reverse_iterator end = intVector.rend();
    EXPECT_TRUE(end != it);

    EXPECT_EQ(13, *it);
    ++it;
    EXPECT_EQ(12, *it);
    ++it;
    EXPECT_EQ(11, *it);
    ++it;
    EXPECT_EQ(10, *it);
    ++it;

    EXPECT_TRUE(end == it);
}

TEST(WTF_Vector, MoveOnly_UncheckedAppend)
{
    Vector<MoveOnly> vector;

    vector.reserveInitialCapacity(100);
    for (size_t i = 0; i < 100; ++i) {
        MoveOnly moveOnly(i);
        vector.uncheckedAppend(WTFMove(moveOnly));
        EXPECT_EQ(0U, moveOnly.value());
    }

    for (size_t i = 0; i < 100; ++i)
        EXPECT_EQ(i, vector[i].value());
}

TEST(WTF_Vector, MoveOnly_Append)
{
    Vector<MoveOnly> vector;

    for (size_t i = 0; i < 100; ++i) {
        MoveOnly moveOnly(i);
        vector.append(WTFMove(moveOnly));
        EXPECT_EQ(0U, moveOnly.value());
    }

    for (size_t i = 0; i < 100; ++i)
        EXPECT_EQ(i, vector[i].value());

    for (size_t i = 0; i < 16; ++i) {
        Vector<MoveOnly> vector;

        vector.append(i);

        for (size_t j = 0; j < i; ++j)
            vector.append(j);
        vector.append(WTFMove(vector[0]));

        EXPECT_EQ(0U, vector[0].value());

        for (size_t j = 0; j < i; ++j)
            EXPECT_EQ(j, vector[j + 1].value());
        EXPECT_EQ(i, vector.last().value());
    }
}

TEST(WTF_Vector, MoveOnly_Insert)
{
    Vector<MoveOnly> vector;

    for (size_t i = 0; i < 100; ++i) {
        MoveOnly moveOnly(i);
        vector.insert(0, WTFMove(moveOnly));
        EXPECT_EQ(0U, moveOnly.value());
    }

    EXPECT_EQ(vector.size(), 100U);
    for (size_t i = 0; i < 100; ++i)
        EXPECT_EQ(99 - i, vector[i].value());

    for (size_t i = 0; i < 200; i += 2) {
        MoveOnly moveOnly(1000 + i);
        vector.insert(i, WTFMove(moveOnly));
        EXPECT_EQ(0U, moveOnly.value());
    }

    EXPECT_EQ(200U, vector.size());
    for (size_t i = 0; i < 200; ++i) {
        if (i % 2)
            EXPECT_EQ(99 - i / 2, vector[i].value());
        else
            EXPECT_EQ(1000 + i, vector[i].value());
    }
}

TEST(WTF_Vector, MoveOnly_TakeLast)
{
    Vector<MoveOnly> vector;

    for (size_t i = 0; i < 100; ++i) {
        MoveOnly moveOnly(i);
        vector.append(WTFMove(moveOnly));
        EXPECT_EQ(0U, moveOnly.value());
    }

    EXPECT_EQ(100U, vector.size());
    for (size_t i = 0; i < 100; ++i)
        EXPECT_EQ(99 - i, vector.takeLast().value());

    EXPECT_EQ(0U, vector.size());
}

TEST(WTF_Vector, VectorOfVectorsOfVectorsInlineCapacitySwap)
{
    Vector<Vector<Vector<int, 1>, 1>, 1> a;
    Vector<Vector<Vector<int, 1>, 1>, 1> b;
    Vector<Vector<Vector<int, 1>, 1>, 1> c;

    EXPECT_EQ(0U, a.size());
    EXPECT_EQ(0U, b.size());
    EXPECT_EQ(0U, c.size());

    Vector<int, 1> x;
    x.append(42);

    EXPECT_EQ(1U, x.size());
    EXPECT_EQ(42, x[0]);

    Vector<Vector<int, 1>, 1> y;
    y.append(x);

    EXPECT_EQ(1U, x.size());
    EXPECT_EQ(42, x[0]);
    EXPECT_EQ(1U, y.size());
    EXPECT_EQ(1U, y[0].size());
    EXPECT_EQ(42, y[0][0]);

    a.append(y);

    EXPECT_EQ(1U, x.size());
    EXPECT_EQ(42, x[0]);
    EXPECT_EQ(1U, y.size());
    EXPECT_EQ(1U, y[0].size());
    EXPECT_EQ(42, y[0][0]);
    EXPECT_EQ(1U, a.size());
    EXPECT_EQ(1U, a[0].size());
    EXPECT_EQ(1U, a[0][0].size());
    EXPECT_EQ(42, a[0][0][0]);

    a.swap(b);

    EXPECT_EQ(0U, a.size());
    EXPECT_EQ(1U, x.size());
    EXPECT_EQ(42, x[0]);
    EXPECT_EQ(1U, y.size());
    EXPECT_EQ(1U, y[0].size());
    EXPECT_EQ(42, y[0][0]);
    EXPECT_EQ(1U, b.size());
    EXPECT_EQ(1U, b[0].size());
    EXPECT_EQ(1U, b[0][0].size());
    EXPECT_EQ(42, b[0][0][0]);

    b.swap(c);

    EXPECT_EQ(0U, a.size());
    EXPECT_EQ(0U, b.size());
    EXPECT_EQ(1U, x.size());
    EXPECT_EQ(42, x[0]);
    EXPECT_EQ(1U, y.size());
    EXPECT_EQ(1U, y[0].size());
    EXPECT_EQ(42, y[0][0]);
    EXPECT_EQ(1U, c.size());
    EXPECT_EQ(1U, c[0].size());
    EXPECT_EQ(1U, c[0][0].size());
    EXPECT_EQ(42, c[0][0][0]);

    y[0][0] = 24;

    EXPECT_EQ(1U, x.size());
    EXPECT_EQ(42, x[0]);
    EXPECT_EQ(1U, y.size());
    EXPECT_EQ(1U, y[0].size());
    EXPECT_EQ(24, y[0][0]);

    a.append(y);

    EXPECT_EQ(1U, x.size());
    EXPECT_EQ(42, x[0]);
    EXPECT_EQ(1U, y.size());
    EXPECT_EQ(1U, y[0].size());
    EXPECT_EQ(24, y[0][0]);
    EXPECT_EQ(1U, a.size());
    EXPECT_EQ(1U, a[0].size());
    EXPECT_EQ(1U, a[0][0].size());
    EXPECT_EQ(24, a[0][0][0]);
    EXPECT_EQ(1U, c.size());
    EXPECT_EQ(1U, c[0].size());
    EXPECT_EQ(1U, c[0][0].size());
    EXPECT_EQ(42, c[0][0][0]);
    EXPECT_EQ(0U, b.size());
}

TEST(WTF_Vector, RemoveFirst)
{
    Vector<int> v;
    EXPECT_TRUE(v.isEmpty());
    EXPECT_FALSE(v.removeFirst(1));
    EXPECT_FALSE(v.removeFirst(-1));
    EXPECT_TRUE(v.isEmpty());

    v.fill(2, 10);
    EXPECT_EQ(10U, v.size());
    EXPECT_FALSE(v.removeFirst(1));
    EXPECT_EQ(10U, v.size());
    v.clear();

    v.fill(1, 10);
    EXPECT_EQ(10U, v.size());
    EXPECT_TRUE(v.removeFirst(1));
    EXPECT_TRUE(v == Vector<int>({1, 1, 1, 1, 1, 1, 1, 1, 1}));
    EXPECT_EQ(9U, v.size());
    EXPECT_FALSE(v.removeFirst(2));
    EXPECT_EQ(9U, v.size());
    EXPECT_TRUE(v == Vector<int>({1, 1, 1, 1, 1, 1, 1, 1, 1}));

    unsigned removed = 0;
    while (v.removeFirst(1))
        ++removed;
    EXPECT_EQ(9U, removed);
    EXPECT_TRUE(v.isEmpty());

    v.resize(1);
    EXPECT_EQ(1U, v.size());
    EXPECT_TRUE(v.removeFirst(1));
    EXPECT_EQ(0U, v.size());
    EXPECT_TRUE(v.isEmpty());
}

TEST(WTF_Vector, RemoveAll)
{
    // Using a memcpy-able type.
    static_assert(VectorTraits<int>::canMoveWithMemcpy, "Should use a memcpy-able type");
    Vector<int> v;
    EXPECT_TRUE(v.isEmpty());
    EXPECT_FALSE(v.removeAll(1));
    EXPECT_FALSE(v.removeAll(-1));
    EXPECT_TRUE(v.isEmpty());

    v.fill(1, 10);
    EXPECT_EQ(10U, v.size());
    EXPECT_EQ(10U, v.removeAll(1));
    EXPECT_TRUE(v.isEmpty());

    v.fill(2, 10);
    EXPECT_EQ(10U, v.size());
    EXPECT_EQ(0U, v.removeAll(1));
    EXPECT_EQ(10U, v.size());

    v = {1, 2, 1, 2, 1, 2, 2, 1, 1, 1};
    EXPECT_EQ(10U, v.size());
    EXPECT_EQ(6U, v.removeAll(1));
    EXPECT_EQ(4U, v.size());
    EXPECT_TRUE(v == Vector<int>({2, 2, 2, 2}));
    EXPECT_TRUE(v.find(1) == notFound);
    EXPECT_EQ(4U, v.removeAll(2));
    EXPECT_TRUE(v.isEmpty());

    v = {3, 1, 2, 1, 2, 1, 2, 2, 1, 1, 1, 3};
    EXPECT_EQ(12U, v.size());
    EXPECT_EQ(6U, v.removeAll(1));
    EXPECT_EQ(6U, v.size());
    EXPECT_TRUE(v.find(1) == notFound);
    EXPECT_TRUE(v == Vector<int>({3, 2, 2, 2, 2, 3}));

    EXPECT_EQ(4U, v.removeAll(2));
    EXPECT_EQ(2U, v.size());
    EXPECT_TRUE(v.find(2) == notFound);
    EXPECT_TRUE(v == Vector<int>({3, 3}));

    EXPECT_EQ(2U, v.removeAll(3));
    EXPECT_TRUE(v.isEmpty());

    v = {1, 1, 1, 3, 2, 4, 2, 2, 2, 4, 4, 3};
    EXPECT_EQ(12U, v.size());
    EXPECT_EQ(3U, v.removeAll(1));
    EXPECT_EQ(9U, v.size());
    EXPECT_TRUE(v.find(1) == notFound);
    EXPECT_TRUE(v == Vector<int>({3, 2, 4, 2, 2, 2, 4, 4, 3}));

    // Using a non memcpy-able type.
    static_assert(!VectorTraits<CString>::canMoveWithMemcpy, "Should use a non memcpy-able type");
    Vector<CString> vExpected;
    Vector<CString> v2;
    EXPECT_TRUE(v2.isEmpty());
    EXPECT_FALSE(v2.removeAll("1"));
    EXPECT_TRUE(v2.isEmpty());

    v2.fill("1", 10);
    EXPECT_EQ(10U, v2.size());
    EXPECT_EQ(10U, v2.removeAll("1"));
    EXPECT_TRUE(v2.isEmpty());

    v2.fill("2", 10);
    EXPECT_EQ(10U, v2.size());
    EXPECT_EQ(0U, v2.removeAll("1"));
    EXPECT_EQ(10U, v2.size());

    v2 = {"1", "2", "1", "2", "1", "2", "2", "1", "1", "1"};
    EXPECT_EQ(10U, v2.size());
    EXPECT_EQ(6U, v2.removeAll("1"));
    EXPECT_EQ(4U, v2.size());
    EXPECT_TRUE(v2.find("1") == notFound);
    EXPECT_EQ(4U, v2.removeAll("2"));
    EXPECT_TRUE(v2.isEmpty());

    v2 = {"3", "1", "2", "1", "2", "1", "2", "2", "1", "1", "1", "3"};
    EXPECT_EQ(12U, v2.size());
    EXPECT_EQ(6U, v2.removeAll("1"));
    EXPECT_EQ(6U, v2.size());
    EXPECT_TRUE(v2.find("1") == notFound);
    vExpected = {"3", "2", "2", "2", "2", "3"};
    EXPECT_TRUE(v2 == vExpected);

    EXPECT_EQ(4U, v2.removeAll("2"));
    EXPECT_EQ(2U, v2.size());
    EXPECT_TRUE(v2.find("2") == notFound);
    vExpected = {"3", "3"};
    EXPECT_TRUE(v2 == vExpected);

    EXPECT_EQ(2U, v2.removeAll("3"));
    EXPECT_TRUE(v2.isEmpty());

    v2 = {"1", "1", "1", "3", "2", "4", "2", "2", "2", "4", "4", "3"};
    EXPECT_EQ(12U, v2.size());
    EXPECT_EQ(3U, v2.removeAll("1"));
    EXPECT_EQ(9U, v2.size());
    EXPECT_TRUE(v2.find("1") == notFound);
    vExpected = {"3", "2", "4", "2", "2", "2", "4", "4", "3"};
    EXPECT_TRUE(v2 == vExpected);
}

TEST(WTF_Vector, FindMatching)
{
    Vector<int> v;
    EXPECT_TRUE(v.findMatching([](int) { return false; }) == notFound);
    EXPECT_TRUE(v.findMatching([](int) { return true; }) == notFound);

    v = {3, 1, 2, 1, 2, 1, 2, 2, 1, 1, 1, 3};
    EXPECT_TRUE(v.findMatching([](int value) { return value > 3; }) == notFound);
    EXPECT_TRUE(v.findMatching([](int) { return false; }) == notFound);
    EXPECT_EQ(0U, v.findMatching([](int) { return true; }));
    EXPECT_EQ(0U, v.findMatching([](int value) { return value <= 3; }));
    EXPECT_EQ(1U, v.findMatching([](int value) { return value < 3; }));
    EXPECT_EQ(2U, v.findMatching([](int value) { return value == 2; }));
}

TEST(WTF_Vector, RemoveFirstMatching)
{
    Vector<int> v;
    EXPECT_TRUE(v.isEmpty());
    EXPECT_FALSE(v.removeFirstMatching([] (int value) { return value > 0; }));
    EXPECT_FALSE(v.removeFirstMatching([] (int) { return true; }));
    EXPECT_FALSE(v.removeFirstMatching([] (int) { return false; }));

    v = {3, 1, 2, 1, 2, 1, 2, 2, 1, 1, 1, 3};
    EXPECT_EQ(12U, v.size());
    EXPECT_FALSE(v.removeFirstMatching([] (int) { return false; }));
    EXPECT_EQ(12U, v.size());
    EXPECT_FALSE(v.removeFirstMatching([] (int value) { return value < 0; }));
    EXPECT_EQ(12U, v.size());
    EXPECT_TRUE(v.removeFirstMatching([] (int value) { return value < 3; }));
    EXPECT_EQ(11U, v.size());
    EXPECT_TRUE(v == Vector<int>({3, 2, 1, 2, 1, 2, 2, 1, 1, 1, 3}));
    EXPECT_TRUE(v.removeFirstMatching([] (int value) { return value > 2; }));
    EXPECT_EQ(10U, v.size());
    EXPECT_TRUE(v == Vector<int>({2, 1, 2, 1, 2, 2, 1, 1, 1, 3}));
    EXPECT_TRUE(v.removeFirstMatching([] (int value) { return value > 2; }));
    EXPECT_EQ(9U, v.size());
    EXPECT_TRUE(v == Vector<int>({2, 1, 2, 1, 2, 2, 1, 1, 1}));
    EXPECT_TRUE(v.removeFirstMatching([] (int value) { return value == 1; }, 1));
    EXPECT_EQ(8U, v.size());
    EXPECT_TRUE(v == Vector<int>({2, 2, 1, 2, 2, 1, 1, 1}));
    EXPECT_TRUE(v.removeFirstMatching([] (int value) { return value == 1; }, 3));
    EXPECT_EQ(7U, v.size());
    EXPECT_TRUE(v == Vector<int>({2, 2, 1, 2, 2, 1, 1}));
    EXPECT_FALSE(v.removeFirstMatching([] (int value) { return value == 1; }, 7));
    EXPECT_EQ(7U, v.size());
    EXPECT_FALSE(v.removeFirstMatching([] (int value) { return value == 1; }, 10));
    EXPECT_EQ(7U, v.size());
}

TEST(WTF_Vector, RemoveAllMatching)
{
    Vector<int> v;
    EXPECT_TRUE(v.isEmpty());
    EXPECT_FALSE(v.removeAllMatching([] (int value) { return value > 0; }));
    EXPECT_FALSE(v.removeAllMatching([] (int) { return true; }));
    EXPECT_FALSE(v.removeAllMatching([] (int) { return false; }));

    v = {3, 1, 2, 1, 2, 1, 2, 2, 1, 1, 1, 3};
    EXPECT_EQ(12U, v.size());
    EXPECT_EQ(0U, v.removeAllMatching([] (int) { return false; }));
    EXPECT_EQ(12U, v.size());
    EXPECT_EQ(0U, v.removeAllMatching([] (int value) { return value < 0; }));
    EXPECT_EQ(12U, v.size());
    EXPECT_EQ(12U, v.removeAllMatching([] (int value) { return value > 0; }));
    EXPECT_TRUE(v.isEmpty());

    v = {3, 1, 2, 1, 2, 1, 3, 2, 2, 1, 1, 1, 3};
    EXPECT_EQ(13U, v.size());
    EXPECT_EQ(3U, v.removeAllMatching([] (int value) { return value > 2; }));
    EXPECT_EQ(10U, v.size());
    EXPECT_TRUE(v == Vector<int>({1, 2, 1, 2, 1, 2, 2, 1, 1, 1}));
    EXPECT_EQ(6U, v.removeAllMatching([] (int value) { return value != 2; }));
    EXPECT_EQ(4U, v.size());
    EXPECT_TRUE(v == Vector<int>({2, 2, 2, 2}));
    EXPECT_EQ(4U, v.removeAllMatching([] (int value) { return value == 2; }));
    EXPECT_TRUE(v.isEmpty());

    v = {3, 1, 2, 1, 2, 1, 3, 2, 2, 1, 1, 1, 3};
    EXPECT_EQ(13U, v.size());
    EXPECT_EQ(0U, v.removeAllMatching([] (int value) { return value > 0; }, 13));
    EXPECT_EQ(13U, v.size());
    EXPECT_EQ(0U, v.removeAllMatching([] (int value) { return value > 0; }, 20));
    EXPECT_EQ(13U, v.size());
    EXPECT_EQ(5U, v.removeAllMatching([] (int value) { return value > 1; }, 3));
    EXPECT_EQ(8U, v.size());
    EXPECT_TRUE(v == Vector<int>({3, 1, 2, 1, 1, 1, 1, 1}));
    EXPECT_EQ(8U, v.removeAllMatching([] (int value) { return value > 0; }, 0));
    EXPECT_EQ(0U, v.size());
}

static int multiplyByTwo(int value)
{
    return 2 * value;
}

TEST(WTF_Vector, MapStaticFunction)
{
    Vector<int> vector { 2, 3, 4 };

    auto mapped = WTF::map(vector, multiplyByTwo);

    EXPECT_EQ(3U, mapped.size());
    EXPECT_EQ(4, mapped[0]);
    EXPECT_EQ(6, mapped[1]);
    EXPECT_EQ(8, mapped[2]);
}

static MoveOnly multiplyByTwoMoveOnly(const MoveOnly& value)
{
    return MoveOnly(2 * value.value());
}

TEST(WTF_Vector, MapStaticFunctionMoveOnly)
{
    Vector<MoveOnly> vector;

    vector.reserveInitialCapacity(3);
    for (unsigned i = 0; i < 3; ++i)
        vector.uncheckedAppend(MoveOnly { i });

    auto mapped = WTF::map(vector, multiplyByTwoMoveOnly);

    EXPECT_EQ(3U, mapped.size());
    EXPECT_EQ(0U, mapped[0].value());
    EXPECT_EQ(2U, mapped[1].value());
    EXPECT_EQ(4U, mapped[2].value());
}

TEST(WTF_Vector, MapLambda)
{
    Vector<int> vector { 2, 3, 4 };

    int counter = 0;
    auto mapped = WTF::map(vector, [&] (int item) {
        counter += 2;
        return counter <= item;
    });

    EXPECT_EQ(3U, mapped.size());
    EXPECT_TRUE(mapped[0]);
    EXPECT_FALSE(mapped[1]);
    EXPECT_FALSE(mapped[2]);
}

TEST(WTF_Vector, MapLambdaMove)
{
    Vector<MoveOnly> vector;

    vector.reserveInitialCapacity(3);
    for (unsigned i = 0; i < 3; ++i)
        vector.uncheckedAppend(MoveOnly { i });


    unsigned counter = 0;
    auto mapped = WTF::map(WTFMove(vector), [&] (MoveOnly&& item) {
        item = item.value() + ++counter;
        return WTFMove(item);
    });

    EXPECT_EQ(3U, mapped.size());
    EXPECT_EQ(1U, mapped[0].value());
    EXPECT_EQ(3U, mapped[1].value());
    EXPECT_EQ(5U, mapped[2].value());
}

TEST(WTF_Vector, MapFromHashMap)
{
    HashMap<String, String> map;
    map.set(String { "k1" }, String { "v1" });
    map.set(String { "k2" }, String { "v2" });
    map.set(String { "k3" }, String { "v3" });

    auto mapped = WTF::map(map, [&] (KeyValuePair<String, String>& pair) -> String {
        return pair.value;
    });
    std::sort(mapped.begin(), mapped.end(), WTF::codePointCompareLessThan);

    EXPECT_EQ(3U, mapped.size());
    EXPECT_TRUE(mapped[0] == "v1");
    EXPECT_TRUE(mapped[1] == "v2");
    EXPECT_TRUE(mapped[2] == "v3");

    mapped = WTF::map(map, [&] (const auto& pair) -> String {
        return pair.key;
    });
    std::sort(mapped.begin(), mapped.end(), WTF::codePointCompareLessThan);

    EXPECT_EQ(3U, mapped.size());
    EXPECT_TRUE(mapped[0] == "k1");
    EXPECT_TRUE(mapped[1] == "k2");
    EXPECT_TRUE(mapped[2] == "k3");

    mapped = WTF::map(WTFMove(map), [&] (KeyValuePair<String, String>&& pair) -> String {
        return WTFMove(pair.value);
    });
    std::sort(mapped.begin(), mapped.end(), WTF::codePointCompareLessThan);

    EXPECT_EQ(3U, mapped.size());
    EXPECT_TRUE(mapped[0] == "v1");
    EXPECT_TRUE(mapped[1] == "v2");
    EXPECT_TRUE(mapped[2] == "v3");

    EXPECT_TRUE(map.contains("k1"));
    EXPECT_TRUE(map.contains("k2"));
    EXPECT_TRUE(map.contains("k3"));

    EXPECT_TRUE(map.get("k1").isNull());
    EXPECT_TRUE(map.get("k2").isNull());
    EXPECT_TRUE(map.get("k3").isNull());

}

TEST(WTF_Vector, CopyToVector)
{
    HashSet<int> intSet { 1, 2, 3 };

    auto vector = copyToVector(intSet);
    EXPECT_EQ(3U, vector.size());

    std::sort(vector.begin(), vector.end());
    EXPECT_EQ(1, vector[0]);
    EXPECT_EQ(2, vector[1]);
    EXPECT_EQ(3, vector[2]);
}

TEST(WTF_Vector, CopyToVectorOrderPreserving)
{
    ListHashSet<int> orderedIntSet;
    orderedIntSet.add(1);
    orderedIntSet.add(2);
    orderedIntSet.add(3);

    auto vector = copyToVector(orderedIntSet);
    EXPECT_EQ(3U, vector.size());

    EXPECT_EQ(1, vector[0]);
    EXPECT_EQ(2, vector[1]);
    EXPECT_EQ(3, vector[2]);
}

TEST(WTF_Vector, CopyToVectorOf)
{
    HashSet<int> intSet { 1, 2, 3 };

    Vector<float> vector = copyToVectorOf<float>(intSet);
    EXPECT_EQ(3U, vector.size());

    std::sort(vector.begin(), vector.end());
    EXPECT_FLOAT_EQ(1, vector[0]);
    EXPECT_FLOAT_EQ(2, vector[1]);
    EXPECT_FLOAT_EQ(3, vector[2]);
}

TEST(WTF_Vector, CopyToVectorSizeRangeIterator)
{
    HashMap<int, float> map {
        { 1, 9 },
        { 2, 8 },
        { 3, 7 }
    };

    auto keysVector = copyToVector(map.keys());
    EXPECT_EQ(3U, keysVector.size());

    std::sort(keysVector.begin(), keysVector.end());
    EXPECT_EQ(1, keysVector[0]);
    EXPECT_EQ(2, keysVector[1]);
    EXPECT_EQ(3, keysVector[2]);

    auto valuesVector = copyToVector(map.values());
    EXPECT_EQ(3U, valuesVector.size());

    std::sort(valuesVector.begin(), valuesVector.end());
    EXPECT_FLOAT_EQ(7, valuesVector[0]);
    EXPECT_FLOAT_EQ(8, valuesVector[1]);
    EXPECT_FLOAT_EQ(9, valuesVector[2]);
}

<<<<<<< HEAD
=======
TEST(WTF_Vector, StringComparison)
{
    Vector<String> a = {{ "a" }};
    Vector<String> b = {{ "a" }};
    EXPECT_TRUE(a == b);
}
    
>>>>>>> 20415689
} // namespace TestWebKitAPI<|MERGE_RESOLUTION|>--- conflicted
+++ resolved
@@ -888,8 +888,6 @@
     EXPECT_FLOAT_EQ(9, valuesVector[2]);
 }
 
-<<<<<<< HEAD
-=======
 TEST(WTF_Vector, StringComparison)
 {
     Vector<String> a = {{ "a" }};
@@ -897,5 +895,4 @@
     EXPECT_TRUE(a == b);
 }
     
->>>>>>> 20415689
 } // namespace TestWebKitAPI