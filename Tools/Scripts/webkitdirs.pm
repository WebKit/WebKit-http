--- conflicted
+++ resolved
@@ -537,11 +537,7 @@
 sub jscProductDir
 {
     my $productDir = productDir();
-<<<<<<< HEAD
-    $productDir .= "/bin" if (isQt() || isEfl() || isHaiku());
-=======
-    $productDir .= "/bin" if isEfl();
->>>>>>> 02a025d9
+    $productDir .= "/bin" if (isEfl() || isHaiku());
     $productDir .= "/Programs" if isGtk();
 
     return $productDir;
@@ -921,28 +917,6 @@
     return $isWK2;
 }
 
-<<<<<<< HEAD
-sub determineIsQt()
-{
-    return if defined($isQt);
-
-    # Allow override in case QTDIR is not set.
-    if (checkForArgumentAndRemoveFromARGV("--qt")) {
-        $isQt = 1;
-        return;
-    }
-
-    # The presence of QTDIR only means Qt if --gtk or --efl or --haiku or --blackberry or --wincairo are not on the command-line
-    if (isGtk() || isEfl() || isHaiku() || isBlackBerry() || isWinCairo()) {
-        $isQt = 0;
-        return;
-    }
-
-    $isQt = defined($ENV{'QTDIR'});
-}
-
-=======
->>>>>>> 02a025d9
 sub isBlackBerry()
 {
     determineIsBlackBerry();
@@ -1248,11 +1222,7 @@
 
 sub isAppleWebKit()
 {
-<<<<<<< HEAD
-    return !(isQt() or isGtk() or isEfl() or isHaiku() or isWinCE() or isBlackBerry());
-=======
-    return !(isGtk() or isEfl() or isWinCE() or isBlackBerry());
->>>>>>> 02a025d9
+    return !(isGtk() or isEfl() or isHaiku() or isWinCE() or isBlackBerry());
 }
 
 sub isAppleMacWebKit()
@@ -1443,11 +1413,7 @@
 sub launcherPath()
 {
     my $relativeScriptsPath = relativeScriptsDir();
-<<<<<<< HEAD
-    if (isGtk() || isQt() || isEfl() || isHaiku() || isWinCE()) {
-=======
-    if (isGtk() || isEfl() || isWinCE()) {
->>>>>>> 02a025d9
+    if (isGtk() || isEfl() || isHaiku() || isWinCE()) {
         return "$relativeScriptsPath/run-launcher";
     } elsif (isAppleWebKit()) {
         return "$relativeScriptsPath/run-safari";
@@ -1488,18 +1454,8 @@
             print "most likely fail. The latest Xcode is available from the App Store.\n";
             print "*************************************************************\n";
         }
-<<<<<<< HEAD
-    } elsif (isGtk() or isQt() or isEfl() or isHaiku()) {
-        my @cmds = qw(bison gperf);
-        if (isQt() and isWindows()) {
-            push @cmds, "win_flex";
-        } else {
-            push @cmds, "flex";
-        }
-=======
-    } elsif (isGtk() or isEfl() or isWindows()) {
+    } elsif (isGtk() or isEfl() or isHaiku() or isWindows()) {
         my @cmds = qw(bison gperf flex);
->>>>>>> 02a025d9
         my @missing = ();
         my $oldPath = $ENV{PATH};
         foreach my $cmd (@cmds) {
