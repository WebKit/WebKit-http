# Copyright (C) 2005-2007, 2010-2016 Apple Inc. All rights reserved.
# Copyright (C) 2009 Google Inc. All rights reserved.
# Copyright (C) 2011 Research In Motion Limited. All rights reserved.
# Copyright (C) 2013 Nokia Corporation and/or its subsidiary(-ies).
#
# Redistribution and use in source and binary forms, with or without
# modification, are permitted provided that the following conditions
# are met:
#
# 1.  Redistributions of source code must retain the above copyright
#     notice, this list of conditions and the following disclaimer. 
# 2.  Redistributions in binary form must reproduce the above copyright
#     notice, this list of conditions and the following disclaimer in the
#     documentation and/or other materials provided with the distribution. 
# 3.  Neither the name of Apple Inc. ("Apple") nor the names of
#     its contributors may be used to endorse or promote products derived
#     from this software without specific prior written permission. 
#
# THIS SOFTWARE IS PROVIDED BY APPLE AND ITS CONTRIBUTORS "AS IS" AND ANY
# EXPRESS OR IMPLIED WARRANTIES, INCLUDING, BUT NOT LIMITED TO, THE IMPLIED
# WARRANTIES OF MERCHANTABILITY AND FITNESS FOR A PARTICULAR PURPOSE ARE
# DISCLAIMED. IN NO EVENT SHALL APPLE OR ITS CONTRIBUTORS BE LIABLE FOR ANY
# DIRECT, INDIRECT, INCIDENTAL, SPECIAL, EXEMPLARY, OR CONSEQUENTIAL DAMAGES
# (INCLUDING, BUT NOT LIMITED TO, PROCUREMENT OF SUBSTITUTE GOODS OR SERVICES;
# LOSS OF USE, DATA, OR PROFITS; OR BUSINESS INTERRUPTION) HOWEVER CAUSED AND
# ON ANY THEORY OF LIABILITY, WHETHER IN CONTRACT, STRICT LIABILITY, OR TORT
# (INCLUDING NEGLIGENCE OR OTHERWISE) ARISING IN ANY WAY OUT OF THE USE OF
# THIS SOFTWARE, EVEN IF ADVISED OF THE POSSIBILITY OF SUCH DAMAGE.

# Module to share code to get to WebKit directories.

use strict;
use version;
use warnings;
use Config;
use Cwd qw(realpath);
use Digest::MD5 qw(md5_hex);
use FindBin;
use File::Basename;
use File::Find;
use File::Path qw(make_path mkpath rmtree);
use File::Spec;
use File::Temp qw(tempdir);
use File::stat;
use List::Util;
use POSIX;
use Time::HiRes qw(usleep);
use VCSUtils;

BEGIN {
   use Exporter   ();
   our ($VERSION, @ISA, @EXPORT, @EXPORT_OK, %EXPORT_TAGS);
   $VERSION     = 1.00;
   @ISA         = qw(Exporter);
   @EXPORT      = qw(
       &XcodeCoverageSupportOptions
       &XcodeOptionString
       &XcodeOptionStringNoConfig
       &XcodeOptions
       &XcodeStaticAnalyzerOption
       &appDisplayNameFromBundle
       &appendToEnvironmentVariableList
       &archCommandLineArgumentsForRestrictedEnvironmentVariables
       &availableXcodeSDKs
       &baseProductDir
       &chdirWebKit
       &checkFrameworks
       &cmakeArgsFromFeatures
       &cmakeBasedPortArguments
       &currentSVNRevision
       &debugSafari
       &executableProductDir
       &extractNonHostConfiguration
       &findOrCreateSimulatorForIOSDevice
       &iosSimulatorDeviceByName
       &iosVersion
       &nmPath
       &passedConfiguration
       &prependToEnvironmentVariableList
       &printHelpAndExitForRunAndDebugWebKitAppIfNeeded
       &productDir
       &quitIOSSimulator
       &relaunchIOSSimulator
       &restartIOSSimulatorDevice
       &runIOSWebKitApp
       &runMacWebKitApp
       &safariPath
       &sdkDirectory
       &sdkPlatformDirectory
       &setConfiguration
       &setupMacWebKitEnvironment
       &sharedCommandLineOptions
       &sharedCommandLineOptionsUsage
       &shutDownIOSSimulatorDevice
       &willUseIOSDeviceSDK
       &willUseIOSSimulatorSDK
       DO_NOT_USE_OPEN_COMMAND
       SIMULATOR_DEVICE_SUFFIX_FOR_WEBKIT_DEVELOPMENT
       USE_OPEN_COMMAND
   );
   %EXPORT_TAGS = ( );
   @EXPORT_OK   = ();
}

# Ports
use constant {
    AppleWin => "AppleWin",
    GTK      => "GTK",
    iOS      => "iOS",
    tvOS     => "tvOS",
    watchOS  => "watchOS",
    Mac      => "Mac",
    JSCOnly  => "JSCOnly",
    Qt       => "Qt",
    WinCairo => "WinCairo",
    WPE      => "WPE",
    Unknown  => "Unknown"
};

use constant USE_OPEN_COMMAND => 1; # Used in runMacWebKitApp().
use constant DO_NOT_USE_OPEN_COMMAND => 2;
use constant SIMULATOR_DEVICE_STATE_SHUTDOWN => "1";
use constant SIMULATOR_DEVICE_STATE_BOOTED => "3";
use constant SIMULATOR_DEVICE_SUFFIX_FOR_WEBKIT_DEVELOPMENT  => "For WebKit Development";

# See table "Certificate types and names" on <https://developer.apple.com/library/ios/documentation/IDEs/Conceptual/AppDistributionGuide/MaintainingCertificates/MaintainingCertificates.html#//apple_ref/doc/uid/TP40012582-CH31-SW41>.
use constant IOS_DEVELOPMENT_CERTIFICATE_NAME_PREFIX => "iPhone Developer: ";

our @EXPORT_OK;

my $architecture;
my $asanIsEnabled;
my $ltoMode;
my $numberOfCPUs;
my $maxCPULoad;
my $baseProductDir;
my @baseProductDirOption;
my $configuration;
my $xcodeSDK;
my $configurationForVisualStudio;
my $configurationProductDir;
my $sourceDir;
my $currentSVNRevision;
my $didLoadIPhoneSimulatorNotification;
my $nmPath;
my $osXVersion;
my $iosVersion;
my $generateDsym;
my $isCMakeBuild;
my $isGenerateProjectOnly;
my $shouldBuild32Bit;
my $isWin64;
my $isInspectorFrontend;
my $portName;
my $shouldUseGuardMalloc;
my $shouldNotUseNinja;
my $xcodeVersion;

my $unknownPortProhibited = 0;

# Variables for Win32 support
my $programFilesPath;
my $vcBuildPath;
my $vsInstallDir;
my $msBuildInstallDir;
my $vsVersion;
my $windowsSourceDir;
my $winVersion;
my $willUseVCExpressWhenBuilding = 0;
my $vsWhereFoundInstallation;

# Defined in VCSUtils.
sub exitStatus($);

sub findMatchingArguments($$);
sub hasArgument($$);

sub sdkDirectory($)
{
    my ($sdkName) = @_;
    chomp(my $sdkDirectory = `xcrun --sdk '$sdkName' --show-sdk-path`);
    die "Failed to get SDK path from xcrun: $!" if exitStatus($?);
    return $sdkDirectory;
}

sub sdkPlatformDirectory($)
{
    my ($sdkName) = @_;
    chomp(my $sdkPlatformDirectory = `xcrun --sdk '$sdkName' --show-sdk-platform-path`);
    die "Failed to get SDK platform path from xcrun: $!" if exitStatus($?);
    return $sdkPlatformDirectory;
}

sub determineSourceDir
{
    return if $sourceDir;
    $sourceDir = $FindBin::Bin;
    $sourceDir =~ s|/+$||; # Remove trailing '/' as we would die later

    # walks up path checking each directory to see if it is the main WebKit project dir, 
    # defined by containing Sources, WebCore, and JavaScriptCore.
    until ((-d File::Spec->catdir($sourceDir, "Source") && -d File::Spec->catdir($sourceDir, "Source", "WebCore") && -d File::Spec->catdir($sourceDir, "Source", "JavaScriptCore")) || (-d File::Spec->catdir($sourceDir, "Internal") && -d File::Spec->catdir($sourceDir, "OpenSource")))
    {
        if ($sourceDir !~ s|/[^/]+$||) {
            die "Could not find top level webkit directory above source directory using FindBin.\n";
        }
    }

    $sourceDir = File::Spec->catdir($sourceDir, "OpenSource") if -d File::Spec->catdir($sourceDir, "OpenSource");
}

sub currentPerlPath()
{
    my $thisPerl = $^X;
    if ($^O ne 'VMS') {
        $thisPerl .= $Config{_exe} unless $thisPerl =~ m/$Config{_exe}$/i;
    }
    return $thisPerl;
}

# used for scripts which are stored in a non-standard location
sub setSourceDir($)
{
    ($sourceDir) = @_;
}

sub determineNinjaVersion
{
    chomp(my $ninjaVersion = `ninja --version`);
    return $ninjaVersion;
}

sub determineXcodeVersion
{
    return if defined $xcodeVersion;
    my $xcodebuildVersionOutput = `xcodebuild -version`;
    $xcodeVersion = ($xcodebuildVersionOutput =~ /Xcode ([0-9]+(\.[0-9]+)*)/) ? $1 : "3.0";
}

sub readXcodeUserDefault($)
{
    my ($key) = @_;

    my $devnull = File::Spec->devnull();

    my $value = `defaults read com.apple.dt.Xcode ${key} 2> ${devnull}`;
    return if $?;

    chomp $value;
    return $value;
}

sub determineBaseProductDir
{
    return if defined $baseProductDir;
    determineSourceDir();

    my $setSharedPrecompsDir;
    my $indexDataStoreDir;
    $baseProductDir = $ENV{"WEBKIT_OUTPUTDIR"};

    if (!defined($baseProductDir) and isAppleCocoaWebKit()) {
        # Silently remove ~/Library/Preferences/xcodebuild.plist which can
        # cause build failure. The presence of
        # ~/Library/Preferences/xcodebuild.plist can prevent xcodebuild from
        # respecting global settings such as a custom build products directory
        # (<rdar://problem/5585899>).
        my $personalPlistFile = $ENV{HOME} . "/Library/Preferences/xcodebuild.plist";
        if (-e $personalPlistFile) {
            unlink($personalPlistFile) || die "Could not delete $personalPlistFile: $!";
        }

        my $buildLocationStyle = join '', readXcodeUserDefault("IDEBuildLocationStyle");
        if ($buildLocationStyle eq "Custom") {
            my $buildLocationType = join '', readXcodeUserDefault("IDECustomBuildLocationType");
            # FIXME: Read CustomBuildIntermediatesPath and set OBJROOT accordingly.
            if ($buildLocationType eq "Absolute") {
                $baseProductDir = readXcodeUserDefault("IDECustomBuildProductsPath");
                $indexDataStoreDir = readXcodeUserDefault("IDECustomIndexStorePath");
            }
        }

        # DeterminedByTargets corresponds to a setting of "Legacy" in Xcode.
        # It is the only build location style for which SHARED_PRECOMPS_DIR is not
        # overridden when building from within Xcode.
        $setSharedPrecompsDir = 1 if $buildLocationStyle ne "DeterminedByTargets";

        if (!defined($baseProductDir)) {
            $baseProductDir = join '', readXcodeUserDefault("IDEApplicationwideBuildSettings");
            $baseProductDir = $1 if $baseProductDir =~ /SYMROOT\s*=\s*\"(.*?)\";/s;
        }

        undef $baseProductDir unless $baseProductDir =~ /^\//;
    }

    if (!defined($baseProductDir)) { # Port-specific checks failed, use default
        $baseProductDir = File::Spec->catdir($sourceDir, "WebKitBuild");
    }

    if (isGit() && isGitBranchBuild()) {
        my $branch = gitBranch();
        $baseProductDir = "$baseProductDir/$branch";
    }

    if (isAppleCocoaWebKit()) {
        $baseProductDir =~ s|^\Q$(SRCROOT)/..\E$|$sourceDir|;
        $baseProductDir =~ s|^\Q$(SRCROOT)/../|$sourceDir/|;
        $baseProductDir =~ s|^~/|$ENV{HOME}/|;
        die "Can't handle Xcode product directory with a ~ in it.\n" if $baseProductDir =~ /~/;
        die "Can't handle Xcode product directory with a variable in it.\n" if $baseProductDir =~ /\$/;
        @baseProductDirOption = ("SYMROOT=$baseProductDir", "OBJROOT=$baseProductDir");
        push(@baseProductDirOption, "SHARED_PRECOMPS_DIR=${baseProductDir}/PrecompiledHeaders") if $setSharedPrecompsDir;
        push(@baseProductDirOption, "INDEX_ENABLE_DATA_STORE=YES", "INDEX_DATA_STORE_DIR=${indexDataStoreDir}") if $indexDataStoreDir;
    }

    if (isCygwin()) {
        my $dosBuildPath = `cygpath --windows \"$baseProductDir\"`;
        chomp $dosBuildPath;
        $ENV{"WEBKIT_OUTPUTDIR"} = $dosBuildPath;
        my $unixBuildPath = `cygpath --unix \"$baseProductDir\"`;
        chomp $unixBuildPath;
        $baseProductDir = $dosBuildPath;
    }
}

sub systemVerbose {
    print "+ @_\n";
    return system(@_);
}

sub setBaseProductDir($)
{
    ($baseProductDir) = @_;
}

sub determineConfiguration
{
    return if defined $configuration;
    determineBaseProductDir();
    if (open CONFIGURATION, "$baseProductDir/Configuration") {
        $configuration = <CONFIGURATION>;
        close CONFIGURATION;
    }
    if ($configuration) {
        chomp $configuration;
        # compatibility for people who have old Configuration files
        $configuration = "Release" if $configuration eq "Deployment";
        $configuration = "Debug" if $configuration eq "Development";
    } else {
        $configuration = "Release";
    }
}

sub determineArchitecture
{
    return if defined $architecture;
    # make sure $architecture is defined in all cases
    $architecture = "";

    determineBaseProductDir();
    determineXcodeSDK();

    if (isAppleCocoaWebKit()) {
        if (open ARCHITECTURE, "$baseProductDir/Architecture") {
            $architecture = <ARCHITECTURE>;
            close ARCHITECTURE;
        }
        if ($architecture) {
            chomp $architecture;
        } else {
            if (not defined $xcodeSDK or $xcodeSDK =~ /^(\/$|macosx)/) {
                my $supports64Bit = `sysctl -n hw.optional.x86_64`;
                chomp $supports64Bit;
                $architecture = 'x86_64' if $supports64Bit;
            } elsif ($xcodeSDK =~ /^iphonesimulator/) {
                $architecture = 'x86_64';
            } elsif ($xcodeSDK =~ /^iphoneos/) {
                $architecture = 'arm64';
            }
        }
    } elsif (isCMakeBuild()) {
        if (isCrossCompilation()) {
            my $compiler = "gcc";
            $compiler = $ENV{'CC'} if (defined($ENV{'CC'}));
            my @compiler_machine = split('-', `$compiler -dumpmachine`);
            $architecture = $compiler_machine[0];
        } elsif (open my $cmake_sysinfo, "cmake --system-information |") {
            while (<$cmake_sysinfo>) {
                next unless index($_, 'CMAKE_SYSTEM_PROCESSOR') == 0;
                if (/^CMAKE_SYSTEM_PROCESSOR \"([^"]+)\"/) {
                    $architecture = $1;
                    last;
                }
            }
            close $cmake_sysinfo;
        }
    }

    if (!isAnyWindows()) {
        if (!$architecture) {
            # Fall back to output of `uname -m', if it is present.
            $architecture = `uname -m`;
            chomp $architecture;
        }
    }

    $architecture = 'x86_64' if $architecture =~ /amd64/i;
    $architecture = 'arm64' if $architecture =~ /aarch64/i;
}

sub determineASanIsEnabled
{
    return if defined $asanIsEnabled;
    determineBaseProductDir();

    $asanIsEnabled = 0;
    my $asanConfigurationValue;

    if (open ASAN, "$baseProductDir/ASan") {
        $asanConfigurationValue = <ASAN>;
        close ASAN;
        chomp $asanConfigurationValue;
        $asanIsEnabled = 1 if $asanConfigurationValue eq "YES";
    }
}

sub determineLTOMode
{
    return if defined $ltoMode;
    determineBaseProductDir();

    if (open LTO, "$baseProductDir/LTO") {
        $ltoMode = <LTO>;
        close LTO;
        chomp $ltoMode;
    }
}

sub determineNumberOfCPUs
{
    return if defined $numberOfCPUs;
    if (defined($ENV{NUMBER_OF_PROCESSORS})) {
        $numberOfCPUs = $ENV{NUMBER_OF_PROCESSORS};
    } elsif (isLinux()) {
        # First try the nproc utility, if it exists. If we get no
        # results fall back to just interpretting /proc directly.
        chomp($numberOfCPUs = `nproc --all 2> /dev/null`);
        if ($numberOfCPUs eq "") {
            $numberOfCPUs = (grep /processor/, `cat /proc/cpuinfo`);
        }
    } elsif (isAnyWindows()) {
        # Assumes cygwin
        $numberOfCPUs = `ls /proc/registry/HKEY_LOCAL_MACHINE/HARDWARE/DESCRIPTION/System/CentralProcessor | wc -w`;
    } elsif (isDarwin() || isBSD()) {
        chomp($numberOfCPUs = `sysctl -n hw.ncpu`);
    } else {
        $numberOfCPUs = 1;
    }
}

sub determineMaxCPULoad
{
    return if defined $maxCPULoad;
    if (defined($ENV{MAX_CPU_LOAD})) {
        $maxCPULoad = $ENV{MAX_CPU_LOAD};
    }
}

sub jscPath($)
{
    my ($productDir) = @_;
    my $jscName = "jsc";
    $jscName .= "_debug"  if configuration() eq "Debug_All";
    $jscName .= ".exe" if (isAnyWindows());
    return "$productDir/$jscName" if -e "$productDir/$jscName";
    return "$productDir/JavaScriptCore.framework/Resources/$jscName";
}

sub argumentsForConfiguration()
{
    determineConfiguration();
    determineArchitecture();
    determineXcodeSDK();

    my @args = ();
    # FIXME: Is it necessary to pass --debug, --release, --32-bit or --64-bit?
    # These are determined automatically from stored configuration.
    push(@args, '--debug') if ($configuration =~ "^Debug");
    push(@args, '--release') if ($configuration =~ "^Release");
    push(@args, '--ios-device') if (defined $xcodeSDK && $xcodeSDK =~ /^iphoneos/);
    push(@args, '--ios-simulator') if (defined $xcodeSDK && $xcodeSDK =~ /^iphonesimulator/);
    push(@args, '--32-bit') if ($architecture ne "x86_64" and !isWin64());
    push(@args, '--64-bit') if (isWin64());
    push(@args, '--gtk') if isGtk();
    push(@args, '--qt') if isQt();
    push(@args, '--wpe') if isWPE();
    push(@args, '--jsc-only') if isJSCOnly();
    push(@args, '--wincairo') if isWinCairo();
    push(@args, '--inspector-frontend') if isInspectorFrontend();
    return @args;
}

sub extractNonMacOSHostConfiguration
{
    my @args = ();
    my @extract = ('--device', '--gtk', '--ios', '--platform', '--sdk', '--simulator', '--wincairo', 'SDKROOT', 'ARCHS');
    foreach (@{$_[0]}) {
        my $line = $_;
        my $flag = 0;
        foreach (@extract) {
            if (length($line) >= length($_) && substr($line, 0, length($_)) eq $_
                && index($line, 'i386') == -1 && index($line, 'x86_64') == -1) {
                $flag = 1;
            }
        }
        if (!$flag) {
            push @args, $_;
        }
    }
    return @args;
}

# FIXME: Convert to json <rdar://problem/21594308>
sub parseAvailableXcodeSDKs($)
{
    my @outputToParse = @{$_[0]};
    my @result = ();
    foreach my $line (@outputToParse) {
        # Examples:
        #    iOS 12.0 -sdk iphoneos12.0
        #    Simulator - iOS 12.0 -sdk iphonesimulator12.0
        #    macOS 10.14 -sdk macosx10.14
        if ($line =~ /-sdk (\D+)([\d\.]+)(\D*)\n/) {
            if ($3) {
                push @result, "$1.$3";
            } else {
                push @result, "$1";
            }
        }
    }
    return @result;
}

sub availableXcodeSDKs
{
    my @output = `xcodebuild -showsdks`;
    return parseAvailableXcodeSDKs(\@output);
}

sub determineXcodeSDK
{
    return if defined $xcodeSDK;
    my $sdk;
    
    # The user explicitly specified the sdk, don't assume anything
    if (checkForArgumentAndRemoveFromARGVGettingValue("--sdk", \$sdk)) {
        $xcodeSDK = $sdk;
        return;
    }
    if (checkForArgumentAndRemoveFromARGV("--device") || checkForArgumentAndRemoveFromARGV("--ios-device")) {
        $xcodeSDK ||= "iphoneos";
    }
    if (checkForArgumentAndRemoveFromARGV("--simulator") || checkForArgumentAndRemoveFromARGV("--ios-simulator")) {
        $xcodeSDK ||= 'iphonesimulator';
    }
    if (checkForArgumentAndRemoveFromARGV("--tvos-device")) {
        $xcodeSDK ||=  "appletvos";
    }
    if (checkForArgumentAndRemoveFromARGV("--tvos-simulator")) {
        $xcodeSDK ||= "appletvsimulator";
    }
    if (checkForArgumentAndRemoveFromARGV("--watchos-device")) {
        $xcodeSDK ||=  "watchos";
    }
    if (checkForArgumentAndRemoveFromARGV("--watchos-simulator")) {
        $xcodeSDK ||= "watchsimulator";
    }
    return if !defined $xcodeSDK;
    
    # Prefer the internal version of an sdk, if it exists.
    my @availableSDKs = availableXcodeSDKs();

    foreach my $sdk (@availableSDKs) {
        next if $sdk ne "$xcodeSDK.internal";
        $xcodeSDK = $sdk;
        last;
    }
}

sub xcodeSDK
{
    determineXcodeSDK();
    return $xcodeSDK;
}

sub setXcodeSDK($)
{
    ($xcodeSDK) = @_;
}


sub xcodeSDKPlatformName()
{
    determineXcodeSDK();
    return "" if !defined $xcodeSDK;
    return "appletvos" if $xcodeSDK =~ /appletvos/i;
    return "appletvsimulator" if $xcodeSDK =~ /appletvsimulator/i;
    return "iphoneos" if $xcodeSDK =~ /iphoneos/i;
    return "iphonesimulator" if $xcodeSDK =~ /iphonesimulator/i;
    return "macosx" if $xcodeSDK =~ /macosx/i;
    return "watchos" if $xcodeSDK =~ /watchos/i;
    return "watchsimulator" if $xcodeSDK =~ /watchsimulator/i;
    die "Couldn't determine platform name from Xcode SDK";
}

sub XcodeSDKPath
{
    determineXcodeSDK();

    die "Can't find the SDK path because no Xcode SDK was specified" if not $xcodeSDK;
    return sdkDirectory($xcodeSDK);
}

sub xcodeSDKVersion
{
    determineXcodeSDK();

    die "Can't find the SDK version because no Xcode SDK was specified" if !$xcodeSDK;

    chomp(my $sdkVersion = `xcrun --sdk $xcodeSDK --show-sdk-version`);
    die "Failed to get SDK version from xcrun" if exitStatus($?);

    return $sdkVersion;
}

sub programFilesPath
{
    return $programFilesPath if defined $programFilesPath;

    $programFilesPath = $ENV{'PROGRAMFILES(X86)'} || $ENV{'PROGRAMFILES'} || "C:\\Program Files";

    return $programFilesPath;
}

sub programFilesPathX86
{
    my $programFilesPathX86 = $ENV{'PROGRAMFILES(X86)'} || "C:\\Program Files (x86)";

    return $programFilesPathX86;
}

sub requireModulesForVSWhere
{
    require Encode;
    require Encode::Locale;
    require JSON::PP;
}

sub pickCurrentVisualStudioInstallation
{
    return $vsWhereFoundInstallation if defined $vsWhereFoundInstallation;

    requireModulesForVSWhere();
    determineSourceDir();

    # Prefer Enterprise, then Professional, then Community, then
    # anything else that provides MSBuild.
    foreach my $productType ((
        'Microsoft.VisualStudio.Product.Enterprise',
        'Microsoft.VisualStudio.Product.Professional',
        'Microsoft.VisualStudio.Product.Community',
        undef
    )) {
        my $command = "$sourceDir/WebKitLibraries/win/tools/vswhere -nologo -latest -format json -requires Microsoft.Component.MSBuild";
        if (defined $productType) {
            $command .= " -products $productType";
        }
        my $vsWhereOut = `$command`;
        my $installations = [];
        eval {
            $installations = JSON::PP::decode_json(Encode::encode('UTF-8' => Encode::decode(console_in => $vsWhereOut)));
        };
        print "Error getting Visual Studio Location: $@\n" if $@;
        undef $@;

        if (scalar @$installations) {
            my $installation = $installations->[0];
            $vsWhereFoundInstallation = $installation;
            return $installation;
        }
    }
    return undef;
}

sub visualStudioInstallDir
{
    return $vsInstallDir if defined $vsInstallDir;

    if ($ENV{'VSINSTALLDIR'}) {
        $vsInstallDir = $ENV{'VSINSTALLDIR'};
        $vsInstallDir =~ s|[\\/]$||;
    } else {
        $vsInstallDir = visualStudioInstallDirVSWhere();
        if (not -e $vsInstallDir) {
            $vsInstallDir = visualStudioInstallDirFallback();
        }
    }
    chomp($vsInstallDir = `cygpath "$vsInstallDir"`) if isCygwin();

    print "Using Visual Studio: $vsInstallDir\n";
    return $vsInstallDir;
}

sub visualStudioInstallDirVSWhere
{
    pickCurrentVisualStudioInstallation();
    if (defined($vsWhereFoundInstallation)) {
        return $vsWhereFoundInstallation->{installationPath};
    }
    return undef;
}

sub visualStudioInstallDirFallback
{
    foreach my $productType ((
        'Enterprise',
        'Professional',
        'Community',
    )) {
        my $installdir = File::Spec->catdir(programFilesPathX86(),
            "Microsoft Visual Studio", "2017", $productType);
        my $msbuilddir = File::Spec->catdir($installdir,
            "MSBuild", "15.0", "bin");
        if (-e $installdir && -e $msbuilddir) {
            return $installdir;
        }
    }
    return undef;
}

sub msBuildInstallDir
{
    return $msBuildInstallDir if defined $msBuildInstallDir;

    my $installDir = visualStudioInstallDir();
    $msBuildInstallDir = File::Spec->catdir($installDir,
        "MSBuild", "15.0", "bin");

    chomp($msBuildInstallDir = `cygpath "$msBuildInstallDir"`) if isCygwin();

    print "Using MSBuild: $msBuildInstallDir\n";
    return $msBuildInstallDir;
}

sub determineConfigurationForVisualStudio
{
    return if defined $configurationForVisualStudio;
    determineConfiguration();
    # FIXME: We should detect when Debug_All or Production has been chosen.
    $configurationForVisualStudio = "/p:Configuration=" . $configuration;
}

sub usesPerConfigurationBuildDirectory
{
    # [Gtk] We don't have Release/Debug configurations in straight
    # autotool builds (non build-webkit). In this case and if
    # WEBKIT_OUTPUTDIR exist, use that as our configuration dir. This will
    # allows us to run run-webkit-tests without using build-webkit.
    return ($ENV{"WEBKIT_OUTPUTDIR"} && isGtk()) || isAppleWinWebKit();
}

sub determineConfigurationProductDir
{
    return if defined $configurationProductDir;
    determineBaseProductDir();
    determineConfiguration();
    if (isAppleWinWebKit() || isWinCairo()) {
        $configurationProductDir = File::Spec->catdir($baseProductDir, $configuration);
    } else {
        if (usesPerConfigurationBuildDirectory()) {
            $configurationProductDir = "$baseProductDir";
        } else {
            $configurationProductDir = "$baseProductDir/$configuration";
            $configurationProductDir .= "-" . xcodeSDKPlatformName() if isEmbeddedWebKit();
        }
    }
}

sub setConfigurationProductDir($)
{
    ($configurationProductDir) = @_;
}

sub determineCurrentSVNRevision
{
    # We always update the current SVN revision here, and leave the caching
    # to currentSVNRevision(), so that changes to the SVN revision while the
    # script is running can be picked up by calling this function again.
    determineSourceDir();
    $currentSVNRevision = svnRevisionForDirectory($sourceDir);
    return $currentSVNRevision;
}


sub chdirWebKit
{
    determineSourceDir();
    chdir $sourceDir or die;
}

sub baseProductDir
{
    determineBaseProductDir();
    return $baseProductDir;
}

sub sourceDir
{
    determineSourceDir();
    return $sourceDir;
}

sub productDir
{
    determineConfigurationProductDir();
    return $configurationProductDir;
}

sub executableProductDir
{
    my $productDirectory = productDir();

    my $binaryDirectory;
<<<<<<< HEAD
    if (isGtk() || isJSCOnly() || isWPE() || isQt()) {
        $binaryDirectory = "bin";
    } elsif (isAnyWindows()) {
=======
    if (isAnyWindows()) {
>>>>>>> e41e4829
        $binaryDirectory = isWin64() ? "bin64" : "bin32";
    } elsif (isGtk() || isJSCOnly() || isWPE()) {
        $binaryDirectory = "bin";
    } else {
        return $productDirectory;
    }

    return File::Spec->catdir($productDirectory, $binaryDirectory);
}

sub jscProductDir
{
    return executableProductDir();
}

sub configuration()
{
    determineConfiguration();
    return $configuration;
}

sub asanIsEnabled()
{
    determineASanIsEnabled();
    return $asanIsEnabled;
}

sub ltoMode()
{
    determineLTOMode();
    return $ltoMode;
}

sub configurationForVisualStudio()
{
    determineConfigurationForVisualStudio();
    return $configurationForVisualStudio;
}

sub currentSVNRevision
{
    determineCurrentSVNRevision() if not defined $currentSVNRevision;
    return $currentSVNRevision;
}

sub generateDsym()
{
    determineGenerateDsym();
    return $generateDsym;
}

sub determineGenerateDsym()
{
    return if defined($generateDsym);
    $generateDsym = checkForArgumentAndRemoveFromARGV("--dsym");
}

sub hasIOSDevelopmentCertificate()
{
    return !exitStatus(system("security find-identity -p codesigning | grep '" . IOS_DEVELOPMENT_CERTIFICATE_NAME_PREFIX . "' > /dev/null 2>&1"));
}

sub argumentsForXcode()
{
    my @args = ();
    push @args, "DEBUG_INFORMATION_FORMAT=dwarf-with-dsym" if generateDsym();
    return @args;
}

sub XcodeOptions
{
    determineBaseProductDir();
    determineConfiguration();
    determineArchitecture();
    determineASanIsEnabled();
    determineLTOMode();
    determineXcodeSDK();

    my @options;
    push @options, "-UseNewBuildSystem=NO";
    push @options, "-UseSanitizedBuildSystemEnvironment=YES";
    push @options, ("-configuration", $configuration);
    push @options, ("-xcconfig", sourceDir() . "/Tools/asan/asan.xcconfig", "ASAN_IGNORE=" . sourceDir() . "/Tools/asan/webkit-asan-ignore.txt") if $asanIsEnabled;
    push @options, "WK_LTO_MODE=$ltoMode" if $ltoMode;
    push @options, @baseProductDirOption;
    push @options, "ARCHS=$architecture" if $architecture;
    push @options, "SDKROOT=$xcodeSDK" if $xcodeSDK;
    if (willUseIOSDeviceSDK()) {
        push @options, "ENABLE_BITCODE=NO";
        if (hasIOSDevelopmentCertificate()) {
            # FIXME: May match more than one installed development certificate.
            push @options, "CODE_SIGN_IDENTITY=" . IOS_DEVELOPMENT_CERTIFICATE_NAME_PREFIX;
        } else {
            push @options, "CODE_SIGN_IDENTITY="; # No identity
            push @options, "CODE_SIGNING_REQUIRED=NO";
        }
    }
    push @options, argumentsForXcode();
    return @options;
}

sub XcodeOptionString
{
    return join " ", XcodeOptions();
}

sub XcodeOptionStringNoConfig
{
    return join " ", @baseProductDirOption;
}

sub XcodeCoverageSupportOptions()
{
    my @coverageSupportOptions = ();
    push @coverageSupportOptions, "GCC_GENERATE_TEST_COVERAGE_FILES=YES";
    push @coverageSupportOptions, "GCC_INSTRUMENT_PROGRAM_FLOW_ARCS=YES";
    return @coverageSupportOptions;
}

sub XcodeStaticAnalyzerOption()
{
    return "RUN_CLANG_STATIC_ANALYZER=YES";
}

my $passedConfiguration;
my $searchedForPassedConfiguration;
sub determinePassedConfiguration
{
    return if $searchedForPassedConfiguration;
    $searchedForPassedConfiguration = 1;
    $passedConfiguration = undef;

    if (checkForArgumentAndRemoveFromARGV("--debug")) {
        $passedConfiguration = "Debug";
    } elsif(checkForArgumentAndRemoveFromARGV("--release")) {
        $passedConfiguration = "Release";
    } elsif (checkForArgumentAndRemoveFromARGV("--profile") || checkForArgumentAndRemoveFromARGV("--profiling")) {
        $passedConfiguration = "Profiling";
    }
}

sub passedConfiguration
{
    determinePassedConfiguration();
    return $passedConfiguration;
}

sub setConfiguration
{
    setArchitecture();

    if (my $config = shift @_) {
        $configuration = $config;
        return;
    }

    determinePassedConfiguration();
    $configuration = $passedConfiguration if $passedConfiguration;
}


my $passedArchitecture;
my $searchedForPassedArchitecture;
sub determinePassedArchitecture
{
    return if $searchedForPassedArchitecture;
    $searchedForPassedArchitecture = 1;

    $passedArchitecture = undef;
    if (shouldBuild32Bit()) {
        if (isAppleCocoaWebKit()) {
            # PLATFORM_IOS: Don't run `arch` command inside Simulator environment
            local %ENV = %ENV;
            delete $ENV{DYLD_ROOT_PATH};
            delete $ENV{DYLD_FRAMEWORK_PATH};

            $passedArchitecture = `arch`;
            chomp $passedArchitecture;
        }
    }
}

sub passedArchitecture
{
    determinePassedArchitecture();
    return $passedArchitecture;
}

sub architecture()
{
    determineArchitecture();
    return $architecture;
}

sub numberOfCPUs()
{
    determineNumberOfCPUs();
    return $numberOfCPUs;
}

sub maxCPULoad()
{
    determineMaxCPULoad();
    return $maxCPULoad;
}

sub setArchitecture
{
    if (my $arch = shift @_) {
        $architecture = $arch;
        return;
    }

    determinePassedArchitecture();
    $architecture = $passedArchitecture if $passedArchitecture;
}

# Locate Safari.
sub safariPath
{
    die "Safari path is only relevant on Apple Mac platform\n" unless isAppleMacWebKit();

    my $safariPath;

    # Use WEBKIT_SAFARI environment variable if present.
    my $safariBundle = $ENV{WEBKIT_SAFARI};
    if (!$safariBundle) {
        determineConfigurationProductDir();
        # Use Safari.app in product directory if present (good for Safari development team).
        if (-d "$configurationProductDir/Safari.app") {
            $safariBundle = "$configurationProductDir/Safari.app";
        }
    }

    if ($safariBundle) {
        $safariPath = "$safariBundle/Contents/MacOS/Safari";
    } else {
        $safariPath = "/Applications/Safari.app/Contents/MacOS/SafariForWebKitDevelopment";
    }

    die "Can't find executable at $safariPath.\n" if !-x $safariPath;
    return $safariPath;
}

sub builtDylibPathForName
{
    my $libraryName = shift;
    determineConfigurationProductDir();

    if (isQt()) {
        my $isSearchingForWebCore = $libraryName =~ "WebCore";
        if (isDarwin()) {
            $libraryName = "QtWebKitWidgets";
        } else {
            $libraryName = "Qt5WebKitWidgets";
        }
        my $result;
        if (isDarwin() and -d "$configurationProductDir/lib/$libraryName.framework") {
            $result = "$configurationProductDir/lib/$libraryName.framework/$libraryName";
        } elsif (isDarwin() and -d "$configurationProductDir/lib") {
            $result = "$configurationProductDir/lib/lib$libraryName.dylib";
        } elsif (isWindows()) {
            if (configuration() eq "Debug") {
                # On Windows, there is a "d" suffix to the library name. See <http://trac.webkit.org/changeset/53924/>.
                $libraryName .= "d";
            }

            my $qmakebin = "qmake"; # FIXME
            chomp(my $mkspec = `$qmakebin -query QT_HOST_DATA`);
            $mkspec .= "/mkspecs";
            my $qtMajorVersion = retrieveQMakespecVar("$mkspec/qconfig.pri", "QT_MAJOR_VERSION");
            if (not $qtMajorVersion) {
                $qtMajorVersion = "";
            }

            $result = "$configurationProductDir/lib/$libraryName$qtMajorVersion.dll";
        } else {
            $result = "$configurationProductDir/lib/lib$libraryName.so";
        }

        if ($isSearchingForWebCore) {
            # With CONFIG+=force_static_libs_as_shared we have a shared library for each subdir.
            # For feature detection to work it is necessary to return the path of the WebCore library here.
            my $replacedWithWebCore = $result;
            $replacedWithWebCore =~ s/$libraryName/WebCore/g;
            if (-e $replacedWithWebCore) {
                return $replacedWithWebCore;
            }
        }

        return $result;
    }
    if (isGtk()) {
        my $extension = isDarwin() ? ".dylib" : ".so";
        return "$configurationProductDir/lib/libwebkit2gtk-4.0" . $extension;
    }
    if (isIOSWebKit()) {
        return "$configurationProductDir/$libraryName.framework/$libraryName";
    }
    if (isAppleCocoaWebKit()) {
        return "$configurationProductDir/$libraryName.framework/Versions/A/$libraryName";
    }
    if (isAppleWinWebKit()) {
        if ($libraryName eq "JavaScriptCore") {
            return "$baseProductDir/lib/$libraryName.lib";
        } else {
            return "$baseProductDir/$libraryName.intermediate/$configuration/$libraryName.intermediate/$libraryName.lib";
        }
    }
    if (isWPE()) {
        return "$configurationProductDir/lib/libWPEWebKit-0.1.so";
    }

    die "Unsupported platform, can't determine built library locations.\nTry `build-webkit --help` for more information.\n";
}

# Check to see that all the frameworks are built.
sub checkFrameworks # FIXME: This is a poor name since only the Mac calls built WebCore a Framework.
{
    return if isAnyWindows();
    my @frameworks = ("JavaScriptCore", "WebCore");
    push(@frameworks, "WebKit") if isAppleCocoaWebKit(); # FIXME: This seems wrong, all ports should have a WebKit these days.
    for my $framework (@frameworks) {
        my $path = builtDylibPathForName($framework);
        die "Can't find built framework at \"$path\".\n" unless -e $path;
    }
}

sub isInspectorFrontend()
{
    determineIsInspectorFrontend();
    return $isInspectorFrontend;
}

sub determineIsInspectorFrontend()
{
    return if defined($isInspectorFrontend);
    $isInspectorFrontend = checkForArgumentAndRemoveFromARGV("--inspector-frontend");
}

sub commandExists($)
{
    my $command = shift;
    my $devnull = File::Spec->devnull();

    if (isAnyWindows()) {
        return exitStatus(system("where /q $command >$devnull 2>&1")) == 0;
    }
    return exitStatus(system("which $command >$devnull 2>&1")) == 0;
}

sub checkForArgumentAndRemoveFromARGV($)
{
    my $argToCheck = shift;
    return checkForArgumentAndRemoveFromArrayRef($argToCheck, \@ARGV);
}

sub checkForArgumentAndRemoveFromArrayRefGettingValue($$$)
{
    my ($argToCheck, $valueRef, $arrayRef) = @_;
    my $argumentStartRegEx = qr#^$argToCheck(?:=\S|$)#;
    my $i = 0;
    for (; $i < @$arrayRef; ++$i) {
        last if $arrayRef->[$i] =~ $argumentStartRegEx;
    }
    if ($i >= @$arrayRef) {
        return $$valueRef = undef;
    }
    my ($key, $value) = split("=", $arrayRef->[$i]);
    splice(@$arrayRef, $i, 1);
    if (defined($value)) {
        # e.g. --sdk=iphonesimulator
        return $$valueRef = $value;
    }
    return $$valueRef = splice(@$arrayRef, $i, 1); # e.g. --sdk iphonesimulator
}

sub checkForArgumentAndRemoveFromARGVGettingValue($$)
{
    my ($argToCheck, $valueRef) = @_;
    return checkForArgumentAndRemoveFromArrayRefGettingValue($argToCheck, $valueRef, \@ARGV);
}

sub findMatchingArguments($$)
{
    my ($argToCheck, $arrayRef) = @_;
    my @matchingIndices;
    foreach my $index (0 .. $#$arrayRef) {
        my $opt = $$arrayRef[$index];
        if ($opt =~ /^$argToCheck$/i ) {
            push(@matchingIndices, $index);
        }
    }
    return @matchingIndices; 
}

sub hasArgument($$)
{
    my ($argToCheck, $arrayRef) = @_;
    my @matchingIndices = findMatchingArguments($argToCheck, $arrayRef);
    return scalar @matchingIndices > 0;
}

sub checkForArgumentAndRemoveFromArrayRef
{
    my ($argToCheck, $arrayRef) = @_;
    my @indicesToRemove = findMatchingArguments($argToCheck, $arrayRef);
    my $removeOffset = 0;
    foreach my $index (@indicesToRemove) {
        splice(@$arrayRef, $index - $removeOffset++, 1);
    }
    return scalar @indicesToRemove > 0;
}

sub prohibitUnknownPort()
{
    $unknownPortProhibited = 1;
}

sub determinePortName()
{
    return if defined $portName;

    my %argToPortName = (
        gtk => GTK,
        'jsc-only' => JSCOnly,
        qt  => Qt,
        wincairo => WinCairo,
        wpe => WPE
    );

    for my $arg (sort keys %argToPortName) {
        if (checkForArgumentAndRemoveFromARGV("--$arg")) {
            die "Argument '--$arg' conflicts with selected port '$portName'\n"
                if defined $portName;

            $portName = $argToPortName{$arg};
        }
    }

    return if defined $portName;

    # Port was not selected via command line, use appropriate default value

    if (isAnyWindows()) {
        $portName = AppleWin;
    } elsif (isDarwin()) {
        determineXcodeSDK();
        if (willUseIOSDeviceSDK() || willUseIOSSimulatorSDK()) {
            $portName = iOS;
        } elsif (willUseAppleTVDeviceSDK() || willUseAppleTVSimulatorSDK()) {
            $portName = tvOS;
        } elsif (willUseWatchDeviceSDK() || willUseWatchSimulatorSDK()) {
            $portName = watchOS;
        } else {
            $portName = Mac;
        }
    } else {
        if ($unknownPortProhibited) {
            my $portsChoice = join "\n\t", qw(
                --gtk
                --jsc-only
                --qt
                --wpe
            );
            die "Please specify which WebKit port to build using one of the following options:"
                . "\n\t$portsChoice\n";
        }

        # If script is run without arguments we cannot determine port
        # TODO: This state should be outlawed
        $portName = Unknown;
    }
}

sub portName()
{
    determinePortName();
    return $portName;
}

sub isGtk()
{
    return portName() eq GTK;
}

sub isJSCOnly()
{
    return portName() eq JSCOnly;
}

sub isQt()
{
    return portName() eq Qt;
}

sub isWPE()
{
    return portName() eq WPE;
}

# Determine if this is debian, ubuntu, linspire, or something similar.
sub isDebianBased()
{
    return -e "/etc/debian_version";
}

sub isFedoraBased()
{
    return -e "/etc/fedora-release";
}

sub isWinCairo()
{
    return portName() eq WinCairo;
}

sub shouldBuild32Bit()
{
    determineShouldBuild32Bit();
    return $shouldBuild32Bit;
}

sub determineShouldBuild32Bit()
{
    return if defined($shouldBuild32Bit);
    $shouldBuild32Bit = checkForArgumentAndRemoveFromARGV("--32-bit");
}

sub isWin64()
{
    determineIsWin64();
    return $isWin64;
}

sub determineIsWin64()
{
    return if defined($isWin64);
    $isWin64 = checkForArgumentAndRemoveFromARGV("--64-bit") || ((isWinCairo() || isJSCOnly()) && !shouldBuild32Bit());
}

sub determineIsWin64FromArchitecture($)
{
    my $arch = shift;
    $isWin64 = ($arch eq "x86_64");
    return $isWin64;
}

sub isCygwin()
{
    return ($^O eq "cygwin") || 0;
}

sub isAnyWindows()
{
    return isWindows() || isCygwin();
}

sub determineWinVersion()
{
    return if $winVersion;

    if (!isAnyWindows()) {
        $winVersion = -1;
        return;
    }

    my $versionString = `cmd /c ver`;
    $versionString =~ /(\d)\.(\d)\.(\d+)/;

    $winVersion = {
        major => $1,
        minor => $2,
        build => $3,
    };
}

sub winVersion()
{
    determineWinVersion();
    return $winVersion;
}

sub isWindows7SP0()
{
    return isAnyWindows() && winVersion()->{major} == 6 && winVersion()->{minor} == 1 && winVersion()->{build} == 7600;
}

sub isWindowsVista()
{
    return isAnyWindows() && winVersion()->{major} == 6 && winVersion()->{minor} == 0;
}

sub isWindowsXP()
{
    return isAnyWindows() && winVersion()->{major} == 5 && winVersion()->{minor} == 1;
}

sub isDarwin()
{
    return ($^O eq "darwin") || 0;
}

sub isWindows()
{
    return ($^O eq "MSWin32") || 0;
}

sub isLinux()
{
    return ($^O eq "linux") || 0;
}

sub isBSD()
{
    return ($^O eq "freebsd") || ($^O eq "openbsd") || ($^O eq "netbsd") || 0;
}

sub isX86_64()
{
    return (architecture() eq "x86_64") || 0;
}

sub isARM64()
{
    return (architecture() eq "arm64") || 0;
}

sub isCrossCompilation()
{
    my $compiler = "";
    $compiler = $ENV{'CC'} if (defined($ENV{'CC'}));
    if ($compiler =~ /gcc/) {
        my $compilerOptions = `$compiler -v 2>&1`;
        my @host = $compilerOptions =~ m/--host=(.*?)\s/;
        my @target = $compilerOptions =~ m/--target=(.*?)\s/;
        if ($target[0] ne "" && $host[0] ne "") {
                return ($host[0] ne $target[0]);
        } else {
                # $tempDir gets automatically deleted when goes out of scope
                my $tempDir = File::Temp->newdir();
                my $testProgramSourcePath = File::Spec->catfile($tempDir, "testcross.c");
                my $testProgramBinaryPath = File::Spec->catfile($tempDir, "testcross");
                open(my $testProgramSourceHandler, ">", $testProgramSourcePath);
                print $testProgramSourceHandler "int main() { return 0; }\n";
                system("$compiler $testProgramSourcePath -o $testProgramBinaryPath > /dev/null 2>&1") == 0 or return 0;
                # Crosscompiling if the program fails to run (because it was built for other arch)
                system("$testProgramBinaryPath > /dev/null 2>&1") == 0 or return 1;
                return 0;
        }
    }
    return 0;
}

sub isIOSWebKit()
{
    return portName() eq iOS;
}

sub isTVOSWebKit()
{
    return portName() eq tvOS;
}

sub isWatchOSWebKit()
{
    return portName() eq watchOS;
}

sub isEmbeddedWebKit()
{
    return isIOSWebKit() || isTVOSWebKit() || isWatchOSWebKit();
}

sub isAppleWebKit()
{
    return isAppleCocoaWebKit() || isAppleWinWebKit();
}

sub isAppleMacWebKit()
{
    return portName() eq Mac;
}

sub isAppleCocoaWebKit()
{
    return isAppleMacWebKit() || isEmbeddedWebKit();
}

sub isAppleWinWebKit()
{
    return portName() eq AppleWin;
}

sub iOSSimulatorDevicesPath
{
    return "$ENV{HOME}/Library/Developer/CoreSimulator/Devices";
}

sub iOSSimulatorDevices
{
    eval "require Foundation";
    my $devicesPath = iOSSimulatorDevicesPath();
    opendir(DEVICES, $devicesPath);
    my @udids = grep {
        $_ =~ m/^[0-9A-F]{8}-([0-9A-F]{4}-){3}[0-9A-F]{12}$/;
    } readdir(DEVICES);
    close(DEVICES);

    # FIXME: We should parse the device.plist file ourself and map the dictionary keys in it to known
    #        dictionary keys so as to decouple our representation of the plist from the actual structure
    #        of the plist, which may change.
    my @devices = map {
        Foundation::perlRefFromObjectRef(NSDictionary->dictionaryWithContentsOfFile_("$devicesPath/$_/device.plist"));
    } @udids;

    return @devices;
}

sub createiOSSimulatorDevice
{
    my $name = shift;
    my $deviceTypeId = shift;
    my $runtimeId = shift;

    my $created = system("xcrun", "--sdk", "iphonesimulator", "simctl", "create", $name, $deviceTypeId, $runtimeId) == 0;
    die "Couldn't create simulator device: $name $deviceTypeId $runtimeId" if not $created;

    system("xcrun", "--sdk", "iphonesimulator", "simctl", "list");

    print "Waiting for device to be created ...\n";
    sleep 5;
    for (my $tries = 0; $tries < 5; $tries++){
        my @devices = iOSSimulatorDevices();
        foreach my $device (@devices) {
            return $device if $device->{name} eq $name and $device->{deviceType} eq $deviceTypeId and $device->{runtime} eq $runtimeId;
        }
        sleep 5;
    }
    die "Device $name $deviceTypeId $runtimeId wasn't found in " . iOSSimulatorDevicesPath();
}

sub willUseIOSDeviceSDK()
{
    return xcodeSDKPlatformName() eq "iphoneos";
}

sub willUseIOSSimulatorSDK()
{
    return xcodeSDKPlatformName() eq "iphonesimulator";
}

sub willUseAppleTVDeviceSDK()
{
    return xcodeSDKPlatformName() eq "appletvos";
}

sub willUseAppleTVSimulatorSDK()
{
    return xcodeSDKPlatformName() eq "appletvsimulator";
}

sub willUseWatchDeviceSDK()
{
    return xcodeSDKPlatformName() eq "watchos";
}

sub willUseWatchSimulatorSDK()
{
    return xcodeSDKPlatformName() eq "watchsimulator";
}

sub determineNmPath()
{
    return if $nmPath;

    if (isAppleCocoaWebKit()) {
        $nmPath = `xcrun -find nm`;
        chomp $nmPath;
    }
    $nmPath = "nm" if !$nmPath;
}

sub nmPath()
{
    determineNmPath();
    return $nmPath;
}

sub splitVersionString
{
    my $versionString = shift;
    my @splitVersion = split(/\./, $versionString);
    @splitVersion >= 2 or die "Invalid version $versionString";
    $osXVersion = {
            "major" => $splitVersion[0],
            "minor" => $splitVersion[1],
            "subminor" => (defined($splitVersion[2]) ? $splitVersion[2] : 0),
    };
}

sub determineOSXVersion()
{
    return if $osXVersion;

    if (!isDarwin()) {
        $osXVersion = -1;
        return;
    }

    my $versionString = `sw_vers -productVersion`;
    $osXVersion = splitVersionString($versionString);
}

sub osXVersion()
{
    determineOSXVersion();
    return $osXVersion;
}

sub determineIOSVersion()
{
    return if $iosVersion;

    if (!isIOSWebKit()) {
        $iosVersion = -1;
        return;
    }

    my $versionString = xcodeSDKVersion();
    $iosVersion = splitVersionString($versionString);
}

sub iosVersion()
{
    determineIOSVersion();
    return $iosVersion;
}

sub isWindowsNT()
{
    return $ENV{'OS'} eq 'Windows_NT';
}

sub appendToEnvironmentVariableList($$)
{
    my ($name, $value) = @_;

    if (defined($ENV{$name})) {
        $ENV{$name} .= $Config{path_sep} . $value;
    } else {
        $ENV{$name} = $value;
    }
}

sub prependToEnvironmentVariableList($$)
{
    my ($name, $value) = @_;

    if (defined($ENV{$name})) {
        $ENV{$name} = $value . $Config{path_sep} . $ENV{$name};
    } else {
        $ENV{$name} = $value;
    }
}

sub sharedCommandLineOptions()
{
    return (
        "g|guard-malloc" => \$shouldUseGuardMalloc,
    );
}

sub sharedCommandLineOptionsUsage
{
    my %opts = @_;

    my %switches = (
        '-g|--guard-malloc' => 'Use guardmalloc when running executable',
    );

    my $indent = " " x ($opts{indent} || 2);
    my $switchWidth = List::Util::max(int($opts{switchWidth}), List::Util::max(map { length($_) } keys %switches) + ($opts{brackets} ? 2 : 0));

    my $result = "Common switches:\n";

    for my $switch (keys %switches) {
        my $switchName = $opts{brackets} ? "[" . $switch . "]" : $switch;
        $result .= sprintf("%s%-" . $switchWidth . "s %s\n", $indent, $switchName, $switches{$switch});
    }

    return $result;
}

sub setUpGuardMallocIfNeeded
{
    if (!isDarwin()) {
        return;
    }

    if (!defined($shouldUseGuardMalloc)) {
        $shouldUseGuardMalloc = checkForArgumentAndRemoveFromARGV("-g") || checkForArgumentAndRemoveFromARGV("--guard-malloc");
    }

    if ($shouldUseGuardMalloc) {
        appendToEnvironmentVariableList("DYLD_INSERT_LIBRARIES", "/usr/lib/libgmalloc.dylib");
        appendToEnvironmentVariableList("__XPC_DYLD_INSERT_LIBRARIES", "/usr/lib/libgmalloc.dylib");
    }
}

sub relativeScriptsDir()
{
    my $scriptDir = File::Spec->catpath("", File::Spec->abs2rel($FindBin::Bin, getcwd()), "");
    if ($scriptDir eq "") {
        $scriptDir = ".";
    }
    return $scriptDir;
}

sub launcherPath()
{
    my $relativeScriptsPath = relativeScriptsDir();
<<<<<<< HEAD
    if (isGtk() || isWPE() || isQt()) {
=======
    if (isGtk() || isWPE()) {
        if (inFlatpakSandbox()) {
            return "Tools/Scripts/run-minibrowser";
        }
>>>>>>> e41e4829
        return "$relativeScriptsPath/run-minibrowser";
    } elsif (isAppleWebKit()) {
        return "$relativeScriptsPath/run-safari";
    }
}

sub launcherName()
{
<<<<<<< HEAD
    if (isGtk() || isQt()) {
=======
    if (isGtk() || isWPE()) {
>>>>>>> e41e4829
        return "MiniBrowser";
    } elsif (isAppleMacWebKit()) {
        return "Safari";
    } elsif (isAppleWinWebKit()) {
        return "MiniBrowser";
    }
}

sub checkRequiredSystemConfig
{
    if (isDarwin()) {
        chomp(my $productVersion = `sw_vers -productVersion`);
        if (eval "v$productVersion" lt v10.10.5) {
            print "*************************************************************\n";
            print "OS X Yosemite v10.10.5 or later is required to build WebKit.\n";
            print "You have " . $productVersion . ", thus the build will most likely fail.\n";
            print "*************************************************************\n";
        }
        determineXcodeVersion();
        if (eval "v$xcodeVersion" lt v7.0) {
            print "*************************************************************\n";
            print "Xcode 7.0 or later is required to build WebKit.\n";
            print "You have an earlier version of Xcode, thus the build will\n";
            print "most likely fail. The latest Xcode is available from the App Store.\n";
            print "*************************************************************\n";
        }
    }
}

sub determineWindowsSourceDir()
{
    return if $windowsSourceDir;
    $windowsSourceDir = sourceDir();
    chomp($windowsSourceDir = `cygpath -w '$windowsSourceDir'`) if isCygwin();
}

sub windowsSourceDir()
{
    determineWindowsSourceDir();
    return $windowsSourceDir;
}

sub windowsSourceSourceDir()
{
    return File::Spec->catdir(windowsSourceDir(), "Source");
}

sub windowsLibrariesDir()
{
    return File::Spec->catdir(windowsSourceDir(), "WebKitLibraries", "win");
}

sub windowsOutputDir()
{
    return File::Spec->catdir(windowsSourceDir(), "WebKitBuild");
}

sub fontExists($)
{
    my $font = shift;
    my $cmd = "reg query \"HKLM\\SOFTWARE\\Microsoft\\Windows NT\\CurrentVersion\\Fonts\" /v \"$font\" 2>&1";
    my $val = `$cmd`;
    return $? == 0;
}

sub checkInstalledTools()
{
    # environment variables. Avoid until this is corrected.
    my $pythonVer = `python --version 2>&1`;
    die "You must have Python installed to build WebKit.\n" if ($?);

    # cURL 7.34.0 has a bug that prevents authentication with opensource.apple.com (and other things using SSL3).
    my $curlVer = `curl --version 2> NUL`;
    if (!$? and $curlVer =~ "(.*curl.*)") {
        $curlVer = $1;
        if ($curlVer =~ /libcurl\/7\.34\.0/) {
            print "cURL version 7.34.0 has a bug that prevents authentication with SSL v2 or v3.\n";
            print "cURL 7.33.0 is known to work. The cURL projects is preparing an update to\n";
            print "correct this problem.\n\n";
            die "Please install a working cURL and try again.\n";
        }
    }

    # MathML requires fonts that may not ship with Windows.
    # Warn the user if they are missing.
    my @fonts = ('Cambria & Cambria Math (TrueType)', 'LatinModernMath-Regular (TrueType)', 'STIXMath-Regular (TrueType)');
    my @missing = ();
    foreach my $font (@fonts) {
        push @missing, $font if not fontExists($font);
    }

    if (scalar @missing > 0) {
        print "*************************************************************\n";
        print "Mathematical fonts, such as Latin Modern Math are needed to\n";
        print "use the MathML feature.  You do not appear to have these fonts\n";
        print "on your system.\n\n";
        print "You can download a suitable set of fonts from the following URL:\n";
        print "https://trac.webkit.org/wiki/MathML/Fonts\n";
        print "*************************************************************\n";
    }

    print "Installed tools are correct for the WebKit build.\n";
}

sub setupAppleWinEnv()
{
    return unless isAppleWinWebKit();

    checkInstalledTools();

    if (isWindowsNT()) {
        my $restartNeeded = 0;
        my %variablesToSet = ();

        # FIXME: We should remove this explicit version check for cygwin once we stop supporting Cygwin 1.7.9 or older versions. 
        # https://bugs.webkit.org/show_bug.cgi?id=85791
        my $uname_version = (POSIX::uname())[2];
        $uname_version =~ s/\(.*\)//;  # Remove the trailing cygwin version, if any.
        $uname_version =~ s/\-.*$//; # Remove trailing dash-version content, if any
        if (version->parse($uname_version) < version->parse("1.7.10")) {
            # Setting the environment variable 'CYGWIN' to 'tty' makes cygwin enable extra support (i.e., termios)
            # for UNIX-like ttys in the Windows console
            $variablesToSet{CYGWIN} = "tty" unless $ENV{CYGWIN};
        }
        
        # Those environment variables must be set to be able to build inside Visual Studio.
        $variablesToSet{WEBKIT_LIBRARIES} = windowsLibrariesDir() unless $ENV{WEBKIT_LIBRARIES};
        $variablesToSet{WEBKIT_OUTPUTDIR} = windowsOutputDir() unless $ENV{WEBKIT_OUTPUTDIR};
        $variablesToSet{MSBUILDDISABLENODEREUSE} = "1" unless $ENV{MSBUILDDISABLENODEREUSE};
        $variablesToSet{_IsNativeEnvironment} = "true" unless $ENV{_IsNativeEnvironment};
        $variablesToSet{PreferredToolArchitecture} = "x64" unless $ENV{PreferredToolArchitecture};

        foreach my $variable (keys %variablesToSet) {
            print "Setting the Environment Variable '" . $variable . "' to '" . $variablesToSet{$variable} . "'\n\n";
            my $ret = system "setx", $variable, $variablesToSet{$variable};
            if ($ret != 0) {
                system qw(regtool -s set), '\\HKEY_CURRENT_USER\\Environment\\' . $variable, $variablesToSet{$variable};
            }
            $restartNeeded ||=  $variable eq "WEBKIT_LIBRARIES" || $variable eq "WEBKIT_OUTPUTDIR";
        }

        if ($restartNeeded) {
            print "Please restart your computer before attempting to build inside Visual Studio.\n\n";
        }
    } else {
        if (!defined $ENV{'WEBKIT_LIBRARIES'} || !$ENV{'WEBKIT_LIBRARIES'}) {
            print "Warning: You must set the 'WebKit_Libraries' environment variable\n";
            print "         to be able build WebKit from within Visual Studio 2017 and newer.\n";
            print "         Make sure that 'WebKit_Libraries' points to the\n";
            print "         'WebKitLibraries/win' directory, not the 'WebKitLibraries/' directory.\n\n";
        }
        if (!defined $ENV{'WEBKIT_OUTPUTDIR'} || !$ENV{'WEBKIT_OUTPUTDIR'}) {
            print "Warning: You must set the 'WebKit_OutputDir' environment variable\n";
            print "         to be able build WebKit from within Visual Studio 2017 and newer.\n\n";
        }
        if (!defined $ENV{'MSBUILDDISABLENODEREUSE'} || !$ENV{'MSBUILDDISABLENODEREUSE'}) {
            print "Warning: You should set the 'MSBUILDDISABLENODEREUSE' environment variable to '1'\n";
            print "         to avoid periodic locked log files when building.\n\n";
        }
    }
    # FIXME (125180): Remove the following temporary 64-bit support once official support is available.
    if (isWin64() and !$ENV{'WEBKIT_64_SUPPORT'}) {
        print "Warning: You must set the 'WEBKIT_64_SUPPORT' environment variable\n";
        print "         to be able run WebKit or JavaScriptCore tests.\n\n";
    }
}

sub setupCygwinEnv()
{
    return if !isAnyWindows();
    return if $vcBuildPath;

    my $programFilesPath = programFilesPath();
    my $visualStudioPath = File::Spec->catfile(visualStudioInstallDir(), qw(Common7 IDE devenv.com));
    if (!-e $visualStudioPath) {
        # Visual Studio not found, try VC++ Express
        $visualStudioPath = File::Spec->catfile(visualStudioInstallDir(), qw(Common7 IDE WDExpress.exe));
        if (! -e $visualStudioPath) {
            print "*************************************************************\n";
            print "Cannot find '$visualStudioPath'\n";
            print "Please execute the file 'vcvars32.bat' from\n";
            print "your Visual Studio 2017 installation\n";
            print "to setup the necessary environment variables.\n";
            print "*************************************************************\n";
            die;
        }
        $willUseVCExpressWhenBuilding = 1;
    }

    print "Building results into: ", baseProductDir(), "\n";
    print "WEBKIT_OUTPUTDIR is set to: ", $ENV{"WEBKIT_OUTPUTDIR"}, "\n";
    print "WEBKIT_LIBRARIES is set to: ", $ENV{"WEBKIT_LIBRARIES"}, "\n";
    # FIXME (125180): Remove the following temporary 64-bit support once official support is available.
    print "WEBKIT_64_SUPPORT is set to: ", $ENV{"WEBKIT_64_SUPPORT"}, "\n" if isWin64();

    # We will actually use MSBuild to build WebKit, but we need to find the Visual Studio install (above) to make
    # sure we use the right options.
    $vcBuildPath = File::Spec->catfile(msBuildInstallDir(), qw(MSBuild.exe));
    if (! -e $vcBuildPath) {
        print "*************************************************************\n";
        print "Cannot find '$vcBuildPath'\n";
        print "Please make sure execute that the Microsoft .NET Framework SDK\n";
        print "is installed on this machine.\n";
        print "*************************************************************\n";
        die;
    }
}

sub dieIfWindowsPlatformSDKNotInstalled
{
    my $registry32Path = "/proc/registry/";
    my $registry64Path = "/proc/registry64/";
    my @windowsPlatformSDKRegistryEntries = (
        "HKEY_LOCAL_MACHINE/SOFTWARE/Microsoft/Microsoft SDKs/Windows/v8.0A",
        "HKEY_LOCAL_MACHINE/SOFTWARE/Microsoft/Microsoft SDKs/Windows/v8.0",
        "HKEY_LOCAL_MACHINE/SOFTWARE/Microsoft/Microsoft SDKs/Windows/v7.1A",
        "HKEY_LOCAL_MACHINE/SOFTWARE/Microsoft/Microsoft SDKs/Windows/v7.0A",
        "HKEY_LOCAL_MACHINE/SOFTWARE/Microsoft/MicrosoftSDK/InstalledSDKs/D2FF9F89-8AA2-4373-8A31-C838BF4DBBE1",
    );

    # FIXME: It would be better to detect whether we are using 32- or 64-bit Windows
    # and only check the appropriate entry. But for now we just blindly check both.
    my $recommendedPlatformSDK = $windowsPlatformSDKRegistryEntries[0];

    while (@windowsPlatformSDKRegistryEntries) {
        my $windowsPlatformSDKRegistryEntry = shift @windowsPlatformSDKRegistryEntries;
        return if (-e $registry32Path . $windowsPlatformSDKRegistryEntry) || (-e $registry64Path . $windowsPlatformSDKRegistryEntry);
    }

    print "*************************************************************\n";
    print "Cannot find registry entry '$recommendedPlatformSDK'.\n";
    print "Please download and install the Microsoft Windows SDK\n";
    print "from <http://www.microsoft.com/en-us/download/details.aspx?id=8279>.\n\n";
    print "Then follow step 2 in the Windows section of the \"Installing Developer\n";
    print "Tools\" instructions at <http://www.webkit.org/building/tools.html>.\n";
    print "*************************************************************\n";
    die;
}

sub buildXCodeProject($$@)
{
    my ($project, $clean, @extraOptions) = @_;

    if ($clean) {
        push(@extraOptions, "-alltargets");
        push(@extraOptions, "clean");
    }

    chomp($ENV{DSYMUTIL_NUM_THREADS} = `sysctl -n hw.activecpu`);
    return system "xcodebuild", "-project", "$project.xcodeproj", @extraOptions;
}

sub usingVisualStudioExpress()
{
    setupCygwinEnv();
    return $willUseVCExpressWhenBuilding;
}

sub buildVisualStudioProject
{
    my ($project, $clean) = @_;
    setupCygwinEnv();

    my $config = configurationForVisualStudio();

    dieIfWindowsPlatformSDKNotInstalled() if $willUseVCExpressWhenBuilding;

    chomp($project = `cygpath -w "$project"`) if isCygwin();

    my $action = "/t:build";
    if ($clean) {
        $action = "/t:clean";
    }

    my $platform = "/p:Platform=" . (isWin64() ? "x64" : "Win32");
    my $logPath = File::Spec->catdir($baseProductDir, $configuration);
    make_path($logPath) unless -d $logPath or $logPath eq ".";

    my $errorLogFile = File::Spec->catfile($logPath, "webkit_errors.log");
    chomp($errorLogFile = `cygpath -w "$errorLogFile"`) if isCygwin();
    my $errorLogging = "/flp:LogFile=" . $errorLogFile . ";ErrorsOnly";

    my $warningLogFile = File::Spec->catfile($logPath, "webkit_warnings.log");
    chomp($warningLogFile = `cygpath -w "$warningLogFile"`) if isCygwin();
    my $warningLogging = "/flp1:LogFile=" . $warningLogFile . ";WarningsOnly";

    my $maxCPUCount = '/maxcpucount:' . numberOfCPUs();

    my @command = ($vcBuildPath, "/verbosity:minimal", $project, $action, $config, $platform, "/fl", $errorLogging, "/fl1", $warningLogging, $maxCPUCount);
    print join(" ", @command), "\n";
    return system @command;
}

sub getJhbuildPath()
{
    my @jhbuildPath = File::Spec->splitdir(baseProductDir());
    if (isGit() && isGitBranchBuild() && gitBranch()) {
        pop(@jhbuildPath);
    }
    if (isGtk()) {
        push(@jhbuildPath, "DependenciesGTK");
    } elsif (isQt()) {
        push(@jhbuildPath, "DependenciesQT");
    } elsif (isWPE()) {
        push(@jhbuildPath, "DependenciesWPE");
    } else {
        die "Cannot get JHBuild path for platform that isn't GTK+ or WPE.\n";
    }
    return File::Spec->catdir(@jhbuildPath);
}

sub getFlatpakPath()
{
    my @flatpakBuildPath = File::Spec->splitdir(baseProductDir());
    if (isGtk()) {
        push(@flatpakBuildPath, "GTK");
    } elsif (isWPE()) {
        push(@flatpakBuildPath, "WPE");
    } else {
        die "Cannot get Flatpak path for platform that isn't GTK+ or WPE.\n";
    }
    my @configuration = configuration();
    push(@flatpakBuildPath, "FlatpakTree$configuration");

    return File::Spec->catdir(@flatpakBuildPath);
}

sub isCachedArgumentfileOutOfDate($@)
{
    my ($filename, $currentContents) = @_;

    if (! -e $filename) {
        return 1;
    }

    open(CONTENTS_FILE, $filename);
    chomp(my $previousContents = <CONTENTS_FILE> || "");
    close(CONTENTS_FILE);

    if ($previousContents ne $currentContents) {
        print "Contents for file $filename have changed.\n";
        print "Previous contents were: $previousContents\n\n";
        print "New contents are: $currentContents\n";
        return 1;
    }

    return 0;
}

sub inFlatpakSandbox()
{
    if (-f "/usr/manifest.json") {
        return 1;
    }

    return 0;
}

sub runInFlatpak(@)
{
    my @arg = @_;
    my @command = (File::Spec->catfile(sourceDir(), "Tools", "Scripts", "webkit-flatpak"));
    exec @command, argumentsForConfiguration(), "--command", @_, argumentsForConfiguration(), @ARGV or die;
}

sub runInFlatpakIfAvalaible(@)
{
    if (inFlatpakSandbox()) {
        return 0;
    }

    my @command = (File::Spec->catfile(sourceDir(), "Tools", "Scripts", "webkit-flatpak"));
    if (system(@command, "--avalaible") != 0) {
        return 0;
    }

    if (! -e getFlatpakPath()) {
        return 0;
    }

    runInFlatpak(@_)
}

sub wrapperPrefixIfNeeded()
{

    if (isAnyWindows() || isJSCOnly()) {
        return ();
    }
    if (isAppleCocoaWebKit()) {
        return ("xcrun");
    }
    if (-e getJhbuildPath()) {
        my @prefix = (File::Spec->catfile(sourceDir(), "Tools", "jhbuild", "jhbuild-wrapper"));
        if (isGtk()) {
            push(@prefix, "--gtk");
        } elsif (isQt()) {
            push(@prefix, "--qt");
        } elsif (isWPE()) {
            push(@prefix, "--wpe");
        }
        push(@prefix, "run");

        return @prefix;
    }

    return ();
}

sub shouldUseJhbuild()
{
    return ((isGtk() or isWPE()) and -e getJhbuildPath());
}

sub shouldUseFlatpak()
{
    return ((isGtk() or isWPE()) and ! inFlatpakSandbox() and -e getFlatpakPath());
}

sub cmakeCachePath()
{
    return File::Spec->catdir(baseProductDir(), configuration(), "CMakeCache.txt");
}

sub cmakeFilesPath()
{
    return File::Spec->catdir(baseProductDir(), configuration(), "CMakeFiles");
}

sub shouldRemoveCMakeCache(@)
{
    my ($cacheFilePath, @buildArgs) = @_;

    # We check this first, because we always want to create this file for a fresh build.
    my $productDir = File::Spec->catdir(baseProductDir(), configuration());
    my $optionsCache = File::Spec->catdir($productDir, "build-webkit-options.txt");
    my $joinedBuildArgs = join(" ", @buildArgs);
    if (isCachedArgumentfileOutOfDate($optionsCache, $joinedBuildArgs)) {
        File::Path::mkpath($productDir) unless -d $productDir;
        open(CACHED_ARGUMENTS, ">", $optionsCache);
        print CACHED_ARGUMENTS $joinedBuildArgs;
        close(CACHED_ARGUMENTS);

        return 1;
    }

    my $cmakeCache = cmakeCachePath();
    unless (-e $cmakeCache) {
        return 0;
    }

    my $cacheFileModifiedTime = stat($cmakeCache)->mtime;
    my $platformConfiguration = File::Spec->catdir(sourceDir(), "Source", "cmake", "Options" . cmakeBasedPortName() . ".cmake");
    if ($cacheFileModifiedTime < stat($platformConfiguration)->mtime) {
        return 1;
    }

    my $globalConfiguration = File::Spec->catdir(sourceDir(), "Source", "cmake", "OptionsCommon.cmake");
    if ($cacheFileModifiedTime < stat($globalConfiguration)->mtime) {
        return 1;
    }

    # FIXME: This probably does not work as expected, or the next block to
    # delete the images subdirectory would not be here. Directory mtime does not
    # percolate upwards when files are added or removed from subdirectories.
    my $inspectorUserInterfaceDirectory = File::Spec->catdir(sourceDir(), "Source", "WebInspectorUI", "UserInterface");
    if ($cacheFileModifiedTime < stat($inspectorUserInterfaceDirectory)->mtime) {
        return 1;
    }

    my $inspectorImageDirectory = File::Spec->catdir(sourceDir(), "Source", "WebInspectorUI", "UserInterface", "Images");
    if ($cacheFileModifiedTime < stat($inspectorImageDirectory)->mtime) {
        return 1;
    }

    if(isAnyWindows()) {
        my $winConfiguration = File::Spec->catdir(sourceDir(), "Source", "cmake", "OptionsWin.cmake");
        if ($cacheFileModifiedTime < stat($winConfiguration)->mtime) {
            return 1;
        }
    }

    return 0;
}

sub removeCMakeCache(@)
{
    my (@buildArgs) = @_;
    if (shouldRemoveCMakeCache(@buildArgs)) {
        my $cmakeCache = cmakeCachePath();
        my $cmakeFiles = cmakeFilesPath();
        unlink($cmakeCache) if -e $cmakeCache;
        rmtree($cmakeFiles) if -d $cmakeFiles;
    }
}

sub canUseNinja(@)
{
    if (!defined($shouldNotUseNinja)) {
        $shouldNotUseNinja = checkForArgumentAndRemoveFromARGV("--no-ninja");
    }

    if ($shouldNotUseNinja) {
        return 0;
    }

    if (isAppleCocoaWebKit()) {
        my $devnull = File::Spec->devnull();
        if (exitStatus(system("xcrun -find ninja >$devnull 2>&1")) == 0) {
            return 1;
        }
    }

    # Test both ninja and ninja-build. Fedora uses ninja-build and has patched CMake to also call ninja-build.
    return commandExists("ninja") || commandExists("ninja-build");
}

sub canUseEclipseNinjaGenerator(@)
{
    # Check that eclipse and eclipse Ninja generator is installed
    my $devnull = File::Spec->devnull();
    return commandExists("eclipse") && exitStatus(system("cmake -N -G 'Eclipse CDT4 - Ninja' >$devnull 2>&1")) == 0;
}

sub canUseCodeBlocksNinjaGenerator
{
    # Check that CodeBlocks Ninja generator is installed
    my $devnull = File::Spec->devnull();
    return exitStatus(system("cmake -N -G 'CodeBlocks - Ninja' >$devnull 2>&1")) == 0;
}

sub cmakeGeneratedBuildfile(@)
{
    my ($willUseNinja) = @_;
    if ($willUseNinja) {
        return File::Spec->catfile(baseProductDir(), configuration(), "build.ninja")
    } elsif (isAnyWindows()) {
        return File::Spec->catfile(baseProductDir(), configuration(), "WebKit.sln")
    } else {
        return File::Spec->catfile(baseProductDir(), configuration(), "Makefile")
    }
}

sub generateBuildSystemFromCMakeProject
{
    my ($prefixPath, @cmakeArgs) = @_;
    my $config = configuration();
    my $port = cmakeBasedPortName();
    my $buildPath = File::Spec->catdir(baseProductDir(), $config);
    File::Path::mkpath($buildPath) unless -d $buildPath;
    my $originalWorkingDirectory = getcwd();
    chdir($buildPath) or die;

    # We try to be smart about when to rerun cmake, so that we can have faster incremental builds.
    my $willUseNinja = canUseNinja();
    if (-e cmakeCachePath() && -e cmakeGeneratedBuildfile($willUseNinja)) {
        return 0;
    }

    my @args;
    push @args, "-DPORT=\"$port\"";
    push @args, "-DCMAKE_INSTALL_PREFIX=\"$prefixPath\"" if $prefixPath;
    push @args, "-DCMAKE_EXPORT_COMPILE_COMMANDS=ON";
    if ($config =~ /release/i) {
        push @args, "-DCMAKE_BUILD_TYPE=Release";
    } elsif ($config =~ /debug/i) {
        push @args, "-DCMAKE_BUILD_TYPE=Debug";
    }

    push @args, "-DENABLE_ADDRESS_SANITIZER=ON" if asanIsEnabled();

    if ($willUseNinja) {
        push @args, "-G";
        if (canUseEclipseNinjaGenerator()) {
            push @args, "'Eclipse CDT4 - Ninja'";
        } elsif (isQt() && canUseCodeBlocksNinjaGenerator()) {
            push @args, "'CodeBlocks - Ninja'";
        } else {
            push @args, "Ninja";
        }
    } elsif (isAnyWindows() && isWin64()) {
        push @args, '-G "Visual Studio 15 2017 Win64"';
        push @args, '-DCMAKE_GENERATOR_TOOLSET="host=x64"';
    }
    # Do not show progress of generating bindings in interactive Ninja build not to leave noisy lines on tty
    push @args, '-DSHOW_BINDINGS_GENERATION_PROGRESS=1' unless ($willUseNinja && -t STDOUT);

    # Some ports have production mode, but build-webkit should always use developer mode.
<<<<<<< HEAD
    push @args, "-DDEVELOPER_MODE=ON" if isGtk() || isJSCOnly() || isQt() || isWPE();
=======
    push @args, "-DDEVELOPER_MODE=ON" if isGtk() || isJSCOnly() || isWPE() || isWinCairo();
>>>>>>> e41e4829

    push @args, @cmakeArgs if @cmakeArgs;

    my $cmakeSourceDir = isCygwin() ? windowsSourceDir() : sourceDir();
    push @args, '"' . $cmakeSourceDir . '"';

    # Compiler options to keep floating point values consistent
    # between 32-bit and 64-bit architectures.
    determineArchitecture();
    if ($architecture eq "i686" && !isCrossCompilation() && !isAnyWindows()) {
        $ENV{'CXXFLAGS'} = "-march=pentium4 -msse2 -mfpmath=sse " . ($ENV{'CXXFLAGS'} || "");
    }

    # We call system("cmake @args") instead of system("cmake", @args) so that @args is
    # parsed for shell metacharacters.
    my $wrapper = join(" ", wrapperPrefixIfNeeded()) . " ";
    my $returnCode = systemVerbose($wrapper . "cmake @args");

    chdir($originalWorkingDirectory);
    return $returnCode;
}

sub buildCMakeGeneratedProject($)
{
    my (@makeArgs) = @_;
    my $config = configuration();
    my $buildPath = File::Spec->catdir(baseProductDir(), $config);
    if (! -d $buildPath) {
        die "Must call generateBuildSystemFromCMakeProject() before building CMake project.";
    }

    if ($ENV{VERBOSE} && canUseNinja()) {
        push @makeArgs, "-v";
        push @makeArgs, "-d keeprsp" if (version->parse(determineNinjaVersion()) >= version->parse("1.4.0"));
    }

    my $command = "cmake";
    my @args = ("--build", $buildPath, "--config", $config);
    push @args, ("--", @makeArgs) if @makeArgs;

    # GTK and JSCOnly can use a build script to preserve colors and pretty-printing.
    if ((isGtk() || isJSCOnly() || isQt()) && -e "$buildPath/build.sh") {
        chdir "$buildPath" or die;
        $command = "$buildPath/build.sh";
        @args = (@makeArgs);
    }

    # We call system("cmake @args") instead of system("cmake", @args) so that @args is
    # parsed for shell metacharacters. In particular, @makeArgs may contain such metacharacters.
    my $wrapper = join(" ", wrapperPrefixIfNeeded()) . " ";
    return systemVerbose($wrapper . "$command @args");
}

sub cleanCMakeGeneratedProject()
{
    my $config = configuration();
    my $buildPath = File::Spec->catdir(baseProductDir(), $config);
    if (-d $buildPath) {
        return systemVerbose("cmake", "--build", $buildPath, "--config", $config, "--target", "clean");
    }
    return 0;
}

sub buildCMakeProjectOrExit($$$@)
{
    my ($clean, $prefixPath, $makeArgs, @cmakeArgs) = @_;
    my $returnCode;

    exit(exitStatus(cleanCMakeGeneratedProject())) if $clean;

    if (isGtk() && checkForArgumentAndRemoveFromARGV("--update-gtk")) {
        system("perl", "$sourceDir/Tools/Scripts/update-webkitgtk-libs") == 0 or die $!;
    }

    if (isQt() && isAnyWindows() && checkForArgumentAndRemoveFromARGV("--update-qt")) {
        system("perl", "$sourceDir/Tools/Scripts/update-qtwebkit-win-libs") == 0 or die $!;
    }
    
    if (isWPE() && checkForArgumentAndRemoveFromARGV("--update-wpe")) {
        system("perl", "$sourceDir/Tools/Scripts/update-webkitwpe-libs") == 0 or die $!;
    }

    $returnCode = exitStatus(generateBuildSystemFromCMakeProject($prefixPath, @cmakeArgs));
    exit($returnCode) if $returnCode;
    exit 0 if isGenerateProjectOnly();

    $returnCode = exitStatus(buildCMakeGeneratedProject($makeArgs));
    exit($returnCode) if $returnCode;
    return 0;
}

sub cmakeArgsFromFeatures(\@;$)
{
    my ($featuresArrayRef, $enableExperimentalFeatures) = @_;

    my @args;
    push @args, "-DENABLE_EXPERIMENTAL_FEATURES=ON" if $enableExperimentalFeatures;
    foreach (@$featuresArrayRef) {
        my $featureName = $_->{define};
        if ($featureName) {
            my $featureValue = ${$_->{value}}; # Undef to let the build system use its default.
            if (defined($featureValue)) {
                my $featureEnabled = $featureValue ? "ON" : "OFF";
                push @args, "-D$featureName=$featureEnabled";
            }
        }
    }
    return @args;
}


sub cmakeBasedPortArguments()
{
    return ();
}

sub cmakeBasedPortName()
{
    return ucfirst portName();
}

sub determineIsCMakeBuild()
{
    return if defined($isCMakeBuild);
    $isCMakeBuild = checkForArgumentAndRemoveFromARGV("--cmake");
}

sub isCMakeBuild()
{
    return 1 unless isAppleCocoaWebKit();
    determineIsCMakeBuild();
    return $isCMakeBuild;
}

sub determineIsGenerateProjectOnly()
{
    return if defined($isGenerateProjectOnly);
    $isGenerateProjectOnly = checkForArgumentAndRemoveFromARGV("--generate-project-only");
}

sub isGenerateProjectOnly()
{
    determineIsGenerateProjectOnly();
    return $isGenerateProjectOnly;
}

sub promptUser
{
    my ($prompt, $default) = @_;
    my $defaultValue = $default ? "[$default]" : "";
    print "$prompt $defaultValue: ";
    chomp(my $input = <STDIN>);
    return $input ? $input : $default;
}

sub appleApplicationSupportPath
{
    open INSTALL_DIR, "</proc/registry/HKEY_LOCAL_MACHINE/SOFTWARE/Apple\ Inc./Apple\ Application\ Support/InstallDir";
    my $path = <INSTALL_DIR>;
    $path =~ s/[\r\n\x00].*//;
    close INSTALL_DIR;

    my $unixPath = `cygpath -u '$path'`;
    chomp $unixPath;
    return $unixPath;
}

sub setPathForRunningWebKitApp
{
    my ($env) = @_;

    if (isAnyWindows()) {
        my $productBinaryDir = executableProductDir();
        if (isAppleWinWebKit()) {
            $env->{PATH} = join(':', $productBinaryDir, appleApplicationSupportPath(), $env->{PATH} || "");
        } elsif (isWinCairo()) {
            my $winCairoBin = sourceDir() . "/WebKitLibraries/win/" . (isWin64() ? "bin64/" : "bin32/");
            my $gstreamerBin = isWin64() ? $ENV{"GSTREAMER_1_0_ROOT_X86_64"} . "bin" : $ENV{"GSTREAMER_1_0_ROOT_X86"} . "bin";
            $env->{PATH} = join(':', $productBinaryDir, $winCairoBin, $gstreamerBin, $env->{PATH} || "");
        }
    }
}

sub printHelpAndExitForRunAndDebugWebKitAppIfNeeded
{
    return unless checkForArgumentAndRemoveFromARGV("--help");

    print STDERR <<EOF;
Usage: @{[basename($0)]} [options] [args ...]
  --help                            Show this help message
  --no-saved-state                  Launch the application without state restoration

Options specific to macOS:
  -g|--guard-malloc                 Enable Guard Malloc
  --lang=LANGUAGE                   Use a specific language instead of system language.
                                    This accepts a language name (German) or a language code (de, ar, pt_BR, etc).
  --locale=LOCALE                   Use a specific locale instead of the system region.
EOF

    exit(1);
}

sub argumentsForRunAndDebugMacWebKitApp()
{
    my @args = ();
    if (checkForArgumentAndRemoveFromARGV("--no-saved-state")) {
        push @args, ("-ApplePersistenceIgnoreStateQuietly", "YES");
        # FIXME: Don't set ApplePersistenceIgnoreState once all supported OS versions respect ApplePersistenceIgnoreStateQuietly (rdar://15032886).
        push @args, ("-ApplePersistenceIgnoreState", "YES");
    }

    my $lang;
    if (checkForArgumentAndRemoveFromARGVGettingValue("--lang", \$lang)) {
        push @args, ("-AppleLanguages", "(" . $lang . ")");
    }

    my $locale;
    if (checkForArgumentAndRemoveFromARGVGettingValue("--locale", \$locale)) {
        push @args, ("-AppleLocale", $locale);
    }

    unshift @args, @ARGV;

    return @args;
}

sub setupMacWebKitEnvironment($)
{
    my ($dyldFrameworkPath) = @_;

    $dyldFrameworkPath = File::Spec->rel2abs($dyldFrameworkPath);

    prependToEnvironmentVariableList("DYLD_FRAMEWORK_PATH", $dyldFrameworkPath);
    prependToEnvironmentVariableList("__XPC_DYLD_FRAMEWORK_PATH", $dyldFrameworkPath);
    prependToEnvironmentVariableList("DYLD_LIBRARY_PATH", $dyldFrameworkPath);
    prependToEnvironmentVariableList("__XPC_DYLD_LIBRARY_PATH", $dyldFrameworkPath);
    $ENV{WEBKIT_UNSET_DYLD_FRAMEWORK_PATH} = "YES";

    setUpGuardMallocIfNeeded();
}

sub setupIOSWebKitEnvironment($)
{
    my ($dyldFrameworkPath) = @_;
    $dyldFrameworkPath = File::Spec->rel2abs($dyldFrameworkPath);

    prependToEnvironmentVariableList("DYLD_FRAMEWORK_PATH", $dyldFrameworkPath);
    prependToEnvironmentVariableList("DYLD_LIBRARY_PATH", $dyldFrameworkPath);

    setUpGuardMallocIfNeeded();
}

sub iosSimulatorApplicationsPath()
{
    my $iphoneOSPlatformPath = sdkPlatformDirectory("iphoneos");
    return File::Spec->catdir($iphoneOSPlatformPath, "Developer", "Library", "CoreSimulator", "Profiles", "Runtimes", "iOS.simruntime", "Contents", "Resources", "RuntimeRoot", "Applications");
}

sub installedMobileSafariBundle()
{
    return File::Spec->catfile(iosSimulatorApplicationsPath(), "MobileSafari.app");
}

sub mobileSafariBundle()
{
    determineConfigurationProductDir();

    # Use MobileSafari.app in product directory if present.
    if (isIOSWebKit() && -d "$configurationProductDir/MobileSafari.app") {
        return "$configurationProductDir/MobileSafari.app";
    }
    return installedMobileSafariBundle();
}

sub plistPathFromBundle($)
{
    my ($appBundle) = @_;
    return "$appBundle/Info.plist" if -f "$appBundle/Info.plist"; # iOS app bundle
    return "$appBundle/Contents/Info.plist" if -f "$appBundle/Contents/Info.plist"; # Mac app bundle
    return "";
}

sub appIdentifierFromBundle($)
{
    my ($appBundle) = @_;
    my $plistPath = File::Spec->rel2abs(plistPathFromBundle($appBundle)); # defaults(1) will complain if the specified path is not absolute.
    chomp(my $bundleIdentifier = `defaults read '$plistPath' CFBundleIdentifier 2> /dev/null`);
    return $bundleIdentifier;
}

sub appDisplayNameFromBundle($)
{
    my ($appBundle) = @_;
    my $plistPath = File::Spec->rel2abs(plistPathFromBundle($appBundle)); # defaults(1) will complain if the specified path is not absolute.
    chomp(my $bundleDisplayName = `defaults read '$plistPath' CFBundleDisplayName 2> /dev/null`);
    return $bundleDisplayName;
}

sub waitUntilIOSSimulatorDeviceIsInState($$)
{
    my ($deviceUDID, $waitUntilState) = @_;
    my $device = iosSimulatorDeviceByUDID($deviceUDID);
    # FIXME: We should add a maximum time limit to wait here.
    while ($device->{state} ne $waitUntilState) {
        usleep(500 * 1000); # Waiting 500ms between file system polls does not make script run-safari feel sluggish.
        $device = iosSimulatorDeviceByUDID($deviceUDID);
    }
}

sub waitUntilProcessNotRunning($)
{
    my ($process) = @_;
    while (system("/bin/ps -eo pid,comm | /usr/bin/grep '$process\$'") == 0) {
        usleep(500 * 1000);
    }
}

sub shutDownIOSSimulatorDevice($)
{
    my ($simulatorDevice) = @_;
    system("xcrun --sdk iphonesimulator simctl shutdown $simulatorDevice->{UDID} > /dev/null 2>&1");
}

sub restartIOSSimulatorDevice($)
{
    my ($simulatorDevice) = @_;
    shutDownIOSSimulatorDevice($simulatorDevice);

    exitStatus(system("xcrun", "--sdk", "iphonesimulator", "simctl", "boot", $simulatorDevice->{UDID})) == 0 or die "Failed to boot simulator device $simulatorDevice->{UDID}";
}

sub relaunchIOSSimulator($)
{
    my ($simulatedDevice) = @_;
    quitIOSSimulator($simulatedDevice->{UDID});

    # FIXME: <rdar://problem/20916140> Switch to using CoreSimulator.framework for launching and quitting iOS Simulator
    chomp(my $developerDirectory = $ENV{DEVELOPER_DIR} || `xcode-select --print-path`); 
    my $iosSimulatorPath = File::Spec->catfile($developerDirectory, "Applications", "Simulator.app"); 
    system("open", "-a", $iosSimulatorPath, "--args", "-CurrentDeviceUDID", $simulatedDevice->{UDID}) == 0 or die "Failed to open $iosSimulatorPath: $!"; 

    waitUntilIOSSimulatorDeviceIsInState($simulatedDevice->{UDID}, SIMULATOR_DEVICE_STATE_BOOTED);
    waitUntilProcessNotRunning("com.apple.datamigrator");
}

sub quitIOSSimulator(;$)
{
    my ($waitForShutdownOfSimulatedDeviceUDID) = @_;
    # FIXME: <rdar://problem/20916140> Switch to using CoreSimulator.framework for launching and quitting iOS Simulator
    if (exitStatus(system {"osascript"} "osascript", "-e", 'tell application id "com.apple.iphonesimulator" to quit')) {
        # osascript returns a non-zero exit status if Simulator.app is not registered in LaunchServices.
        return;
    }

    if (!defined($waitForShutdownOfSimulatedDeviceUDID)) {
        return;
    }
    # FIXME: We assume that $waitForShutdownOfSimulatedDeviceUDID was not booted using the simctl command line tool.
    #        Otherwise we will spin indefinitely since quiting the iOS Simulator will not shutdown this device. We
    #        should add a maximum time limit to wait for a device to shutdown and either return an error or die()
    #        on expiration of the time limit.
    waitUntilIOSSimulatorDeviceIsInState($waitForShutdownOfSimulatedDeviceUDID, SIMULATOR_DEVICE_STATE_SHUTDOWN);
}

sub iosSimulatorDeviceByName($)
{
    my ($simulatorName) = @_;
    my $simulatorRuntime = iosSimulatorRuntime();
    my @devices = iOSSimulatorDevices();
    for my $device (@devices) {
        if ($device->{name} eq $simulatorName && $device->{runtime} eq $simulatorRuntime) {
            return $device;
        }
    }
    return undef;
}

sub iosSimulatorDeviceByUDID($)
{
    my ($simulatedDeviceUDID) = @_;
    my $devicePlistPath = File::Spec->catfile(iOSSimulatorDevicesPath(), $simulatedDeviceUDID, "device.plist");
    if (!-f $devicePlistPath) {
        return;
    }
    # FIXME: We should parse the device.plist file ourself and map the dictionary keys in it to known
    #        dictionary keys so as to decouple our representation of the plist from the actual structure
    #        of the plist, which may change.
    eval "require Foundation";
    return Foundation::perlRefFromObjectRef(NSDictionary->dictionaryWithContentsOfFile_($devicePlistPath));
}

sub iosSimulatorRuntime()
{
    my $xcodeSDKVersion = xcodeSDKVersion();
    $xcodeSDKVersion =~ s/\./-/;
    return "com.apple.CoreSimulator.SimRuntime.iOS-$xcodeSDKVersion";
}

sub findOrCreateSimulatorForIOSDevice($)
{
    my ($simulatorNameSuffix) = @_;
    my $simulatorName;
    my $simulatorDeviceType;
    if (architecture() eq "x86_64") {
        $simulatorName = "iPhone SE " . $simulatorNameSuffix;
        $simulatorDeviceType = "com.apple.CoreSimulator.SimDeviceType.iPhone-SE";
    } else {
        $simulatorName = "iPhone 5 " . $simulatorNameSuffix;
        $simulatorDeviceType = "com.apple.CoreSimulator.SimDeviceType.iPhone-5";
    }
    my $simulatedDevice = iosSimulatorDeviceByName($simulatorName);
    return $simulatedDevice if $simulatedDevice;
    return createiOSSimulatorDevice($simulatorName, $simulatorDeviceType, iosSimulatorRuntime());
}

sub isIOSSimulatorSystemInstalledApp($)
{
    my ($appBundle) = @_;
    my $simulatorApplicationsPath = realpath(iosSimulatorApplicationsPath());
    return substr(realpath($appBundle), 0, length($simulatorApplicationsPath)) eq $simulatorApplicationsPath;
}

sub hasUserInstalledAppInSimulatorDevice($$)
{
    my ($appIdentifier, $simulatedDeviceUDID) = @_;
    my $userInstalledAppPath = File::Spec->catfile($ENV{HOME}, "Library", "Developer", "CoreSimulator", "Devices", $simulatedDeviceUDID, "data", "Containers", "Bundle", "Application");
    if (!-d $userInstalledAppPath) {
        return 0; # No user installed apps.
    }
    local @::userInstalledAppBundles;
    my $wantedFunction = sub {
        my $file = $_;

        # Ignore hidden files and directories.
        if ($file =~ /^\../) {
            $File::Find::prune = 1;
            return;
        }

        return if !-d $file || $file !~ /\.app$/;
        push @::userInstalledAppBundles, $File::Find::name;
        $File::Find::prune = 1; # Do not traverse contents of app bundle.
    };
    find($wantedFunction, $userInstalledAppPath);
    for my $userInstalledAppBundle (@::userInstalledAppBundles) {
        if (appIdentifierFromBundle($userInstalledAppBundle) eq $appIdentifier) {
            return 1; # Has user installed app.
        }
    }
    return 0; # Does not have user installed app.
}

sub isSimulatorDeviceBooted($)
{
    my ($simulatedDeviceUDID) = @_;
    my $device = iosSimulatorDeviceByUDID($simulatedDeviceUDID);
    return $device && $device->{state} eq SIMULATOR_DEVICE_STATE_BOOTED;
}

sub runIOSWebKitAppInSimulator($;$)
{
    my ($appBundle, $simulatorOptions) = @_;
    my $productDir = productDir();
    my $appDisplayName = appDisplayNameFromBundle($appBundle);
    my $appIdentifier = appIdentifierFromBundle($appBundle);
    my $simulatedDevice = findOrCreateSimulatorForIOSDevice(SIMULATOR_DEVICE_SUFFIX_FOR_WEBKIT_DEVELOPMENT);
    my $simulatedDeviceUDID = $simulatedDevice->{UDID};

    my $willUseSystemInstalledApp = isIOSSimulatorSystemInstalledApp($appBundle);
    if ($willUseSystemInstalledApp) {
        if (hasUserInstalledAppInSimulatorDevice($appIdentifier, $simulatedDeviceUDID)) {
            # Restore the system-installed app in the simulator device corresponding to $appBundle as it
            # was previously overwritten with a custom built version of the app.
            # FIXME: Only restore the system-installed version of the app instead of erasing all contents and settings.
            print "Quitting iOS Simulator...\n";
            quitIOSSimulator($simulatedDeviceUDID);
            print "Erasing contents and settings for simulator device \"$simulatedDevice->{name}\".\n";
            exitStatus(system("xcrun", "--sdk", "iphonesimulator", "simctl", "erase", $simulatedDeviceUDID)) == 0 or die;
        }
        # FIXME: We assume that if $simulatedDeviceUDID is not booted then iOS Simulator is not open. However
        #        $simulatedDeviceUDID may have been booted using the simctl command line tool. If $simulatedDeviceUDID
        #        was booted using simctl then we should shutdown the device and launch iOS Simulator to boot it again.
        if (!isSimulatorDeviceBooted($simulatedDeviceUDID)) {
            print "Launching iOS Simulator...\n";
            relaunchIOSSimulator($simulatedDevice);
        }
    } else {
        # FIXME: We should killall(1) any running instances of $appBundle before installing it to ensure
        #        that simctl launch opens the latest installed version of the app. For now we quit and
        #        launch the iOS Simulator again to ensure there are no running instances of $appBundle.
        print "Quitting and launching iOS Simulator...\n";
        relaunchIOSSimulator($simulatedDevice);

        print "Installing $appBundle.\n";
        # Install custom built app, overwriting an app with the same app identifier if one exists.
        exitStatus(system("xcrun", "--sdk", "iphonesimulator", "simctl", "install", $simulatedDeviceUDID, $appBundle)) == 0 or die;

    }

    $simulatorOptions = {} unless $simulatorOptions;

    my %simulatorENV;
    %simulatorENV = %{$simulatorOptions->{applicationEnvironment}} if $simulatorOptions->{applicationEnvironment};
    {
        local %ENV; # Shadow global-scope %ENV so that changes to it will not be seen outside of this scope.
        setupIOSWebKitEnvironment($productDir);
        %simulatorENV = %ENV;
    }
    my $applicationArguments = \@ARGV;
    $applicationArguments = $simulatorOptions->{applicationArguments} if $simulatorOptions && $simulatorOptions->{applicationArguments};

    # Prefix the environment variables with SIMCTL_CHILD_ per `xcrun simctl help launch`.
    foreach my $key (keys %simulatorENV) {
        $ENV{"SIMCTL_CHILD_$key"} = $simulatorENV{$key};
    }

    print "Starting $appDisplayName with DYLD_FRAMEWORK_PATH set to point to built WebKit in $productDir.\n";
    return exitStatus(system("xcrun", "--sdk", "iphonesimulator", "simctl", "launch", $simulatedDeviceUDID, $appIdentifier, @$applicationArguments));
}

sub runIOSWebKitApp($)
{
    my ($appBundle) = @_;
    if (willUseIOSDeviceSDK()) {
        die "Only running Safari in iOS Simulator is supported now.";
    }
    if (willUseIOSSimulatorSDK()) {
        return runIOSWebKitAppInSimulator($appBundle);
    }
    die "Not using an iOS SDK."
}

sub archCommandLineArgumentsForRestrictedEnvironmentVariables()
{
    my @arguments = ();
    foreach my $key (keys(%ENV)) {
        if ($key =~ /^DYLD_/) {
            push @arguments, "-e", "$key=$ENV{$key}";
        }
    }
    return @arguments;
}

sub runMacWebKitApp($;$)
{
    my ($appPath, $useOpenCommand) = @_;
    my $productDir = productDir();
    print "Starting @{[basename($appPath)]} with DYLD_FRAMEWORK_PATH set to point to built WebKit in $productDir.\n";

    local %ENV = %ENV;
    setupMacWebKitEnvironment($productDir);

    if (defined($useOpenCommand) && $useOpenCommand == USE_OPEN_COMMAND) {
        return system("open", "-W", "-a", $appPath, "--args", argumentsForRunAndDebugMacWebKitApp());
    }
    if (architecture()) {
        return system "arch", "-" . architecture(), archCommandLineArgumentsForRestrictedEnvironmentVariables(), $appPath, argumentsForRunAndDebugMacWebKitApp();
    }
    return system { $appPath } $appPath, argumentsForRunAndDebugMacWebKitApp();
}

sub execMacWebKitAppForDebugging($)
{
    my ($appPath) = @_;
    my $architectureSwitch = "--arch";
    my $argumentsSeparator = "--";

    my $debuggerPath = `xcrun -find lldb`;
    chomp $debuggerPath;
    die "Can't find the lldb executable.\n" unless -x $debuggerPath;

    my $productDir = productDir();
    setupMacWebKitEnvironment($productDir);

    my @architectureFlags = ($architectureSwitch, architecture());
    print "Starting @{[basename($appPath)]} under lldb with DYLD_FRAMEWORK_PATH set to point to built WebKit in $productDir.\n";
    exec { $debuggerPath } $debuggerPath, @architectureFlags, $argumentsSeparator, $appPath, argumentsForRunAndDebugMacWebKitApp() or die;
}

sub debugSafari
{
    if (isAppleMacWebKit()) {
        checkFrameworks();
        execMacWebKitAppForDebugging(safariPath());
    }

    return 1; # Unsupported platform; can't debug Safari on this platform.
}

sub runSafari
{
    if (isIOSWebKit()) {
        return runIOSWebKitApp(mobileSafariBundle());
    }

    if (isAppleMacWebKit()) {
        return runMacWebKitApp(safariPath());
    }

    if (isAppleWinWebKit()) {
        my $result;
        my $webKitLauncherPath = File::Spec->catfile(executableProductDir(), "MiniBrowser.exe");
        return system { $webKitLauncherPath } $webKitLauncherPath, @ARGV;
    }

    return 1; # Unsupported platform; can't run Safari on this platform.
}

sub runMiniBrowser
{
    if (isAppleMacWebKit()) {
        return runMacWebKitApp(File::Spec->catfile(productDir(), "MiniBrowser.app", "Contents", "MacOS", "MiniBrowser"));
    }
    if (isAppleWinWebKit()) {
        my $webKitLauncherPath = File::Spec->catfile(executableProductDir(), "MiniBrowser.exe");
        return system { $webKitLauncherPath } $webKitLauncherPath, @ARGV;
    }
    return 1;
}

sub debugMiniBrowser
{
    if (isAppleMacWebKit()) {
        execMacWebKitAppForDebugging(File::Spec->catfile(productDir(), "MiniBrowser.app", "Contents", "MacOS", "MiniBrowser"));
    }
    
    return 1;
}

sub runWebKitTestRunner
{
    if (isAppleMacWebKit()) {
        return runMacWebKitApp(File::Spec->catfile(productDir(), "WebKitTestRunner"));
    }

    return 1;
}

sub debugWebKitTestRunner
{
    if (isAppleMacWebKit()) {
        execMacWebKitAppForDebugging(File::Spec->catfile(productDir(), "WebKitTestRunner"));
    }

    return 1;
}

sub readRegistryString
{
    my ($valueName) = @_;
    chomp(my $string = `regtool --wow32 get "$valueName"`);
    return $string;
}

sub writeRegistryString
{
    my ($valueName, $string) = @_;

    my $error = system "regtool", "--wow32", "set", "-s", $valueName, $string;

    # On Windows Vista/7 with UAC enabled, regtool will fail to modify the registry, but will still
    # return a successful exit code. So we double-check here that the value we tried to write to the
    # registry was really written.
    return !$error && readRegistryString($valueName) eq $string;
}

sub formatBuildTime($)
{
    my ($buildTime) = @_;

    my $buildHours = int($buildTime / 3600);
    my $buildMins = int(($buildTime - $buildHours * 3600) / 60);
    my $buildSecs = $buildTime - $buildHours * 3600 - $buildMins * 60;

    if ($buildHours) {
        return sprintf("%dh:%02dm:%02ds", $buildHours, $buildMins, $buildSecs);
    }
    return sprintf("%02dm:%02ds", $buildMins, $buildSecs);
}

sub runSvnUpdateAndResolveChangeLogs(@)
{
    my @svnOptions = @_;
    my $openCommand = "svn update " . join(" ", @svnOptions);
    open my $update, "$openCommand |" or die "cannot execute command $openCommand";
    my @conflictedChangeLogs;
    while (my $line = <$update>) {
        print $line;
        $line =~ m/^C\s+(.+?)[\r\n]*$/;
        if ($1) {
          my $filename = normalizePath($1);
          push @conflictedChangeLogs, $filename if basename($filename) eq "ChangeLog";
        }
    }
    close $update or die;

    if (@conflictedChangeLogs) {
        print "Attempting to merge conflicted ChangeLogs.\n";
        my $resolveChangeLogsPath = File::Spec->catfile(sourceDir(), "Tools", "Scripts", "resolve-ChangeLogs");
        (system($resolveChangeLogsPath, "--no-warnings", @conflictedChangeLogs) == 0)
            or die "Could not open resolve-ChangeLogs script: $!.\n";
    }
}

sub runGitUpdate()
{
    # Doing a git fetch first allows setups with svn-remote.svn.fetch = trunk:refs/remotes/origin/master
    # to perform the rebase much much faster.
    system("git", "fetch");
    if (isGitSVNDirectory(".")) {
        system("git", "svn", "rebase") == 0 or die;
    } else {
        # This will die if branch.$BRANCHNAME.merge isn't set, which is
        # almost certainly what we want.
        system("git", "pull") == 0 or die;
    }
}

1;<|MERGE_RESOLUTION|>--- conflicted
+++ resolved
@@ -831,15 +831,9 @@
     my $productDirectory = productDir();
 
     my $binaryDirectory;
-<<<<<<< HEAD
-    if (isGtk() || isJSCOnly() || isWPE() || isQt()) {
-        $binaryDirectory = "bin";
-    } elsif (isAnyWindows()) {
-=======
     if (isAnyWindows()) {
->>>>>>> e41e4829
         $binaryDirectory = isWin64() ? "bin64" : "bin32";
-    } elsif (isGtk() || isJSCOnly() || isWPE()) {
+    } elsif (isGtk() || isJSCOnly() || isWPE() || isQt()) {
         $binaryDirectory = "bin";
     } else {
         return $productDirectory;
@@ -1760,14 +1754,10 @@
 sub launcherPath()
 {
     my $relativeScriptsPath = relativeScriptsDir();
-<<<<<<< HEAD
     if (isGtk() || isWPE() || isQt()) {
-=======
-    if (isGtk() || isWPE()) {
         if (inFlatpakSandbox()) {
             return "Tools/Scripts/run-minibrowser";
         }
->>>>>>> e41e4829
         return "$relativeScriptsPath/run-minibrowser";
     } elsif (isAppleWebKit()) {
         return "$relativeScriptsPath/run-safari";
@@ -1776,11 +1766,7 @@
 
 sub launcherName()
 {
-<<<<<<< HEAD
-    if (isGtk() || isQt()) {
-=======
-    if (isGtk() || isWPE()) {
->>>>>>> e41e4829
+    if (isGtk() || isWPE() || isQt()) {
         return "MiniBrowser";
     } elsif (isAppleMacWebKit()) {
         return "Safari";
@@ -2369,11 +2355,7 @@
     push @args, '-DSHOW_BINDINGS_GENERATION_PROGRESS=1' unless ($willUseNinja && -t STDOUT);
 
     # Some ports have production mode, but build-webkit should always use developer mode.
-<<<<<<< HEAD
-    push @args, "-DDEVELOPER_MODE=ON" if isGtk() || isJSCOnly() || isQt() || isWPE();
-=======
-    push @args, "-DDEVELOPER_MODE=ON" if isGtk() || isJSCOnly() || isWPE() || isWinCairo();
->>>>>>> e41e4829
+    push @args, "-DDEVELOPER_MODE=ON" if isGtk() || isJSCOnly() || isQt() || isWPE() || isWinCairo();
 
     push @args, @cmakeArgs if @cmakeArgs;
 
