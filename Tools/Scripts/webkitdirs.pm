--- conflicted
+++ resolved
@@ -776,11 +776,7 @@
     my $binaryDirectory;
     if (isAnyWindows() && !isPlayStation()) {
         $binaryDirectory = isWin64() ? "bin64" : "bin32";
-<<<<<<< HEAD
-    } elsif (isGtk() || isJSCOnly() || isWPE() || isHaiku()) {
-=======
-    } elsif (isGtk() || isJSCOnly() || isWPE() || isPlayStation()) {
->>>>>>> 3f6ce64f
+    } elsif (isGtk() || isJSCOnly() || isWPE() || isHaiku() || isPlayStation()) {
         $binaryDirectory = "bin";
     } else {
         return $productDirectory;
