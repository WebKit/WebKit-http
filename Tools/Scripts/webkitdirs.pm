# Copyright (C) 2005-2007, 2010-2016 Apple Inc. All rights reserved.
# Copyright (C) 2009 Google Inc. All rights reserved.
# Copyright (C) 2011 Research In Motion Limited. All rights reserved.
# Copyright (C) 2013 Nokia Corporation and/or its subsidiary(-ies).
#
# Redistribution and use in source and binary forms, with or without
# modification, are permitted provided that the following conditions
# are met:
#
# 1.  Redistributions of source code must retain the above copyright
#     notice, this list of conditions and the following disclaimer. 
# 2.  Redistributions in binary form must reproduce the above copyright
#     notice, this list of conditions and the following disclaimer in the
#     documentation and/or other materials provided with the distribution. 
# 3.  Neither the name of Apple Inc. ("Apple") nor the names of
#     its contributors may be used to endorse or promote products derived
#     from this software without specific prior written permission. 
#
# THIS SOFTWARE IS PROVIDED BY APPLE AND ITS CONTRIBUTORS "AS IS" AND ANY
# EXPRESS OR IMPLIED WARRANTIES, INCLUDING, BUT NOT LIMITED TO, THE IMPLIED
# WARRANTIES OF MERCHANTABILITY AND FITNESS FOR A PARTICULAR PURPOSE ARE
# DISCLAIMED. IN NO EVENT SHALL APPLE OR ITS CONTRIBUTORS BE LIABLE FOR ANY
# DIRECT, INDIRECT, INCIDENTAL, SPECIAL, EXEMPLARY, OR CONSEQUENTIAL DAMAGES
# (INCLUDING, BUT NOT LIMITED TO, PROCUREMENT OF SUBSTITUTE GOODS OR SERVICES;
# LOSS OF USE, DATA, OR PROFITS; OR BUSINESS INTERRUPTION) HOWEVER CAUSED AND
# ON ANY THEORY OF LIABILITY, WHETHER IN CONTRACT, STRICT LIABILITY, OR TORT
# (INCLUDING NEGLIGENCE OR OTHERWISE) ARISING IN ANY WAY OUT OF THE USE OF
# THIS SOFTWARE, EVEN IF ADVISED OF THE POSSIBILITY OF SUCH DAMAGE.

# Module to share code to get to WebKit directories.

use strict;
use version;
use warnings;
use Config;
use Cwd qw(realpath);
use Digest::MD5 qw(md5_hex);
use FindBin;
use File::Basename;
use File::Find;
use File::Path qw(make_path mkpath rmtree);
use File::Spec;
use File::stat;
use List::Util;
use POSIX;
use Time::HiRes qw(usleep);
use VCSUtils;

BEGIN {
   use Exporter   ();
   our ($VERSION, @ISA, @EXPORT, @EXPORT_OK, %EXPORT_TAGS);
   $VERSION     = 1.00;
   @ISA         = qw(Exporter);
   @EXPORT      = qw(
       &XcodeCoverageSupportOptions
       &XcodeOptionString
       &XcodeOptionStringNoConfig
       &XcodeOptions
       &XcodeStaticAnalyzerOption
       &appDisplayNameFromBundle
       &appendToEnvironmentVariableList
       &baseProductDir
       &chdirWebKit
       &checkFrameworks
       &cmakeBasedPortArguments
       &currentSVNRevision
       &debugSafari
       &executableProductDir
       &findOrCreateSimulatorForIOSDevice
       &iosSimulatorDeviceByName
       &nmPath
       &passedConfiguration
       &prependToEnvironmentVariableList
       &printHelpAndExitForRunAndDebugWebKitAppIfNeeded
       &productDir
       &quitIOSSimulator
       &relaunchIOSSimulator
       &restartIOSSimulatorDevice
       &runIOSWebKitApp
       &runMacWebKitApp
       &safariPath
       &iosVersion
       &setConfiguration
       &setupMacWebKitEnvironment
       &sharedCommandLineOptions
       &sharedCommandLineOptionsUsage
       &shutDownIOSSimulatorDevice
       &willUseIOSDeviceSDK
       &willUseIOSSimulatorSDK
       SIMULATOR_DEVICE_SUFFIX_FOR_WEBKIT_DEVELOPMENT
       USE_OPEN_COMMAND
   );
   %EXPORT_TAGS = ( );
   @EXPORT_OK   = ();
}

# Ports
use constant {
    AppleWin => "AppleWin",
    GTK      => "GTK",
    Efl      => "Efl",
    iOS      => "iOS",
    Mac      => "Mac",
    JSCOnly  => "JSCOnly",
    WinCairo => "WinCairo",
    WPE      => "WPE",
    Unknown  => "Unknown"
};

use constant USE_OPEN_COMMAND => 1; # Used in runMacWebKitApp().
use constant INCLUDE_OPTIONS_FOR_DEBUGGING => 1;
use constant SIMULATOR_DEVICE_STATE_SHUTDOWN => "1";
use constant SIMULATOR_DEVICE_STATE_BOOTED => "3";
use constant SIMULATOR_DEVICE_SUFFIX_FOR_WEBKIT_DEVELOPMENT  => "For WebKit Development";

# See table "Certificate types and names" on <https://developer.apple.com/library/ios/documentation/IDEs/Conceptual/AppDistributionGuide/MaintainingCertificates/MaintainingCertificates.html#//apple_ref/doc/uid/TP40012582-CH31-SW41>.
use constant IOS_DEVELOPMENT_CERTIFICATE_NAME_PREFIX => "iPhone Developer: ";

our @EXPORT_OK;

my $architecture;
my $asanIsEnabled;
my $numberOfCPUs;
my $maxCPULoad;
my $baseProductDir;
my @baseProductDirOption;
my $configuration;
my $xcodeSDK;
my $configurationForVisualStudio;
my $configurationProductDir;
my $sourceDir;
my $currentSVNRevision;
my $debugger;
my $didLoadIPhoneSimulatorNotification;
my $nmPath;
my $osXVersion;
my $iosVersion;
my $generateDsym;
my $isCMakeBuild;
my $isWin64;
my $isInspectorFrontend;
my $portName;
my $shouldUseGuardMalloc;
my $shouldNotUseNinja;
my $xcodeVersion;

my $unknownPortProhibited = 0;

# Variables for Win32 support
my $programFilesPath;
my $vcBuildPath;
my $vsInstallDir;
my $msBuildInstallDir;
my $vsVersion;
my $windowsSourceDir;
my $winVersion;
my $willUseVCExpressWhenBuilding = 0;

# Defined in VCSUtils.
sub exitStatus($);

sub findMatchingArguments($$);
sub hasArgument($$);

sub determineSourceDir
{
    return if $sourceDir;
    $sourceDir = $FindBin::Bin;
    $sourceDir =~ s|/+$||; # Remove trailing '/' as we would die later

    # walks up path checking each directory to see if it is the main WebKit project dir, 
    # defined by containing Sources, WebCore, and WebKit
    until ((-d File::Spec->catdir($sourceDir, "Source") && -d File::Spec->catdir($sourceDir, "Source", "WebCore") && -d File::Spec->catdir($sourceDir, "Source", "WebKit")) || (-d File::Spec->catdir($sourceDir, "Internal") && -d File::Spec->catdir($sourceDir, "OpenSource")))
    {
        if ($sourceDir !~ s|/[^/]+$||) {
            die "Could not find top level webkit directory above source directory using FindBin.\n";
        }
    }

    $sourceDir = File::Spec->catdir($sourceDir, "OpenSource") if -d File::Spec->catdir($sourceDir, "OpenSource");
}

sub currentPerlPath()
{
    my $thisPerl = $^X;
    if ($^O ne 'VMS') {
        $thisPerl .= $Config{_exe} unless $thisPerl =~ m/$Config{_exe}$/i;
    }
    return $thisPerl;
}

# used for scripts which are stored in a non-standard location
sub setSourceDir($)
{
    ($sourceDir) = @_;
}

sub determineNinjaVersion
{
    chomp(my $ninjaVersion = `ninja --version`);
    return $ninjaVersion;
}

sub determineXcodeVersion
{
    return if defined $xcodeVersion;
    my $xcodebuildVersionOutput = `xcodebuild -version`;
    $xcodeVersion = ($xcodebuildVersionOutput =~ /Xcode ([0-9](\.[0-9]+)*)/) ? $1 : "3.0";
}

sub readXcodeUserDefault($)
{
    my ($unprefixedKey) = @_;

    determineXcodeVersion();

    my $xcodeDefaultsDomain = (eval "v$xcodeVersion" lt v4) ? "com.apple.Xcode" : "com.apple.dt.Xcode";
    my $xcodeDefaultsPrefix = (eval "v$xcodeVersion" lt v4) ? "PBX" : "IDE";
    my $devnull = File::Spec->devnull();

    my $value = `defaults read $xcodeDefaultsDomain ${xcodeDefaultsPrefix}${unprefixedKey} 2> ${devnull}`;
    return if $?;

    chomp $value;
    return $value;
}

sub determineBaseProductDir
{
    return if defined $baseProductDir;
    determineSourceDir();

    my $setSharedPrecompsDir;
    $baseProductDir = $ENV{"WEBKIT_OUTPUTDIR"};

    if (!defined($baseProductDir) and isAppleMacWebKit()) {
        # Silently remove ~/Library/Preferences/xcodebuild.plist which can
        # cause build failure. The presence of
        # ~/Library/Preferences/xcodebuild.plist can prevent xcodebuild from
        # respecting global settings such as a custom build products directory
        # (<rdar://problem/5585899>).
        my $personalPlistFile = $ENV{HOME} . "/Library/Preferences/xcodebuild.plist";
        if (-e $personalPlistFile) {
            unlink($personalPlistFile) || die "Could not delete $personalPlistFile: $!";
        }

        determineXcodeVersion();

        if (eval "v$xcodeVersion" ge v4) {
            my $buildLocationStyle = join '', readXcodeUserDefault("BuildLocationStyle");
            if ($buildLocationStyle eq "Custom") {
                my $buildLocationType = join '', readXcodeUserDefault("CustomBuildLocationType");
                # FIXME: Read CustomBuildIntermediatesPath and set OBJROOT accordingly.
                $baseProductDir = readXcodeUserDefault("CustomBuildProductsPath") if $buildLocationType eq "Absolute";
            }

            # DeterminedByTargets corresponds to a setting of "Legacy" in Xcode.
            # It is the only build location style for which SHARED_PRECOMPS_DIR is not
            # overridden when building from within Xcode.
            $setSharedPrecompsDir = 1 if $buildLocationStyle ne "DeterminedByTargets";
        }

        if (!defined($baseProductDir)) {
            $baseProductDir = join '', readXcodeUserDefault("ApplicationwideBuildSettings");
            $baseProductDir = $1 if $baseProductDir =~ /SYMROOT\s*=\s*\"(.*?)\";/s;
        }

        undef $baseProductDir unless $baseProductDir =~ /^\//;
    }

    if (!defined($baseProductDir)) { # Port-specific checks failed, use default
        $baseProductDir = File::Spec->catdir($sourceDir, "WebKitBuild");
    }

    if (isGit() && isGitBranchBuild()) {
        my $branch = gitBranch();
        $baseProductDir = "$baseProductDir/$branch";
    }

    if (isAppleMacWebKit()) {
        $baseProductDir =~ s|^\Q$(SRCROOT)/..\E$|$sourceDir|;
        $baseProductDir =~ s|^\Q$(SRCROOT)/../|$sourceDir/|;
        $baseProductDir =~ s|^~/|$ENV{HOME}/|;
        die "Can't handle Xcode product directory with a ~ in it.\n" if $baseProductDir =~ /~/;
        die "Can't handle Xcode product directory with a variable in it.\n" if $baseProductDir =~ /\$/;
        @baseProductDirOption = ("SYMROOT=$baseProductDir", "OBJROOT=$baseProductDir");
        push(@baseProductDirOption, "SHARED_PRECOMPS_DIR=${baseProductDir}/PrecompiledHeaders") if $setSharedPrecompsDir;
    }

    if (isCygwin()) {
        my $dosBuildPath = `cygpath --windows \"$baseProductDir\"`;
        chomp $dosBuildPath;
        $ENV{"WEBKIT_OUTPUTDIR"} = $dosBuildPath;
        my $unixBuildPath = `cygpath --unix \"$baseProductDir\"`;
        chomp $unixBuildPath;
        $baseProductDir = $dosBuildPath;
    }
}

sub setBaseProductDir($)
{
    ($baseProductDir) = @_;
}

sub determineConfiguration
{
    return if defined $configuration;
    determineBaseProductDir();
    if (open CONFIGURATION, "$baseProductDir/Configuration") {
        $configuration = <CONFIGURATION>;
        close CONFIGURATION;
    }
    if ($configuration) {
        chomp $configuration;
        # compatibility for people who have old Configuration files
        $configuration = "Release" if $configuration eq "Deployment";
        $configuration = "Debug" if $configuration eq "Development";
    } else {
        $configuration = "Release";
    }
}

sub determineArchitecture
{
    return if defined $architecture;
    # make sure $architecture is defined in all cases
    $architecture = "";

    determineBaseProductDir();
    determineXcodeSDK();

    if (isAppleMacWebKit()) {
        if (open ARCHITECTURE, "$baseProductDir/Architecture") {
            $architecture = <ARCHITECTURE>;
            close ARCHITECTURE;
        }
        if ($architecture) {
            chomp $architecture;
        } else {
            if (not defined $xcodeSDK or $xcodeSDK =~ /^(\/$|macosx)/) {
                my $supports64Bit = `sysctl -n hw.optional.x86_64`;
                chomp $supports64Bit;
                $architecture = 'x86_64' if $supports64Bit;
            } elsif ($xcodeSDK =~ /^iphonesimulator/) {
                $architecture = 'x86_64';
            } elsif ($xcodeSDK =~ /^iphoneos/) {
                $architecture = 'arm64';
            }
        }
    } elsif (isCMakeBuild()) {
        my $host_processor = "";
        if (open my $cmake_sysinfo, "cmake --system-information |") {
            while (<$cmake_sysinfo>) {
                next unless index($_, 'CMAKE_SYSTEM_PROCESSOR') == 0;
                if (/^CMAKE_SYSTEM_PROCESSOR \"([^"]+)\"/) {
                    $architecture = $1;
                    $architecture = 'x86_64' if $architecture eq 'amd64';
                    last;
                }
            }
            close $cmake_sysinfo;
        }
    }

    if (!isAnyWindows()) {
        if (!$architecture) {
            # Fall back to output of `arch', if it is present.
            $architecture = `arch`;
            chomp $architecture;
        }

        if (!$architecture) {
            # Fall back to output of `uname -m', if it is present.
            $architecture = `uname -m`;
            chomp $architecture;
        }
    }

    $architecture = 'x86_64' if ($architecture =~ /amd64/ && isBSD());
}

sub determineASanIsEnabled
{
    return if defined $asanIsEnabled;
    determineBaseProductDir();

    $asanIsEnabled = 0;
    my $asanConfigurationValue;

    if (open ASAN, "$baseProductDir/ASan") {
        $asanConfigurationValue = <ASAN>;
        close ASAN;
        chomp $asanConfigurationValue;
        $asanIsEnabled = 1 if $asanConfigurationValue eq "YES";
    }
}

sub determineNumberOfCPUs
{
    return if defined $numberOfCPUs;
    if (defined($ENV{NUMBER_OF_PROCESSORS})) {
        $numberOfCPUs = $ENV{NUMBER_OF_PROCESSORS};
    } elsif (isLinux()) {
        # First try the nproc utility, if it exists. If we get no
        # results fall back to just interpretting /proc directly.
        chomp($numberOfCPUs = `nproc --all 2> /dev/null`);
        if ($numberOfCPUs eq "") {
            $numberOfCPUs = (grep /processor/, `cat /proc/cpuinfo`);
        }
    } elsif (isAnyWindows()) {
        # Assumes cygwin
        $numberOfCPUs = `ls /proc/registry/HKEY_LOCAL_MACHINE/HARDWARE/DESCRIPTION/System/CentralProcessor | wc -w`;
    } elsif (isDarwin() || isBSD()) {
        chomp($numberOfCPUs = `sysctl -n hw.ncpu`);
    }
}

sub determineMaxCPULoad
{
    return if defined $maxCPULoad;
    if (defined($ENV{MAX_CPU_LOAD})) {
        $maxCPULoad = $ENV{MAX_CPU_LOAD};
    }
}

sub jscPath($)
{
    my ($productDir) = @_;
    my $jscName = "jsc";
    $jscName .= "_debug"  if configuration() eq "Debug_All";
    $jscName .= ".exe" if (isAnyWindows());
    return "$productDir/$jscName" if -e "$productDir/$jscName";
    return "$productDir/JavaScriptCore.framework/Resources/$jscName";
}

sub argumentsForConfiguration()
{
    determineConfiguration();
    determineArchitecture();
    determineXcodeSDK();

    my @args = ();
    # FIXME: Is it necessary to pass --debug, --release, --32-bit or --64-bit?
    # These are determined automatically from stored configuration.
    push(@args, '--debug') if ($configuration =~ "^Debug");
    push(@args, '--release') if ($configuration =~ "^Release");
    push(@args, '--device') if (defined $xcodeSDK && $xcodeSDK =~ /^iphoneos/);
    push(@args, '--ios-simulator') if (defined $xcodeSDK && $xcodeSDK =~ /^iphonesimulator/);
    push(@args, '--32-bit') if ($architecture ne "x86_64" and !isWin64());
    push(@args, '--64-bit') if (isWin64());
    push(@args, '--gtk') if isGtk();
    push(@args, '--efl') if isEfl();
    push(@args, '--jsc-only') if isJSCOnly();
    push(@args, '--wincairo') if isWinCairo();
    push(@args, '--inspector-frontend') if isInspectorFrontend();
    return @args;
}

sub determineXcodeSDK
{
    return if defined $xcodeSDK;
    my $sdk;
    if (checkForArgumentAndRemoveFromARGVGettingValue("--sdk", \$sdk)) {
        $xcodeSDK = $sdk;
    }
    if (checkForArgumentAndRemoveFromARGV("--device")) {
        my $hasInternalSDK = exitStatus(system("xcrun --sdk iphoneos.internal --show-sdk-version > /dev/null 2>&1")) == 0;
        $xcodeSDK ||= $hasInternalSDK ? "iphoneos.internal" : "iphoneos";
    }
    if (checkForArgumentAndRemoveFromARGV("--ios-simulator")) {
        $xcodeSDK ||= 'iphonesimulator';
    }
}

sub xcodeSDK
{
    determineXcodeSDK();
    return $xcodeSDK;
}

sub setXcodeSDK($)
{
    ($xcodeSDK) = @_;
}


sub xcodeSDKPlatformName()
{
    determineXcodeSDK();
    return "" if !defined $xcodeSDK;
    return "iphoneos" if $xcodeSDK =~ /iphoneos/i;
    return "iphonesimulator" if $xcodeSDK =~ /iphonesimulator/i;
    return "macosx" if $xcodeSDK =~ /macosx/i;
    die "Couldn't determine platform name from Xcode SDK";
}

sub XcodeSDKPath
{
    determineXcodeSDK();

    die "Can't find the SDK path because no Xcode SDK was specified" if not $xcodeSDK;

    my $sdkPath = `xcrun --sdk $xcodeSDK --show-sdk-path` if $xcodeSDK;
    die 'Failed to get SDK path from xcrun' if $?;
    chomp $sdkPath;

    return $sdkPath;
}

sub xcodeSDKVersion
{
    determineXcodeSDK();

    die "Can't find the SDK version because no Xcode SDK was specified" if !$xcodeSDK;

    chomp(my $sdkVersion = `xcrun --sdk $xcodeSDK --show-sdk-version`);
    die "Failed to get SDK version from xcrun" if exitStatus($?);

    return $sdkVersion;
}

sub programFilesPath
{
    return $programFilesPath if defined $programFilesPath;

    $programFilesPath = $ENV{'PROGRAMFILES(X86)'} || $ENV{'PROGRAMFILES'} || "C:\\Program Files";

    return $programFilesPath;
}

sub visualStudioInstallDir
{
    return $vsInstallDir if defined $vsInstallDir;

    if ($ENV{'VSINSTALLDIR'}) {
        $vsInstallDir = $ENV{'VSINSTALLDIR'};
        $vsInstallDir =~ s|[\\/]$||;
    } else {
        $vsInstallDir = File::Spec->catdir(programFilesPath(), "Microsoft Visual Studio 14.0");
    }
    chomp($vsInstallDir = `cygpath "$vsInstallDir"`) if isCygwin();

    print "Using Visual Studio: $vsInstallDir\n";
    return $vsInstallDir;
}

sub msBuildInstallDir
{
    return $msBuildInstallDir if defined $msBuildInstallDir;

    $msBuildInstallDir = File::Spec->catdir(programFilesPath(), "MSBuild", "14.0", "Bin");
   
    chomp($msBuildInstallDir = `cygpath "$msBuildInstallDir"`) if isCygwin();

    print "Using MSBuild: $msBuildInstallDir\n";
    return $msBuildInstallDir;
}

sub visualStudioVersion
{
    return $vsVersion if defined $vsVersion;

    my $installDir = visualStudioInstallDir();

    $vsVersion = ($installDir =~ /Microsoft Visual Studio ([0-9]+\.[0-9]*)/) ? $1 : "14";

    print "Using Visual Studio $vsVersion\n";
    return $vsVersion;
}

sub determineConfigurationForVisualStudio
{
    return if defined $configurationForVisualStudio;
    determineConfiguration();
    # FIXME: We should detect when Debug_All or Production has been chosen.
    $configurationForVisualStudio = "/p:Configuration=" . $configuration;
}

sub usesPerConfigurationBuildDirectory
{
    # [Gtk] We don't have Release/Debug configurations in straight
    # autotool builds (non build-webkit). In this case and if
    # WEBKIT_OUTPUTDIR exist, use that as our configuration dir. This will
    # allows us to run run-webkit-tests without using build-webkit.
    return ($ENV{"WEBKIT_OUTPUTDIR"} && isGtk()) || isAppleWinWebKit();
}

sub determineConfigurationProductDir
{
    return if defined $configurationProductDir;
    determineBaseProductDir();
    determineConfiguration();
    if (isAppleWinWebKit() || isWinCairo()) {
        $configurationProductDir = File::Spec->catdir($baseProductDir, $configuration);
    } else {
        if (usesPerConfigurationBuildDirectory()) {
            $configurationProductDir = "$baseProductDir";
        } else {
            $configurationProductDir = "$baseProductDir/$configuration";
            $configurationProductDir .= "-" . xcodeSDKPlatformName() if isIOSWebKit();
        }
    }
}

sub setConfigurationProductDir($)
{
    ($configurationProductDir) = @_;
}

sub determineCurrentSVNRevision
{
    # We always update the current SVN revision here, and leave the caching
    # to currentSVNRevision(), so that changes to the SVN revision while the
    # script is running can be picked up by calling this function again.
    determineSourceDir();
    $currentSVNRevision = svnRevisionForDirectory($sourceDir);
    return $currentSVNRevision;
}


sub chdirWebKit
{
    determineSourceDir();
    chdir $sourceDir or die;
}

sub baseProductDir
{
    determineBaseProductDir();
    return $baseProductDir;
}

sub sourceDir
{
    determineSourceDir();
    return $sourceDir;
}

sub productDir
{
    determineConfigurationProductDir();
    return $configurationProductDir;
}

sub executableProductDir
{
    my $productDirectory = productDir();

    my $binaryDirectory;
    if (isEfl() || isGtk() || isJSCOnly()) {
        $binaryDirectory = "bin";
    } elsif (isAnyWindows()) {
        $binaryDirectory = isWin64() ? "bin64" : "bin32";
    } else {
        return $productDirectory;
    }

    return File::Spec->catdir($productDirectory, $binaryDirectory);
}

sub jscProductDir
{
    return executableProductDir();
}

sub configuration()
{
    determineConfiguration();
    return $configuration;
}

sub asanIsEnabled()
{
    determineASanIsEnabled();
    return $asanIsEnabled;
}

sub configurationForVisualStudio()
{
    determineConfigurationForVisualStudio();
    return $configurationForVisualStudio;
}

sub currentSVNRevision
{
    determineCurrentSVNRevision() if not defined $currentSVNRevision;
    return $currentSVNRevision;
}

sub generateDsym()
{
    determineGenerateDsym();
    return $generateDsym;
}

sub determineGenerateDsym()
{
    return if defined($generateDsym);
    $generateDsym = checkForArgumentAndRemoveFromARGV("--dsym");
}

sub hasIOSDevelopmentCertificate()
{
    return !exitStatus(system("security find-identity -p codesigning | grep '" . IOS_DEVELOPMENT_CERTIFICATE_NAME_PREFIX . "' > /dev/null 2>&1"));
}

sub argumentsForXcode()
{
    my @args = ();
    push @args, "DEBUG_INFORMATION_FORMAT=dwarf-with-dsym" if generateDsym();
    return @args;
}

sub XcodeOptions
{
    determineBaseProductDir();
    determineConfiguration();
    determineArchitecture();
    determineASanIsEnabled();
    determineXcodeSDK();

    my @options;
    push @options, "-UseSanitizedBuildSystemEnvironment=YES";
    push @options, ("-configuration", $configuration);
    push @options, ("-xcconfig", sourceDir() . "/Tools/asan/asan.xcconfig", "ASAN_IGNORE=" . sourceDir() . "/Tools/asan/webkit-asan-ignore.txt") if $asanIsEnabled;
    push @options, @baseProductDirOption;
    push @options, "ARCHS=$architecture" if $architecture;
    push @options, "SDKROOT=$xcodeSDK" if $xcodeSDK;
    if (willUseIOSDeviceSDK()) {
        push @options, "ENABLE_BITCODE=NO";
        if (hasIOSDevelopmentCertificate()) {
            # FIXME: May match more than one installed development certificate.
            push @options, "CODE_SIGN_IDENTITY=" . IOS_DEVELOPMENT_CERTIFICATE_NAME_PREFIX;
        } else {
            push @options, "CODE_SIGN_IDENTITY="; # No identity
            push @options, "CODE_SIGNING_REQUIRED=NO";
        }
    }
    push @options, argumentsForXcode();
    return @options;
}

sub XcodeOptionString
{
    return join " ", XcodeOptions();
}

sub XcodeOptionStringNoConfig
{
    return join " ", @baseProductDirOption;
}

sub XcodeCoverageSupportOptions()
{
    my @coverageSupportOptions = ();
    push @coverageSupportOptions, "GCC_GENERATE_TEST_COVERAGE_FILES=YES";
    push @coverageSupportOptions, "GCC_INSTRUMENT_PROGRAM_FLOW_ARCS=YES";
    return @coverageSupportOptions;
}

sub XcodeStaticAnalyzerOption()
{
    return "RUN_CLANG_STATIC_ANALYZER=YES";
}

my $passedConfiguration;
my $searchedForPassedConfiguration;
sub determinePassedConfiguration
{
    return if $searchedForPassedConfiguration;
    $searchedForPassedConfiguration = 1;
    $passedConfiguration = undef;

    if (checkForArgumentAndRemoveFromARGV("--debug")) {
        $passedConfiguration = "Debug";
    } elsif(checkForArgumentAndRemoveFromARGV("--release")) {
        $passedConfiguration = "Release";
    } elsif (checkForArgumentAndRemoveFromARGV("--profile") || checkForArgumentAndRemoveFromARGV("--profiling")) {
        $passedConfiguration = "Profiling";
    }
}

sub passedConfiguration
{
    determinePassedConfiguration();
    return $passedConfiguration;
}

sub setConfiguration
{
    setArchitecture();

    if (my $config = shift @_) {
        $configuration = $config;
        return;
    }

    determinePassedConfiguration();
    $configuration = $passedConfiguration if $passedConfiguration;
}


my $passedArchitecture;
my $searchedForPassedArchitecture;
sub determinePassedArchitecture
{
    return if $searchedForPassedArchitecture;
    $searchedForPassedArchitecture = 1;

    $passedArchitecture = undef;
    if (checkForArgumentAndRemoveFromARGV("--32-bit")) {
        if (isAppleMacWebKit()) {
            # PLATFORM_IOS: Don't run `arch` command inside Simulator environment
            local %ENV = %ENV;
            delete $ENV{DYLD_ROOT_PATH};
            delete $ENV{DYLD_FRAMEWORK_PATH};

            $passedArchitecture = `arch`;
            chomp $passedArchitecture;
        }
    }
}

sub passedArchitecture
{
    determinePassedArchitecture();
    return $passedArchitecture;
}

sub architecture()
{
    determineArchitecture();
    return $architecture;
}

sub numberOfCPUs()
{
    determineNumberOfCPUs();
    return $numberOfCPUs;
}

sub maxCPULoad()
{
    determineMaxCPULoad();
    return $maxCPULoad;
}

sub setArchitecture
{
    if (my $arch = shift @_) {
        $architecture = $arch;
        return;
    }

    determinePassedArchitecture();
    $architecture = $passedArchitecture if $passedArchitecture;
}

sub skipSafariExecutableEntitlementChecks
{
    return `defaults read /Library/Preferences/org.webkit.BuildConfiguration SkipSafariExecutableEntitlementChecks 2>/dev/null` eq "1\n";
}

sub executableHasEntitlements
{
    my $executablePath = shift;
    return (`codesign -d --entitlements - $executablePath 2>&1` =~ /<key>/);
}

sub safariPathFromSafariBundle
{
    my ($safariBundle) = @_;

    die "Safari path is only relevant on Apple Mac platform\n" unless isAppleMacWebKit();

    my $safariPath = "$safariBundle/Contents/MacOS/Safari";
    return $safariPath if skipSafariExecutableEntitlementChecks();

    my $safariForWebKitDevelopmentPath = "$safariBundle/Contents/MacOS/SafariForWebKitDevelopment";
    return $safariForWebKitDevelopmentPath if -f $safariForWebKitDevelopmentPath && executableHasEntitlements($safariPath);

    return $safariPath;
}

sub installedSafariPath
{
    return safariPathFromSafariBundle("/Applications/Safari.app");
}

# Locate Safari.
sub safariPath
{
    die "Safari path is only relevant on Apple Mac platform\n" unless isAppleMacWebKit();

    # Use WEBKIT_SAFARI environment variable if present.
    my $safariBundle = $ENV{WEBKIT_SAFARI};
    if (!$safariBundle) {
        determineConfigurationProductDir();
        # Use Safari.app in product directory if present (good for Safari development team).
        if (-d "$configurationProductDir/Safari.app") {
            $safariBundle = "$configurationProductDir/Safari.app";
        }
        if (!$safariBundle) {
            return installedSafariPath();
        }
    }
    my $safariPath = safariPathFromSafariBundle($safariBundle);
    die "Can't find executable at $safariPath.\n" if !-x $safariPath;
    return $safariPath;
}

sub builtDylibPathForName
{
    my $libraryName = shift;
    determineConfigurationProductDir();

    if (isGtk()) {
        my $extension = isDarwin() ? ".dylib" : ".so";
        return "$configurationProductDir/lib/libwebkit2gtk-4.0" . $extension;
    }
    if (isEfl()) {
        return "$configurationProductDir/lib/libewebkit2.so";
    }
    if (isIOSWebKit()) {
        return "$configurationProductDir/$libraryName.framework/$libraryName";
    }
    if (isAppleMacWebKit()) {
        return "$configurationProductDir/$libraryName.framework/Versions/A/$libraryName";
    }
    if (isAppleWinWebKit()) {
        if ($libraryName eq "JavaScriptCore") {
            return "$baseProductDir/lib/$libraryName.lib";
        } else {
            return "$baseProductDir/$libraryName.intermediate/$configuration/$libraryName.intermediate/$libraryName.lib";
        }
    }
    if (isWPE()) {
        return "$configurationProductDir/lib/libWPEWebKit.so";
    }

    die "Unsupported platform, can't determine built library locations.\nTry `build-webkit --help` for more information.\n";
}

# Check to see that all the frameworks are built.
sub checkFrameworks # FIXME: This is a poor name since only the Mac calls built WebCore a Framework.
{
    return if isAnyWindows();
    my @frameworks = ("JavaScriptCore", "WebCore");
    push(@frameworks, "WebKit") if isAppleMacWebKit(); # FIXME: This seems wrong, all ports should have a WebKit these days.
    for my $framework (@frameworks) {
        my $path = builtDylibPathForName($framework);
        die "Can't find built framework at \"$path\".\n" unless -e $path;
    }
}

sub isInspectorFrontend()
{
    determineIsInspectorFrontend();
    return $isInspectorFrontend;
}

sub determineIsInspectorFrontend()
{
    return if defined($isInspectorFrontend);
    $isInspectorFrontend = checkForArgumentAndRemoveFromARGV("--inspector-frontend");
}

sub commandExists($)
{
    my $command = shift;
    my $devnull = File::Spec->devnull();

    if (isAnyWindows()) {
        return exitStatus(system("where /q $command >$devnull 2>&1")) == 0;
    }
    return exitStatus(system("which $command >$devnull 2>&1")) == 0;
}

sub checkForArgumentAndRemoveFromARGV($)
{
    my $argToCheck = shift;
    return checkForArgumentAndRemoveFromArrayRef($argToCheck, \@ARGV);
}

sub checkForArgumentAndRemoveFromArrayRefGettingValue($$$)
{
    my ($argToCheck, $valueRef, $arrayRef) = @_;
    my $argumentStartRegEx = qr#^$argToCheck(?:=\S|$)#;
    my $i = 0;
    for (; $i < @$arrayRef; ++$i) {
        last if $arrayRef->[$i] =~ $argumentStartRegEx;
    }
    if ($i >= @$arrayRef) {
        return $$valueRef = undef;
    }
    my ($key, $value) = split("=", $arrayRef->[$i]);
    splice(@$arrayRef, $i, 1);
    if (defined($value)) {
        # e.g. --sdk=iphonesimulator
        return $$valueRef = $value;
    }
    return $$valueRef = splice(@$arrayRef, $i, 1); # e.g. --sdk iphonesimulator
}

sub checkForArgumentAndRemoveFromARGVGettingValue($$)
{
    my ($argToCheck, $valueRef) = @_;
    return checkForArgumentAndRemoveFromArrayRefGettingValue($argToCheck, $valueRef, \@ARGV);
}

sub findMatchingArguments($$)
{
    my ($argToCheck, $arrayRef) = @_;
    my @matchingIndices;
    foreach my $index (0 .. $#$arrayRef) {
        my $opt = $$arrayRef[$index];
        if ($opt =~ /^$argToCheck$/i ) {
            push(@matchingIndices, $index);
        }
    }
    return @matchingIndices; 
}

sub hasArgument($$)
{
    my ($argToCheck, $arrayRef) = @_;
    my @matchingIndices = findMatchingArguments($argToCheck, $arrayRef);
    return scalar @matchingIndices > 0;
}

sub checkForArgumentAndRemoveFromArrayRef
{
    my ($argToCheck, $arrayRef) = @_;
    my @indicesToRemove = findMatchingArguments($argToCheck, $arrayRef);
    my $removeOffset = 0;
    foreach my $index (@indicesToRemove) {
        splice(@$arrayRef, $index - $removeOffset++, 1);
    }
    return scalar @indicesToRemove > 0;
}

sub prohibitUnknownPort()
{
    $unknownPortProhibited = 1;
}

sub determinePortName()
{
    return if defined $portName;

    my %argToPortName = (
        efl => Efl,
        gtk => GTK,
<<<<<<< HEAD
        wincairo => WinCairo,
        wpe => WPE
=======
        'jsc-only' => JSCOnly,
        wincairo => WinCairo
>>>>>>> 2c278f3a
    );

    for my $arg (sort keys %argToPortName) {
        if (checkForArgumentAndRemoveFromARGV("--$arg")) {
            die "Argument '--$arg' conflicts with selected port '$portName'\n"
                if defined $portName;

            $portName = $argToPortName{$arg};
        }
    }

    return if defined $portName;

    # Port was not selected via command line, use appropriate default value

    if (isAnyWindows()) {
        $portName = AppleWin;
    } elsif (isDarwin()) {
        determineXcodeSDK();
        if (willUseIOSDeviceSDK() || willUseIOSSimulatorSDK()) {
            $portName = iOS;
        } else {
            $portName = Mac;
        }
    } else {
        if ($unknownPortProhibited) {
            my $portsChoice = join "\n\t", qw(
                --efl
                --gtk
<<<<<<< HEAD
                --wpe
=======
                --jsc-only
>>>>>>> 2c278f3a
            );
            die "Please specify which WebKit port to build using one of the following options:"
                . "\n\t$portsChoice\n";
        }

        # If script is run without arguments we cannot determine port
        # TODO: This state should be outlawed
        $portName = Unknown;
    }
}

sub portName()
{
    determinePortName();
    return $portName;
}

sub isEfl()
{
    return portName() eq Efl;
}

sub isGtk()
{
    return portName() eq GTK;
}

<<<<<<< HEAD
sub isWPE()
{
    return portName() eq WPE;
=======
sub isJSCOnly()
{
    return portName() eq JSCOnly;
>>>>>>> 2c278f3a
}

# Determine if this is debian, ubuntu, linspire, or something similar.
sub isDebianBased()
{
    return -e "/etc/debian_version";
}

sub isFedoraBased()
{
    return -e "/etc/fedora-release";
}

sub isWinCairo()
{
    return portName() eq WinCairo;
}

sub isWin64()
{
    determineIsWin64();
    return $isWin64;
}

sub determineIsWin64()
{
    return if defined($isWin64);
    $isWin64 = checkForArgumentAndRemoveFromARGV("--64-bit");
}

sub determineIsWin64FromArchitecture($)
{
    my $arch = shift;
    $isWin64 = ($arch eq "x86_64");
    return $isWin64;
}

sub isCygwin()
{
    return ($^O eq "cygwin") || 0;
}

sub isAnyWindows()
{
    return isWindows() || isCygwin();
}

sub determineWinVersion()
{
    return if $winVersion;

    if (!isAnyWindows()) {
        $winVersion = -1;
        return;
    }

    my $versionString = `cmd /c ver`;
    $versionString =~ /(\d)\.(\d)\.(\d+)/;

    $winVersion = {
        major => $1,
        minor => $2,
        build => $3,
    };
}

sub winVersion()
{
    determineWinVersion();
    return $winVersion;
}

sub isWindows7SP0()
{
    return isAnyWindows() && winVersion()->{major} == 6 && winVersion()->{minor} == 1 && winVersion()->{build} == 7600;
}

sub isWindowsVista()
{
    return isAnyWindows() && winVersion()->{major} == 6 && winVersion()->{minor} == 0;
}

sub isWindowsXP()
{
    return isAnyWindows() && winVersion()->{major} == 5 && winVersion()->{minor} == 1;
}

sub isDarwin()
{
    return ($^O eq "darwin") || 0;
}

sub isWindows()
{
    return ($^O eq "MSWin32") || 0;
}

sub isLinux()
{
    return ($^O eq "linux") || 0;
}

sub isBSD()
{
    return ($^O eq "freebsd") || ($^O eq "openbsd") || ($^O eq "netbsd") || 0;
}

sub isARM()
{
    return ($Config{archname} =~ /^arm[v\-]/) || ($Config{archname} =~ /^aarch64[v\-]/);
}

sub isX86_64()
{
    return (architecture() eq "x86_64") || 0;
}

sub isCrossCompilation()
{
  my $compiler = "";
  $compiler = $ENV{'CC'} if (defined($ENV{'CC'}));
  if ($compiler =~ /gcc/) {
      my $compiler_options = `$compiler -v 2>&1`;
      my @host = $compiler_options =~ m/--host=(.*?)\s/;
      my @target = $compiler_options =~ m/--target=(.*?)\s/;

      return ($host[0] ne "" && $target[0] ne "" && $host[0] ne $target[0]);
  }
  return 0;
}

sub isAppleWebKit()
{
    return isAppleMacWebKit() || isAppleWinWebKit();
}

sub isAppleMacWebKit()
{
    return (portName() eq Mac) || isIOSWebKit();
}

sub isAppleWinWebKit()
{
    return portName() eq AppleWin;
}

sub iOSSimulatorDevicesPath
{
    return "$ENV{HOME}/Library/Developer/CoreSimulator/Devices";
}

sub iOSSimulatorDevices
{
    eval "require Foundation";
    my $devicesPath = iOSSimulatorDevicesPath();
    opendir(DEVICES, $devicesPath);
    my @udids = grep {
        $_ =~ m/[0-9A-F]{8}-([0-9A-F]{4}-){3}[0-9A-F]{12}/;
    } readdir(DEVICES);
    close(DEVICES);

    # FIXME: We should parse the device.plist file ourself and map the dictionary keys in it to known
    #        dictionary keys so as to decouple our representation of the plist from the actual structure
    #        of the plist, which may change.
    my @devices = map {
        Foundation::perlRefFromObjectRef(NSDictionary->dictionaryWithContentsOfFile_("$devicesPath/$_/device.plist"));
    } @udids;

    return @devices;
}

sub createiOSSimulatorDevice
{
    my $name = shift;
    my $deviceTypeId = shift;
    my $runtimeId = shift;

    my $created = system("xcrun", "--sdk", "iphonesimulator", "simctl", "create", $name, $deviceTypeId, $runtimeId) == 0;
    die "Couldn't create simulator device: $name $deviceTypeId $runtimeId" if not $created;

    system("xcrun", "--sdk", "iphonesimulator", "simctl", "list");

    print "Waiting for device to be created ...\n";
    sleep 5;
    for (my $tries = 0; $tries < 5; $tries++){
        my @devices = iOSSimulatorDevices();
        foreach my $device (@devices) {
            return $device if $device->{name} eq $name and $device->{deviceType} eq $deviceTypeId and $device->{runtime} eq $runtimeId;
        }
        sleep 5;
    }
    die "Device $name $deviceTypeId $runtimeId wasn't found in " . iOSSimulatorDevicesPath();
}

sub willUseIOSDeviceSDK()
{
    return xcodeSDKPlatformName() eq "iphoneos";
}

sub willUseIOSSimulatorSDK()
{
    return xcodeSDKPlatformName() eq "iphonesimulator";
}

sub isIOSWebKit()
{
    return portName() eq iOS;
}

sub determineNmPath()
{
    return if $nmPath;

    if (isAppleMacWebKit()) {
        $nmPath = `xcrun -find nm`;
        chomp $nmPath;
    }
    $nmPath = "nm" if !$nmPath;
}

sub nmPath()
{
    determineNmPath();
    return $nmPath;
}

sub splitVersionString
{
    my $versionString = shift;
    my @splitVersion = split(/\./, $versionString);
    @splitVersion >= 2 or die "Invalid version $versionString";
    $osXVersion = {
            "major" => $splitVersion[0],
            "minor" => $splitVersion[1],
            "subminor" => (defined($splitVersion[2]) ? $splitVersion[2] : 0),
    };
}

sub determineOSXVersion()
{
    return if $osXVersion;

    if (!isDarwin()) {
        $osXVersion = -1;
        return;
    }

    my $versionString = `sw_vers -productVersion`;
    $osXVersion = splitVersionString($versionString);
}

sub osXVersion()
{
    determineOSXVersion();
    return $osXVersion;
}

sub determineIOSVersion()
{
    return if $iosVersion;

    if (!isIOSWebKit()) {
        $iosVersion = -1;
        return;
    }

    my $versionString = xcodeSDKVersion();
    $iosVersion = splitVersionString($versionString);
}

sub iosVersion()
{
    determineIOSVersion();
    return $iosVersion;
}

sub isWindowsNT()
{
    return $ENV{'OS'} eq 'Windows_NT';
}

sub debugger
{
    determineDebugger();
    return $debugger;
}

sub determineDebugger
{
    return if defined($debugger);

    determineXcodeVersion();
    if (eval "v$xcodeVersion" ge v4.5) {
        $debugger = "lldb";
    } else {
        $debugger = "gdb";
    }

    if (checkForArgumentAndRemoveFromARGV("--use-lldb")) {
        $debugger = "lldb";
    }

    if (checkForArgumentAndRemoveFromARGV("--use-gdb")) {
        $debugger = "gdb";
    }
}

sub appendToEnvironmentVariableList($$)
{
    my ($name, $value) = @_;

    if (defined($ENV{$name})) {
        $ENV{$name} .= $Config{path_sep} . $value;
    } else {
        $ENV{$name} = $value;
    }
}

sub prependToEnvironmentVariableList($$)
{
    my ($name, $value) = @_;

    if (defined($ENV{$name})) {
        $ENV{$name} = $value . $Config{path_sep} . $ENV{$name};
    } else {
        $ENV{$name} = $value;
    }
}

sub sharedCommandLineOptions()
{
    return (
        "g|guard-malloc" => \$shouldUseGuardMalloc,
    );
}

sub sharedCommandLineOptionsUsage
{
    my %opts = @_;

    my %switches = (
        '-g|--guard-malloc' => 'Use guardmalloc when running executable',
    );

    my $indent = " " x ($opts{indent} || 2);
    my $switchWidth = List::Util::max(int($opts{switchWidth}), List::Util::max(map { length($_) } keys %switches) + ($opts{brackets} ? 2 : 0));

    my $result = "Common switches:\n";

    for my $switch (keys %switches) {
        my $switchName = $opts{brackets} ? "[" . $switch . "]" : $switch;
        $result .= sprintf("%s%-" . $switchWidth . "s %s\n", $indent, $switchName, $switches{$switch});
    }

    return $result;
}

sub setUpGuardMallocIfNeeded
{
    if (!isDarwin()) {
        return;
    }

    if (!defined($shouldUseGuardMalloc)) {
        $shouldUseGuardMalloc = checkForArgumentAndRemoveFromARGV("-g") || checkForArgumentAndRemoveFromARGV("--guard-malloc");
    }

    if ($shouldUseGuardMalloc) {
        appendToEnvironmentVariableList("DYLD_INSERT_LIBRARIES", "/usr/lib/libgmalloc.dylib");
        appendToEnvironmentVariableList("__XPC_DYLD_INSERT_LIBRARIES", "/usr/lib/libgmalloc.dylib");
    }
}

sub relativeScriptsDir()
{
    my $scriptDir = File::Spec->catpath("", File::Spec->abs2rel($FindBin::Bin, getcwd()), "");
    if ($scriptDir eq "") {
        $scriptDir = ".";
    }
    return $scriptDir;
}

sub launcherPath()
{
    my $relativeScriptsPath = relativeScriptsDir();
    if (isGtk() || isEfl()) {
        return "$relativeScriptsPath/run-minibrowser";
    } elsif (isAppleWebKit()) {
        return "$relativeScriptsPath/run-safari";
    }
}

sub launcherName()
{
    if (isGtk() || isEfl()) {
        return "MiniBrowser";
    } elsif (isAppleMacWebKit()) {
        return "Safari";
    } elsif (isAppleWinWebKit()) {
        return "MiniBrowser";
    }
}

sub checkRequiredSystemConfig
{
    if (isDarwin()) {
        chomp(my $productVersion = `sw_vers -productVersion`);
        if (eval "v$productVersion" lt v10.7.5) {
            print "*************************************************************\n";
            print "Mac OS X Version 10.7.5 or later is required to build WebKit.\n";
            print "You have " . $productVersion . ", thus the build will most likely fail.\n";
            print "*************************************************************\n";
        }
        my $xcodebuildVersionOutput = `xcodebuild -version`;
        my $xcodeVersion = ($xcodebuildVersionOutput =~ /Xcode ([0-9](\.[0-9]+)*)/) ? $1 : undef;
        if (!$xcodeVersion || $xcodeVersion && eval "v$xcodeVersion" lt v4.6) {
            print "*************************************************************\n";
            print "Xcode Version 4.6 or later is required to build WebKit.\n";
            print "You have an earlier version of Xcode, thus the build will\n";
            print "most likely fail. The latest Xcode is available from the App Store.\n";
            print "*************************************************************\n";
        }
    }
}

sub determineWindowsSourceDir()
{
    return if $windowsSourceDir;
    $windowsSourceDir = sourceDir();
    chomp($windowsSourceDir = `cygpath -w '$windowsSourceDir'`) if isCygwin();
}

sub windowsSourceDir()
{
    determineWindowsSourceDir();
    return $windowsSourceDir;
}

sub windowsSourceSourceDir()
{
    return File::Spec->catdir(windowsSourceDir(), "Source");
}

sub windowsLibrariesDir()
{
    return File::Spec->catdir(windowsSourceDir(), "WebKitLibraries", "win");
}

sub windowsOutputDir()
{
    return File::Spec->catdir(windowsSourceDir(), "WebKitBuild");
}

sub fontExists($)
{
    my $font = shift;
    my $cmd = "reg query \"HKLM\\SOFTWARE\\Microsoft\\Windows NT\\CurrentVersion\\Fonts\\" . $font ."\" 2>&1";
    my $val = `$cmd`;
    return $? == 0;
}

sub checkInstalledTools()
{
    # environment variables. Avoid until this is corrected.
    my $pythonVer = `python --version 2>&1`;
    die "You must have Python installed to build WebKit.\n" if ($?);

    # cURL 7.34.0 has a bug that prevents authentication with opensource.apple.com (and other things using SSL3).
    my $curlVer = `curl --version 2> NUL`;
    if (!$? and $curlVer =~ "(.*curl.*)") {
        $curlVer = $1;
        if ($curlVer =~ /libcurl\/7\.34\.0/) {
            print "cURL version 7.34.0 has a bug that prevents authentication with SSL v2 or v3.\n";
            print "cURL 7.33.0 is known to work. The cURL projects is preparing an update to\n";
            print "correct this problem.\n\n";
            die "Please install a working cURL and try again.\n";
        }
    }

    # MathML requires fonts that do not ship with Windows (at least through Windows 8). Warn the user if they are missing
    my @fonts = qw(STIXGeneral-Regular MathJax_Main-Regular);
    my @missing = ();
    foreach my $font (@fonts) {
        push @missing, $font if not fontExists($font);
    }

    if (scalar @missing > 0) {
        print "*************************************************************\n";
        print "Mathematical fonts, such as STIX and MathJax, are needed to\n";
        print "use the MathML feature.  You do not appear to have these fonts\n";
        print "on your system.\n\n";
        print "You can download a suitable set of fonts from the following URL:\n";
        print "https://developer.mozilla.org/Mozilla/MathML_Projects/Fonts\n";
        print "*************************************************************\n";
    }

    print "Installed tools are correct for the WebKit build.\n";
}

sub setupAppleWinEnv()
{
    return unless isAppleWinWebKit();

    checkInstalledTools();

    if (isWindowsNT()) {
        my $restartNeeded = 0;
        my %variablesToSet = ();

        # FIXME: We should remove this explicit version check for cygwin once we stop supporting Cygwin 1.7.9 or older versions. 
        # https://bugs.webkit.org/show_bug.cgi?id=85791
        my $uname_version = (POSIX::uname())[2];
        $uname_version =~ s/\(.*\)//;  # Remove the trailing cygwin version, if any.
        $uname_version =~ s/\-.*$//; # Remove trailing dash-version content, if any
        if (version->parse($uname_version) < version->parse("1.7.10")) {
            # Setting the environment variable 'CYGWIN' to 'tty' makes cygwin enable extra support (i.e., termios)
            # for UNIX-like ttys in the Windows console
            $variablesToSet{CYGWIN} = "tty" unless $ENV{CYGWIN};
        }
        
        # Those environment variables must be set to be able to build inside Visual Studio.
        $variablesToSet{WEBKIT_LIBRARIES} = windowsLibrariesDir() unless $ENV{WEBKIT_LIBRARIES};
        $variablesToSet{WEBKIT_OUTPUTDIR} = windowsOutputDir() unless $ENV{WEBKIT_OUTPUTDIR};
        $variablesToSet{MSBUILDDISABLENODEREUSE} = "1" unless $ENV{MSBUILDDISABLENODEREUSE};
        $variablesToSet{_IsNativeEnvironment} = "true" unless $ENV{_IsNativeEnvironment};
        $variablesToSet{PreferredToolArchitecture} = "x64" unless $ENV{PreferredToolArchitecture};

        foreach my $variable (keys %variablesToSet) {
            print "Setting the Environment Variable '" . $variable . "' to '" . $variablesToSet{$variable} . "'\n\n";
            my $ret = system "setx", $variable, $variablesToSet{$variable};
            if ($ret != 0) {
                system qw(regtool -s set), '\\HKEY_CURRENT_USER\\Environment\\' . $variable, $variablesToSet{$variable};
            }
            $restartNeeded ||=  $variable eq "WEBKIT_LIBRARIES" || $variable eq "WEBKIT_OUTPUTDIR";
        }

        if ($restartNeeded) {
            print "Please restart your computer before attempting to build inside Visual Studio.\n\n";
        }
    } else {
        if (!defined $ENV{'WEBKIT_LIBRARIES'} || !$ENV{'WEBKIT_LIBRARIES'}) {
            print "Warning: You must set the 'WebKit_Libraries' environment variable\n";
            print "         to be able build WebKit from within Visual Studio 2013 and newer.\n";
            print "         Make sure that 'WebKit_Libraries' points to the\n";
            print "         'WebKitLibraries/win' directory, not the 'WebKitLibraries/' directory.\n\n";
        }
        if (!defined $ENV{'WEBKIT_OUTPUTDIR'} || !$ENV{'WEBKIT_OUTPUTDIR'}) {
            print "Warning: You must set the 'WebKit_OutputDir' environment variable\n";
            print "         to be able build WebKit from within Visual Studio 2013 and newer.\n\n";
        }
        if (!defined $ENV{'MSBUILDDISABLENODEREUSE'} || !$ENV{'MSBUILDDISABLENODEREUSE'}) {
            print "Warning: You should set the 'MSBUILDDISABLENODEREUSE' environment variable to '1'\n";
            print "         to avoid periodic locked log files when building.\n\n";
        }
    }
    # FIXME (125180): Remove the following temporary 64-bit support once official support is available.
    if (isWin64() and !$ENV{'WEBKIT_64_SUPPORT'}) {
        print "Warning: You must set the 'WEBKIT_64_SUPPORT' environment variable\n";
        print "         to be able run WebKit or JavaScriptCore tests.\n\n";
    }
}

sub setupCygwinEnv()
{
    return if !isAnyWindows();
    return if $vcBuildPath;

    my $programFilesPath = programFilesPath();
    my $visualStudioPath = File::Spec->catfile(visualStudioInstallDir(), qw(Common7 IDE devenv.com));
    if (-e $visualStudioPath) {
        # Visual Studio is installed;
        if (visualStudioVersion() eq "12") {
            $visualStudioPath = File::Spec->catfile(visualStudioInstallDir(), qw(Common7 IDE devenv.exe));
        }
    } else {
        # Visual Studio not found, try VC++ Express
        $visualStudioPath = File::Spec->catfile(visualStudioInstallDir(), qw(Common7 IDE WDExpress.exe));
        if (! -e $visualStudioPath) {
            print "*************************************************************\n";
            print "Cannot find '$visualStudioPath'\n";
            print "Please execute the file 'vcvars32.bat' from\n";
            print "'$programFilesPath\\Microsoft Visual Studio 14.0\\VC\\bin\\'\n";
            print "to setup the necessary environment variables.\n";
            print "*************************************************************\n";
            die;
        }
        $willUseVCExpressWhenBuilding = 1;
    }

    print "Building results into: ", baseProductDir(), "\n";
    print "WEBKIT_OUTPUTDIR is set to: ", $ENV{"WEBKIT_OUTPUTDIR"}, "\n";
    print "WEBKIT_LIBRARIES is set to: ", $ENV{"WEBKIT_LIBRARIES"}, "\n";
    # FIXME (125180): Remove the following temporary 64-bit support once official support is available.
    print "WEBKIT_64_SUPPORT is set to: ", $ENV{"WEBKIT_64_SUPPORT"}, "\n" if isWin64();

    # We will actually use MSBuild to build WebKit, but we need to find the Visual Studio install (above) to make
    # sure we use the right options.
    $vcBuildPath = File::Spec->catfile(msBuildInstallDir(), qw(MSBuild.exe));
    if (! -e $vcBuildPath) {
        print "*************************************************************\n";
        print "Cannot find '$vcBuildPath'\n";
        print "Please make sure execute that the Microsoft .NET Framework SDK\n";
        print "is installed on this machine.\n";
        print "*************************************************************\n";
        die;
    }
}

sub dieIfWindowsPlatformSDKNotInstalled
{
    my $registry32Path = "/proc/registry/";
    my $registry64Path = "/proc/registry64/";
    my @windowsPlatformSDKRegistryEntries = (
        "HKEY_LOCAL_MACHINE/SOFTWARE/Microsoft/Microsoft SDKs/Windows/v8.0A",
        "HKEY_LOCAL_MACHINE/SOFTWARE/Microsoft/Microsoft SDKs/Windows/v8.0",
        "HKEY_LOCAL_MACHINE/SOFTWARE/Microsoft/Microsoft SDKs/Windows/v7.1A",
        "HKEY_LOCAL_MACHINE/SOFTWARE/Microsoft/Microsoft SDKs/Windows/v7.0A",
        "HKEY_LOCAL_MACHINE/SOFTWARE/Microsoft/MicrosoftSDK/InstalledSDKs/D2FF9F89-8AA2-4373-8A31-C838BF4DBBE1",
    );

    # FIXME: It would be better to detect whether we are using 32- or 64-bit Windows
    # and only check the appropriate entry. But for now we just blindly check both.
    my $recommendedPlatformSDK = $windowsPlatformSDKRegistryEntries[0];

    while (@windowsPlatformSDKRegistryEntries) {
        my $windowsPlatformSDKRegistryEntry = shift @windowsPlatformSDKRegistryEntries;
        return if (-e $registry32Path . $windowsPlatformSDKRegistryEntry) || (-e $registry64Path . $windowsPlatformSDKRegistryEntry);
    }

    print "*************************************************************\n";
    print "Cannot find registry entry '$recommendedPlatformSDK'.\n";
    print "Please download and install the Microsoft Windows SDK\n";
    print "from <http://www.microsoft.com/en-us/download/details.aspx?id=8279>.\n\n";
    print "Then follow step 2 in the Windows section of the \"Installing Developer\n";
    print "Tools\" instructions at <http://www.webkit.org/building/tools.html>.\n";
    print "*************************************************************\n";
    die;
}

sub buildXCodeProject($$@)
{
    my ($project, $clean, @extraOptions) = @_;

    if ($clean) {
        push(@extraOptions, "-alltargets");
        push(@extraOptions, "clean");
    }

    chomp($ENV{DSYMUTIL_NUM_THREADS} = `sysctl -n hw.activecpu`);
    return system "xcodebuild", "-project", "$project.xcodeproj", @extraOptions;
}

sub usingVisualStudioExpress()
{
    setupCygwinEnv();
    return $willUseVCExpressWhenBuilding;
}

sub buildVisualStudioProject
{
    my ($project, $clean) = @_;
    setupCygwinEnv();

    my $config = configurationForVisualStudio();

    dieIfWindowsPlatformSDKNotInstalled() if $willUseVCExpressWhenBuilding;

    chomp($project = `cygpath -w "$project"`) if isCygwin();

    my $action = "/t:build";
    if ($clean) {
        $action = "/t:clean";
    }

    my $platform = "/p:Platform=" . (isWin64() ? "x64" : "Win32");
    my $logPath = File::Spec->catdir($baseProductDir, $configuration);
    make_path($logPath) unless -d $logPath or $logPath eq ".";

    my $errorLogFile = File::Spec->catfile($logPath, "webkit_errors.log");
    chomp($errorLogFile = `cygpath -w "$errorLogFile"`) if isCygwin();
    my $errorLogging = "/flp:LogFile=" . $errorLogFile . ";ErrorsOnly";

    my $warningLogFile = File::Spec->catfile($logPath, "webkit_warnings.log");
    chomp($warningLogFile = `cygpath -w "$warningLogFile"`) if isCygwin();
    my $warningLogging = "/flp1:LogFile=" . $warningLogFile . ";WarningsOnly";

    my @command = ($vcBuildPath, "/verbosity:minimal", $project, $action, $config, $platform, "/fl", $errorLogging, "/fl1", $warningLogging);
    print join(" ", @command), "\n";
    return system @command;
}

sub getJhbuildPath()
{
    my @jhbuildPath = File::Spec->splitdir(baseProductDir());
    if (isGit() && isGitBranchBuild() && gitBranch()) {
        pop(@jhbuildPath);
    }
    if (isEfl()) {
        push(@jhbuildPath, "DependenciesEFL");
    } elsif (isGtk()) {
        push(@jhbuildPath, "DependenciesGTK");
    } elsif (isWPE()) {
        push(@jhbuildPath, "DependenciesWPE");
    } else {
        die "Cannot get JHBuild path for platform that isn't GTK+ or EFL.\n";
    }
    return File::Spec->catdir(@jhbuildPath);
}

sub isCachedArgumentfileOutOfDate($@)
{
    my ($filename, $currentContents) = @_;

    if (! -e $filename) {
        return 1;
    }

    open(CONTENTS_FILE, $filename);
    chomp(my $previousContents = <CONTENTS_FILE>);
    close(CONTENTS_FILE);

    if ($previousContents ne $currentContents) {
        print "Contents for file $filename have changed.\n";
        print "Previous contents were: $previousContents\n\n";
        print "New contents are: $currentContents\n";
        return 1;
    }

    return 0;
}

sub wrapperPrefixIfNeeded()
{
    if (isAnyWindows() || isJSCOnly()) {
        return ();
    }
    if (isAppleMacWebKit()) {
        return ("xcrun");
    }
    if (-e getJhbuildPath()) {
        my @prefix = (File::Spec->catfile(sourceDir(), "Tools", "jhbuild", "jhbuild-wrapper"));
        if (isEfl()) {
            push(@prefix, "--efl");
        } elsif (isGtk()) {
            push(@prefix, "--gtk");
        } elsif (isWPE()) {
            push(@prefix, "--wpe");
        }
        push(@prefix, "run");

        return @prefix;
    }

    return ();
}

sub cmakeCachePath()
{
    return File::Spec->catdir(baseProductDir(), configuration(), "CMakeCache.txt");
}

sub shouldRemoveCMakeCache(@)
{
    my ($cacheFilePath, @buildArgs) = @_;

    # We check this first, because we always want to create this file for a fresh build.
    my $productDir = File::Spec->catdir(baseProductDir(), configuration());
    my $optionsCache = File::Spec->catdir($productDir, "build-webkit-options.txt");
    my $joinedBuildArgs = join(" ", @buildArgs);
    if (isCachedArgumentfileOutOfDate($optionsCache, $joinedBuildArgs)) {
        File::Path::mkpath($productDir) unless -d $productDir;
        open(CACHED_ARGUMENTS, ">", $optionsCache);
        print CACHED_ARGUMENTS $joinedBuildArgs;
        close(CACHED_ARGUMENTS);

        return 1;
    }

    my $cmakeCache = cmakeCachePath();
    unless (-e $cmakeCache) {
        return 0;
    }

    my $cacheFileModifiedTime = stat($cmakeCache)->mtime;
    my $platformConfiguration = File::Spec->catdir(sourceDir(), "Source", "cmake", "Options" . cmakeBasedPortName() . ".cmake");
    if ($cacheFileModifiedTime < stat($platformConfiguration)->mtime) {
        return 1;
    }

    my $globalConfiguration = File::Spec->catdir(sourceDir(), "Source", "cmake", "OptionsCommon.cmake");
    if ($cacheFileModifiedTime < stat($globalConfiguration)->mtime) {
        return 1;
    }

    my $inspectorUserInterfaceDircetory = File::Spec->catdir(sourceDir(), "Source", "WebInspectorUI", "UserInterface");
    if ($cacheFileModifiedTime < stat($inspectorUserInterfaceDircetory)->mtime) {
        return 1;
    }

    return 0;
}

sub removeCMakeCache(@)
{
    my (@buildArgs) = @_;
    if (shouldRemoveCMakeCache(@buildArgs)) {
        my $cmakeCache = cmakeCachePath();
        unlink($cmakeCache) if -e $cmakeCache;
    }
}

sub canUseNinja(@)
{
    if (!defined($shouldNotUseNinja)) {
        $shouldNotUseNinja = checkForArgumentAndRemoveFromARGV("--no-ninja");
    }

    if ($shouldNotUseNinja) {
        return 0;
    }

    # Test both ninja and ninja-build. Fedora uses ninja-build and has patched CMake to also call ninja-build.
    return commandExists("ninja") || commandExists("ninja-build");
}

sub canUseNinjaGenerator(@)
{
    # Check that a Ninja generator is installed
    my $devnull = File::Spec->devnull();
    return exitStatus(system("cmake -N -G Ninja >$devnull 2>&1")) == 0;
}

sub canUseEclipseNinjaGenerator(@)
{
    # Check that eclipse and eclipse Ninja generator is installed
    my $devnull = File::Spec->devnull();
    return commandExists("eclipse") && exitStatus(system("cmake -N -G 'Eclipse CDT4 - Ninja' >$devnull 2>&1")) == 0;
}

sub cmakeGeneratedBuildfile(@)
{
    my ($willUseNinja) = @_;
    if ($willUseNinja) {
        return File::Spec->catfile(baseProductDir(), configuration(), "build.ninja")
    } elsif (isAnyWindows()) {
        return File::Spec->catfile(baseProductDir(), configuration(), "WebKit.sln")
    } else {
        return File::Spec->catfile(baseProductDir(), configuration(), "Makefile")
    }
}

sub generateBuildSystemFromCMakeProject
{
    my ($prefixPath, @cmakeArgs) = @_;
    my $config = configuration();
    my $port = cmakeBasedPortName();
    my $buildPath = File::Spec->catdir(baseProductDir(), $config);
    File::Path::mkpath($buildPath) unless -d $buildPath;
    my $originalWorkingDirectory = getcwd();
    chdir($buildPath) or die;

    # We try to be smart about when to rerun cmake, so that we can have faster incremental builds.
    my $willUseNinja = canUseNinja() && canUseNinjaGenerator();
    if (-e cmakeCachePath() && -e cmakeGeneratedBuildfile($willUseNinja)) {
        return 0;
    }

    my @args;
    push @args, "-DPORT=\"$port\"";
    push @args, "-DCMAKE_INSTALL_PREFIX=\"$prefixPath\"" if $prefixPath;
    push @args, "-DCMAKE_EXPORT_COMPILE_COMMANDS=ON" if isGtk() || isWPE();
    if ($config =~ /release/i) {
        push @args, "-DCMAKE_BUILD_TYPE=Release";
    } elsif ($config =~ /debug/i) {
        push @args, "-DCMAKE_BUILD_TYPE=Debug";
    }

    if ($willUseNinja) {
        push @args, "-G";
        if (canUseEclipseNinjaGenerator()) {
            push @args, "'Eclipse CDT4 - Ninja'";
        } else {
            push @args, "Ninja";
        }
    } elsif (isAnyWindows() && isWin64()) {
        push @args, '-G "Visual Studio 14 2015 Win64"';
    }

<<<<<<< HEAD
    # GTK+ has a production mode, but build-webkit should always use developer mode.
    push @args, "-DDEVELOPER_MODE=ON" if isEfl() || isGtk() || isWPE();
=======
    # Some ports have production mode, but build-webkit should always use developer mode.
    push @args, "-DDEVELOPER_MODE=ON" if isEfl() || isGtk() || isJSCOnly();
>>>>>>> 2c278f3a

    # Don't warn variables which aren't used by cmake ports.
    push @args, "--no-warn-unused-cli";
    push @args, @cmakeArgs if @cmakeArgs;

    my $cmakeSourceDir = isCygwin() ? windowsSourceDir() : sourceDir();
    push @args, '"' . $cmakeSourceDir . '"';

    # Compiler options to keep floating point values consistent
    # between 32-bit and 64-bit architectures.
    determineArchitecture();
    if ($architecture ne "x86_64" && !isARM() && !isCrossCompilation() && !isAnyWindows()) {
        $ENV{'CXXFLAGS'} = "-march=pentium4 -msse2 -mfpmath=sse " . ($ENV{'CXXFLAGS'} || "");
    }

    # We call system("cmake @args") instead of system("cmake", @args) so that @args is
    # parsed for shell metacharacters.
    my $wrapper = join(" ", wrapperPrefixIfNeeded()) . " ";
    my $returnCode = system($wrapper . "cmake @args");

    chdir($originalWorkingDirectory);
    return $returnCode;
}

sub buildCMakeGeneratedProject($)
{
    my ($makeArgs) = @_;
    my $config = configuration();
    my $buildPath = File::Spec->catdir(baseProductDir(), $config);
    if (! -d $buildPath) {
        die "Must call generateBuildSystemFromCMakeProject() before building CMake project.";
    }

    my $command = "cmake";
    my @args = ("--build", $buildPath, "--config", $config);
    push @args, ("--", $makeArgs) if $makeArgs;

    # GTK and JSCOnly can use a build script to preserve colors and pretty-printing.
    if ((isGtk() || isJSCOnly()) && -e "$buildPath/build.sh") {
        chdir "$buildPath" or die;
        $command = "$buildPath/build.sh";
        @args = ($makeArgs);
    }

    if ($ENV{VERBOSE} && canUseNinja()) {
        push @args, "-v";
        push @args, "-d keeprsp" if (version->parse(determineNinjaVersion()) >= version->parse("1.4.0"));
    }

    # We call system("cmake @args") instead of system("cmake", @args) so that @args is
    # parsed for shell metacharacters. In particular, $makeArgs may contain such metacharacters.
    my $wrapper = join(" ", wrapperPrefixIfNeeded()) . " ";
    return system($wrapper . "$command @args");
}

sub cleanCMakeGeneratedProject()
{
    my $config = configuration();
    my $buildPath = File::Spec->catdir(baseProductDir(), $config);
    if (-d $buildPath) {
        return system("cmake", "--build", $buildPath, "--config", $config, "--target", "clean");
    }
    return 0;
}

sub buildCMakeProjectOrExit($$$@)
{
    my ($clean, $prefixPath, $makeArgs, @cmakeArgs) = @_;
    my $returnCode;

    exit(exitStatus(cleanCMakeGeneratedProject())) if $clean;

    if (isEfl() && checkForArgumentAndRemoveFromARGV("--update-efl")) {
        system("perl", "$sourceDir/Tools/Scripts/update-webkitefl-libs") == 0 or die $!;
    }

    if (isGtk() && checkForArgumentAndRemoveFromARGV("--update-gtk")) {
        system("perl", "$sourceDir/Tools/Scripts/update-webkitgtk-libs") == 0 or die $!;
    }

    $returnCode = exitStatus(generateBuildSystemFromCMakeProject($prefixPath, @cmakeArgs));
    exit($returnCode) if $returnCode;

    $returnCode = exitStatus(buildCMakeGeneratedProject($makeArgs));
    exit($returnCode) if $returnCode;
    return 0;
}

sub cmakeBasedPortArguments()
{
    return ();
}

sub cmakeBasedPortName()
{
    return ucfirst portName();
}

sub determineIsCMakeBuild()
{
    return if defined($isCMakeBuild);
    $isCMakeBuild = checkForArgumentAndRemoveFromARGV("--cmake");
}

sub isCMakeBuild()
{
    return 1 unless isAppleMacWebKit();
    determineIsCMakeBuild();
    return $isCMakeBuild;
}

sub promptUser
{
    my ($prompt, $default) = @_;
    my $defaultValue = $default ? "[$default]" : "";
    print "$prompt $defaultValue: ";
    chomp(my $input = <STDIN>);
    return $input ? $input : $default;
}

sub appleApplicationSupportPath
{
    open INSTALL_DIR, "</proc/registry/HKEY_LOCAL_MACHINE/SOFTWARE/Apple\ Inc./Apple\ Application\ Support/InstallDir";
    my $path = <INSTALL_DIR>;
    $path =~ s/[\r\n\x00].*//;
    close INSTALL_DIR;

    my $unixPath = `cygpath -u '$path'`;
    chomp $unixPath;
    return $unixPath;
}

sub setPathForRunningWebKitApp
{
    my ($env) = @_;

    if (isAnyWindows()) {
        my $productBinaryDir = executableProductDir();
        if (isAppleWinWebKit()) {
            $env->{PATH} = join(':', $productBinaryDir, appleApplicationSupportPath(), $env->{PATH} || "");
        } elsif (isWinCairo()) {
            my $winCairoBin = sourceDir() . "/WebKitLibraries/win/" . (isWin64() ? "bin64/" : "bin32/");
            my $gstreamerBin = isWin64() ? $ENV{"GSTREAMER_1_0_ROOT_X86_64"} . "bin" : $ENV{"GSTREAMER_1_0_ROOT_X86"} . "bin";
            $env->{PATH} = join(':', $productBinaryDir, $winCairoBin, $gstreamerBin, $env->{PATH} || "");
        }
    }
}

sub printHelpAndExitForRunAndDebugWebKitAppIfNeeded
{
    return unless checkForArgumentAndRemoveFromARGV("--help");

    my ($includeOptionsForDebugging) = @_;

    print STDERR <<EOF;
Usage: @{[basename($0)]} [options] [args ...]
  --help                            Show this help message
  --no-saved-state                  Launch the application without state restoration (OS X 10.7 and later)
  -g|--guard-malloc                 Enable Guard Malloc (OS X only)
EOF

    if ($includeOptionsForDebugging) {
        print STDERR <<EOF;
  --use-gdb                         Use GDB (this is the default when using Xcode 4.4 or earlier)
  --use-lldb                        Use LLDB (this is the default when using Xcode 4.5 or later)
EOF
    }

    exit(1);
}

sub argumentsForRunAndDebugMacWebKitApp()
{
    my @args = ();
    if (checkForArgumentAndRemoveFromARGV("--no-saved-state")) {
        push @args, ("-ApplePersistenceIgnoreStateQuietly", "YES");
        # FIXME: Don't set ApplePersistenceIgnoreState once all supported OS versions respect ApplePersistenceIgnoreStateQuietly (rdar://15032886).
        push @args, ("-ApplePersistenceIgnoreState", "YES");
    }
    unshift @args, @ARGV;

    return @args;
}

sub setupMacWebKitEnvironment($)
{
    my ($dyldFrameworkPath) = @_;

    $dyldFrameworkPath = File::Spec->rel2abs($dyldFrameworkPath);

    prependToEnvironmentVariableList("DYLD_FRAMEWORK_PATH", $dyldFrameworkPath);
    prependToEnvironmentVariableList("__XPC_DYLD_FRAMEWORK_PATH", $dyldFrameworkPath);
    $ENV{WEBKIT_UNSET_DYLD_FRAMEWORK_PATH} = "YES";

    setUpGuardMallocIfNeeded();
}

sub setupIOSWebKitEnvironment($)
{
    my ($dyldFrameworkPath) = @_;
    $dyldFrameworkPath = File::Spec->rel2abs($dyldFrameworkPath);

    prependToEnvironmentVariableList("DYLD_FRAMEWORK_PATH", $dyldFrameworkPath);
    prependToEnvironmentVariableList("DYLD_LIBRARY_PATH", $dyldFrameworkPath);

    setUpGuardMallocIfNeeded();
}

sub iosSimulatorApplicationsPath()
{
    return File::Spec->catdir(XcodeSDKPath(), "Applications");
}

sub installedMobileSafariBundle()
{
    return File::Spec->catfile(iosSimulatorApplicationsPath(), "MobileSafari.app");
}

sub mobileSafariBundle()
{
    determineConfigurationProductDir();

    # Use MobileSafari.app in product directory if present.
    if (isAppleMacWebKit() && -d "$configurationProductDir/MobileSafari.app") {
        return "$configurationProductDir/MobileSafari.app";
    }
    return installedMobileSafariBundle();
}

sub plistPathFromBundle($)
{
    my ($appBundle) = @_;
    return "$appBundle/Info.plist" if -f "$appBundle/Info.plist"; # iOS app bundle
    return "$appBundle/Contents/Info.plist" if -f "$appBundle/Contents/Info.plist"; # Mac app bundle
    return "";
}

sub appIdentifierFromBundle($)
{
    my ($appBundle) = @_;
    my $plistPath = File::Spec->rel2abs(plistPathFromBundle($appBundle)); # defaults(1) will complain if the specified path is not absolute.
    chomp(my $bundleIdentifier = `defaults read '$plistPath' CFBundleIdentifier 2> /dev/null`);
    return $bundleIdentifier;
}

sub appDisplayNameFromBundle($)
{
    my ($appBundle) = @_;
    my $plistPath = File::Spec->rel2abs(plistPathFromBundle($appBundle)); # defaults(1) will complain if the specified path is not absolute.
    chomp(my $bundleDisplayName = `defaults read '$plistPath' CFBundleDisplayName 2> /dev/null`);
    return $bundleDisplayName;
}

sub waitUntilIOSSimulatorDeviceIsInState($$)
{
    my ($deviceUDID, $waitUntilState) = @_;
    my $device = iosSimulatorDeviceByUDID($deviceUDID);
    while ($device->{state} ne $waitUntilState) {
        usleep(500 * 1000); # Waiting 500ms between file system polls does not make script run-safari feel sluggish.
        $device = iosSimulatorDeviceByUDID($deviceUDID);
    }
}

sub shutDownIOSSimulatorDevice($)
{
    my ($simulatorDevice) = @_;
    system("xcrun --sdk iphonesimulator simctl shutdown $simulatorDevice->{UDID} > /dev/null 2>&1");
}

sub restartIOSSimulatorDevice($)
{
    my ($simulatorDevice) = @_;
    shutDownIOSSimulatorDevice($simulatorDevice);

    exitStatus(system("xcrun", "--sdk", "iphonesimulator", "simctl", "boot", $simulatorDevice->{UDID})) == 0 or die "Failed to boot simulator device $simulatorDevice->{UDID}";
}

sub relaunchIOSSimulator($)
{
    my ($simulatedDevice) = @_;
    quitIOSSimulator($simulatedDevice->{UDID});

    # FIXME: <rdar://problem/20916140> Switch to using CoreSimulator.framework for launching and quitting iOS Simulator
    my $iosSimulatorBundleID = "com.apple.iphonesimulator";
    system("open", "-b", $iosSimulatorBundleID, "--args", "-CurrentDeviceUDID", $simulatedDevice->{UDID}) == 0 or die "Failed to open $iosSimulatorBundleID: $!";

    waitUntilIOSSimulatorDeviceIsInState($simulatedDevice->{UDID}, SIMULATOR_DEVICE_STATE_BOOTED);
}

sub quitIOSSimulator(;$)
{
    my ($waitForShutdownOfSimulatedDeviceUDID) = @_;
    # FIXME: <rdar://problem/20916140> Switch to using CoreSimulator.framework for launching and quitting iOS Simulator
    exitStatus(system {"osascript"} "osascript", "-e", 'tell application id "com.apple.iphonesimulator" to quit') == 0 or die "Failed to quit iOS Simulator: $!";
    if (!defined($waitForShutdownOfSimulatedDeviceUDID)) {
        return;
    }
    # FIXME: We assume that $waitForShutdownOfSimulatedDeviceUDID was not booted using the simctl command line tool.
    #        Otherwise we will spin indefinitely since quiting the iOS Simulator will not shutdown this device. We
    #        should add a maximum time limit to wait for a device to shutdown and either return an error or die()
    #        on expiration of the time limit.
    waitUntilIOSSimulatorDeviceIsInState($waitForShutdownOfSimulatedDeviceUDID, SIMULATOR_DEVICE_STATE_SHUTDOWN);
}

sub iosSimulatorDeviceByName($)
{
    my ($simulatorName) = @_;
    my $simulatorRuntime = iosSimulatorRuntime();
    my @devices = iOSSimulatorDevices();
    for my $device (@devices) {
        if ($device->{name} eq $simulatorName && $device->{runtime} eq $simulatorRuntime) {
            return $device;
        }
    }
    return undef;
}

sub iosSimulatorDeviceByUDID($)
{
    my ($simulatedDeviceUDID) = @_;
    my $devicePlistPath = File::Spec->catfile(iOSSimulatorDevicesPath(), $simulatedDeviceUDID, "device.plist");
    if (!-f $devicePlistPath) {
        return;
    }
    # FIXME: We should parse the device.plist file ourself and map the dictionary keys in it to known
    #        dictionary keys so as to decouple our representation of the plist from the actual structure
    #        of the plist, which may change.
    eval "require Foundation";
    return Foundation::perlRefFromObjectRef(NSDictionary->dictionaryWithContentsOfFile_($devicePlistPath));
}

sub iosSimulatorRuntime()
{
    my $xcodeSDKVersion = xcodeSDKVersion();
    $xcodeSDKVersion =~ s/\./-/;
    return "com.apple.CoreSimulator.SimRuntime.iOS-$xcodeSDKVersion";
}

sub findOrCreateSimulatorForIOSDevice($)
{
    my ($simulatorNameSuffix) = @_;
    my $simulatorName;
    my $simulatorDeviceType;
    if (architecture() eq "x86_64") {
        $simulatorName = "iPhone 5s " . $simulatorNameSuffix;
        $simulatorDeviceType = "com.apple.CoreSimulator.SimDeviceType.iPhone-5s";
    } else {
        $simulatorName = "iPhone 5 " . $simulatorNameSuffix;
        $simulatorDeviceType = "com.apple.CoreSimulator.SimDeviceType.iPhone-5";
    }
    my $simulatedDevice = iosSimulatorDeviceByName($simulatorName);
    return $simulatedDevice if $simulatedDevice;
    return createiOSSimulatorDevice($simulatorName, $simulatorDeviceType, iosSimulatorRuntime());
}

sub isIOSSimulatorSystemInstalledApp($)
{
    my ($appBundle) = @_;
    my $simulatorApplicationsPath = realpath(iosSimulatorApplicationsPath());
    return substr(realpath($appBundle), 0, length($simulatorApplicationsPath)) eq $simulatorApplicationsPath;
}

sub hasUserInstalledAppInSimulatorDevice($$)
{
    my ($appIdentifier, $simulatedDeviceUDID) = @_;
    my $userInstalledAppPath = File::Spec->catfile($ENV{HOME}, "Library", "Developer", "CoreSimulator", "Devices", $simulatedDeviceUDID, "data", "Containers", "Bundle", "Application");
    if (!-d $userInstalledAppPath) {
        return 0; # No user installed apps.
    }
    local @::userInstalledAppBundles;
    my $wantedFunction = sub {
        my $file = $_;

        # Ignore hidden files and directories.
        if ($file =~ /^\../) {
            $File::Find::prune = 1;
            return;
        }

        return if !-d $file || $file !~ /\.app$/;
        push @::userInstalledAppBundles, $File::Find::name;
        $File::Find::prune = 1; # Do not traverse contents of app bundle.
    };
    find($wantedFunction, $userInstalledAppPath);
    for my $userInstalledAppBundle (@::userInstalledAppBundles) {
        if (appIdentifierFromBundle($userInstalledAppBundle) eq $appIdentifier) {
            return 1; # Has user installed app.
        }
    }
    return 0; # Does not have user installed app.
}

sub isSimulatorDeviceBooted($)
{
    my ($simulatedDeviceUDID) = @_;
    my $device = iosSimulatorDeviceByUDID($simulatedDeviceUDID);
    return $device && $device->{state} eq SIMULATOR_DEVICE_STATE_BOOTED;
}

sub runIOSWebKitAppInSimulator($;$)
{
    my ($appBundle, $simulatorOptions) = @_;
    my $productDir = productDir();
    my $appDisplayName = appDisplayNameFromBundle($appBundle);
    my $appIdentifier = appIdentifierFromBundle($appBundle);
    my $simulatedDevice = findOrCreateSimulatorForIOSDevice(SIMULATOR_DEVICE_SUFFIX_FOR_WEBKIT_DEVELOPMENT);
    my $simulatedDeviceUDID = $simulatedDevice->{UDID};

    my $willUseSystemInstalledApp = isIOSSimulatorSystemInstalledApp($appBundle);
    if ($willUseSystemInstalledApp) {
        if (hasUserInstalledAppInSimulatorDevice($appIdentifier, $simulatedDeviceUDID)) {
            # Restore the system-installed app in the simulator device corresponding to $appBundle as it
            # was previously overwritten with a custom built version of the app.
            # FIXME: Only restore the system-installed version of the app instead of erasing all contents and settings.
            print "Quitting iOS Simulator...\n";
            quitIOSSimulator($simulatedDeviceUDID);
            print "Erasing contents and settings for simulator device \"$simulatedDevice->{name}\".\n";
            exitStatus(system("xcrun", "--sdk", "iphonesimulator", "simctl", "erase", $simulatedDeviceUDID)) == 0 or die;
        }
        # FIXME: We assume that if $simulatedDeviceUDID is not booted then iOS Simulator is not open. However
        #        $simulatedDeviceUDID may have been booted using the simctl command line tool. If $simulatedDeviceUDID
        #        was booted using simctl then we should shutdown the device and launch iOS Simulator to boot it again.
        if (!isSimulatorDeviceBooted($simulatedDeviceUDID)) {
            print "Launching iOS Simulator...\n";
            relaunchIOSSimulator($simulatedDevice);
        }
    } else {
        # FIXME: We should killall(1) any running instances of $appBundle before installing it to ensure
        #        that simctl launch opens the latest installed version of the app. For now we quit and
        #        launch the iOS Simulator again to ensure there are no running instances of $appBundle.
        print "Quitting and launching iOS Simulator...\n";
        relaunchIOSSimulator($simulatedDevice);

        print "Installing $appBundle.\n";
        # Install custom built app, overwriting an app with the same app identifier if one exists.
        exitStatus(system("xcrun", "--sdk", "iphonesimulator", "simctl", "install", $simulatedDeviceUDID, $appBundle)) == 0 or die;

    }

    $simulatorOptions = {} unless $simulatorOptions;

    my %simulatorENV;
    %simulatorENV = %{$simulatorOptions->{applicationEnvironment}} if $simulatorOptions->{applicationEnvironment};
    {
        local %ENV; # Shadow global-scope %ENV so that changes to it will not be seen outside of this scope.
        setupIOSWebKitEnvironment($productDir);
        %simulatorENV = %ENV;
    }
    my $applicationArguments = \@ARGV;
    $applicationArguments = $simulatorOptions->{applicationArguments} if $simulatorOptions && $simulatorOptions->{applicationArguments};

    # Prefix the environment variables with SIMCTL_CHILD_ per `xcrun simctl help launch`.
    foreach my $key (keys %simulatorENV) {
        $ENV{"SIMCTL_CHILD_$key"} = $simulatorENV{$key};
    }

    print "Starting $appDisplayName with DYLD_FRAMEWORK_PATH set to point to built WebKit in $productDir.\n";
    return exitStatus(system("xcrun", "--sdk", "iphonesimulator", "simctl", "launch", $simulatedDeviceUDID, $appIdentifier, @$applicationArguments));
}

sub runIOSWebKitApp($)
{
    my ($appBundle) = @_;
    if (willUseIOSDeviceSDK()) {
        die "Only running Safari in iOS Simulator is supported now.";
    }
    if (willUseIOSSimulatorSDK()) {
        return runIOSWebKitAppInSimulator($appBundle);
    }
    die "Not using an iOS SDK."
}

sub runMacWebKitApp($;$)
{
    my ($appPath, $useOpenCommand) = @_;
    my $productDir = productDir();
    print "Starting @{[basename($appPath)]} with DYLD_FRAMEWORK_PATH set to point to built WebKit in $productDir.\n";

    local %ENV = %ENV;
    setupMacWebKitEnvironment($productDir);

    if (defined($useOpenCommand) && $useOpenCommand == USE_OPEN_COMMAND) {
        return system("open", "-W", "-a", $appPath, "--args", argumentsForRunAndDebugMacWebKitApp());
    }
    if (architecture()) {
        return system "arch", "-" . architecture(), $appPath, argumentsForRunAndDebugMacWebKitApp();
    }
    return system { $appPath } $appPath, argumentsForRunAndDebugMacWebKitApp();
}

sub execMacWebKitAppForDebugging($)
{
    my ($appPath) = @_;
    my $architectureSwitch;
    my $argumentsSeparator;

    if (debugger() eq "lldb") {
        $architectureSwitch = "--arch";
        $argumentsSeparator = "--";
    } elsif (debugger() eq "gdb") {
        $architectureSwitch = "-arch";
        $argumentsSeparator = "--args";
    } else {
        die "Unknown debugger $debugger.\n";
    }

    my $debuggerPath = `xcrun -find $debugger`;
    chomp $debuggerPath;
    die "Can't find the $debugger executable.\n" unless -x $debuggerPath;

    my $productDir = productDir();
    setupMacWebKitEnvironment($productDir);

    my @architectureFlags = ($architectureSwitch, architecture());
    print "Starting @{[basename($appPath)]} under $debugger with DYLD_FRAMEWORK_PATH set to point to built WebKit in $productDir.\n";
    exec { $debuggerPath } $debuggerPath, @architectureFlags, $argumentsSeparator, $appPath, argumentsForRunAndDebugMacWebKitApp() or die;
}

sub debugSafari
{
    if (isAppleMacWebKit()) {
        checkFrameworks();
        execMacWebKitAppForDebugging(safariPath());
    }

    return 1; # Unsupported platform; can't debug Safari on this platform.
}

sub runSafari
{
    if (isIOSWebKit()) {
        return runIOSWebKitApp(mobileSafariBundle());
    }

    if (isAppleMacWebKit()) {
        return runMacWebKitApp(safariPath());
    }

    if (isAppleWinWebKit()) {
        my $result;
        my $webKitLauncherPath = File::Spec->catfile(executableProductDir(), "MiniBrowser.exe");
        return system { $webKitLauncherPath } $webKitLauncherPath, @ARGV;
    }

    return 1; # Unsupported platform; can't run Safari on this platform.
}

sub runMiniBrowser
{
    if (isAppleMacWebKit()) {
        return runMacWebKitApp(File::Spec->catfile(productDir(), "MiniBrowser.app", "Contents", "MacOS", "MiniBrowser"));
    } elsif (isAppleWinWebKit()) {
        my $result;
        my $webKitLauncherPath = File::Spec->catfile(executableProductDir(), "MiniBrowser.exe");
        return system { $webKitLauncherPath } $webKitLauncherPath, @ARGV;
    }

    return 1;
}

sub debugMiniBrowser
{
    if (isAppleMacWebKit()) {
        execMacWebKitAppForDebugging(File::Spec->catfile(productDir(), "MiniBrowser.app", "Contents", "MacOS", "MiniBrowser"));
    }
    
    return 1;
}

sub runWebKitTestRunner
{
    if (isAppleMacWebKit()) {
        return runMacWebKitApp(File::Spec->catfile(productDir(), "WebKitTestRunner"));
    }

    return 1;
}

sub debugWebKitTestRunner
{
    if (isAppleMacWebKit()) {
        execMacWebKitAppForDebugging(File::Spec->catfile(productDir(), "WebKitTestRunner"));
    }

    return 1;
}

sub readRegistryString
{
    my ($valueName) = @_;
    chomp(my $string = `regtool --wow32 get "$valueName"`);
    return $string;
}

sub writeRegistryString
{
    my ($valueName, $string) = @_;

    my $error = system "regtool", "--wow32", "set", "-s", $valueName, $string;

    # On Windows Vista/7 with UAC enabled, regtool will fail to modify the registry, but will still
    # return a successful exit code. So we double-check here that the value we tried to write to the
    # registry was really written.
    return !$error && readRegistryString($valueName) eq $string;
}

sub formatBuildTime($)
{
    my ($buildTime) = @_;

    my $buildHours = int($buildTime / 3600);
    my $buildMins = int(($buildTime - $buildHours * 3600) / 60);
    my $buildSecs = $buildTime - $buildHours * 3600 - $buildMins * 60;

    if ($buildHours) {
        return sprintf("%dh:%02dm:%02ds", $buildHours, $buildMins, $buildSecs);
    }
    return sprintf("%02dm:%02ds", $buildMins, $buildSecs);
}

sub runSvnUpdateAndResolveChangeLogs(@)
{
    my @svnOptions = @_;
    my $openCommand = "svn update " . join(" ", @svnOptions);
    open my $update, "$openCommand |" or die "cannot execute command $openCommand";
    my @conflictedChangeLogs;
    while (my $line = <$update>) {
        print $line;
        $line =~ m/^C\s+(.+?)[\r\n]*$/;
        if ($1) {
          my $filename = normalizePath($1);
          push @conflictedChangeLogs, $filename if basename($filename) eq "ChangeLog";
        }
    }
    close $update or die;

    if (@conflictedChangeLogs) {
        print "Attempting to merge conflicted ChangeLogs.\n";
        my $resolveChangeLogsPath = File::Spec->catfile(sourceDir(), "Tools", "Scripts", "resolve-ChangeLogs");
        (system($resolveChangeLogsPath, "--no-warnings", @conflictedChangeLogs) == 0)
            or die "Could not open resolve-ChangeLogs script: $!.\n";
    }
}

sub runGitUpdate()
{
    # Doing a git fetch first allows setups with svn-remote.svn.fetch = trunk:refs/remotes/origin/master
    # to perform the rebase much much faster.
    system("git", "fetch");
    if (isGitSVNDirectory(".")) {
        system("git", "svn", "rebase") == 0 or die;
    } else {
        # This will die if branch.$BRANCHNAME.merge isn't set, which is
        # almost certainly what we want.
        system("git", "pull") == 0 or die;
    }
}

1;<|MERGE_RESOLUTION|>--- conflicted
+++ resolved
@@ -1051,13 +1051,9 @@
     my %argToPortName = (
         efl => Efl,
         gtk => GTK,
-<<<<<<< HEAD
-        wincairo => WinCairo,
-        wpe => WPE
-=======
         'jsc-only' => JSCOnly,
         wincairo => WinCairo
->>>>>>> 2c278f3a
+        wpe => WPE
     );
 
     for my $arg (sort keys %argToPortName) {
@@ -1087,11 +1083,8 @@
             my $portsChoice = join "\n\t", qw(
                 --efl
                 --gtk
-<<<<<<< HEAD
+                --jsc-only
                 --wpe
-=======
-                --jsc-only
->>>>>>> 2c278f3a
             );
             die "Please specify which WebKit port to build using one of the following options:"
                 . "\n\t$portsChoice\n";
@@ -1119,15 +1112,14 @@
     return portName() eq GTK;
 }
 
-<<<<<<< HEAD
+sub isJSCOnly()
+{
+    return portName() eq JSCOnly;
+}
+
 sub isWPE()
 {
     return portName() eq WPE;
-=======
-sub isJSCOnly()
-{
-    return portName() eq JSCOnly;
->>>>>>> 2c278f3a
 }
 
 # Determine if this is debian, ubuntu, linspire, or something similar.
@@ -2016,13 +2008,8 @@
         push @args, '-G "Visual Studio 14 2015 Win64"';
     }
 
-<<<<<<< HEAD
-    # GTK+ has a production mode, but build-webkit should always use developer mode.
-    push @args, "-DDEVELOPER_MODE=ON" if isEfl() || isGtk() || isWPE();
-=======
     # Some ports have production mode, but build-webkit should always use developer mode.
-    push @args, "-DDEVELOPER_MODE=ON" if isEfl() || isGtk() || isJSCOnly();
->>>>>>> 2c278f3a
+    push @args, "-DDEVELOPER_MODE=ON" if isEfl() || isGtk() || isJSCOnly() || isWPE();
 
     # Don't warn variables which aren't used by cmake ports.
     push @args, "--no-warn-unused-cli";
