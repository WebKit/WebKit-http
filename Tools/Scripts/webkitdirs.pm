# Copyright (C) 2005-2007, 2010-2014 Apple Inc. All rights reserved.
# Copyright (C) 2009 Google Inc. All rights reserved.
# Copyright (C) 2011 Research In Motion Limited. All rights reserved.
# Copyright (C) 2013 Nokia Corporation and/or its subsidiary(-ies).
#
# Redistribution and use in source and binary forms, with or without
# modification, are permitted provided that the following conditions
# are met:
#
# 1.  Redistributions of source code must retain the above copyright
#     notice, this list of conditions and the following disclaimer. 
# 2.  Redistributions in binary form must reproduce the above copyright
#     notice, this list of conditions and the following disclaimer in the
#     documentation and/or other materials provided with the distribution. 
# 3.  Neither the name of Apple Inc. ("Apple") nor the names of
#     its contributors may be used to endorse or promote products derived
#     from this software without specific prior written permission. 
#
# THIS SOFTWARE IS PROVIDED BY APPLE AND ITS CONTRIBUTORS "AS IS" AND ANY
# EXPRESS OR IMPLIED WARRANTIES, INCLUDING, BUT NOT LIMITED TO, THE IMPLIED
# WARRANTIES OF MERCHANTABILITY AND FITNESS FOR A PARTICULAR PURPOSE ARE
# DISCLAIMED. IN NO EVENT SHALL APPLE OR ITS CONTRIBUTORS BE LIABLE FOR ANY
# DIRECT, INDIRECT, INCIDENTAL, SPECIAL, EXEMPLARY, OR CONSEQUENTIAL DAMAGES
# (INCLUDING, BUT NOT LIMITED TO, PROCUREMENT OF SUBSTITUTE GOODS OR SERVICES;
# LOSS OF USE, DATA, OR PROFITS; OR BUSINESS INTERRUPTION) HOWEVER CAUSED AND
# ON ANY THEORY OF LIABILITY, WHETHER IN CONTRACT, STRICT LIABILITY, OR TORT
# (INCLUDING NEGLIGENCE OR OTHERWISE) ARISING IN ANY WAY OUT OF THE USE OF
# THIS SOFTWARE, EVEN IF ADVISED OF THE POSSIBILITY OF SUCH DAMAGE.

# Module to share code to get to WebKit directories.

use strict;
use version;
use warnings;
use Config;
use Digest::MD5 qw(md5_hex);
use FindBin;
use File::Basename;
use File::Path qw(mkpath rmtree);
use File::Spec;
use File::stat;
use List::Util;
use POSIX;
use VCSUtils;

BEGIN {
   use Exporter   ();
   our ($VERSION, @ISA, @EXPORT, @EXPORT_OK, %EXPORT_TAGS);
   $VERSION     = 1.00;
   @ISA         = qw(Exporter);
   @EXPORT      = qw(
       &XcodeCoverageSupportOptions
       &XcodeOptionString
       &XcodeOptionStringNoConfig
       &XcodeOptions
       &XcodeStaticAnalyzerOption
       &appDisplayNameFromBundle
       &baseProductDir
       &chdirWebKit
       &checkFrameworks
       &cmakeBasedPortArguments
       &cmakeBasedPortName
       &currentSVNRevision
       &debugSafari
       &findOrCreateSimulatorForIOSDevice
       &installAndLaunchIOSWebKitAppInSimulator
       &iosSimulatorDeviceByName
       &nmPath
       &openIOSSimulator
       &passedConfiguration
       &printHelpAndExitForRunAndDebugWebKitAppIfNeeded
       &productDir
       &quitIOSSimulator
       &runIOSWebKitApp
       &runMacWebKitApp
       &safariPath
       &setConfiguration
       &setupMacWebKitEnvironment
       &sharedCommandLineOptions
       &sharedCommandLineOptionsUsage
       USE_OPEN_COMMAND
   );
   %EXPORT_TAGS = ( );
   @EXPORT_OK   = ();
}

use constant USE_OPEN_COMMAND => 1; # Used in runMacWebKitApp().
use constant INCLUDE_OPTIONS_FOR_DEBUGGING => 1;

our @EXPORT_OK;

my $architecture;
my $numberOfCPUs;
my $maxCPULoad;
my $baseProductDir;
my @baseProductDirOption;
my $configuration;
my $xcodeSDK;
my $configurationForVisualStudio;
my $configurationProductDir;
my $sourceDir;
my $currentSVNRevision;
my $debugger;
my $didLoadIPhoneSimulatorNotification;
my $nmPath;
my $osXVersion;
my $generateDsym;
my $isGtk;
my $isWinCairo;
my $isWin64;
my $isEfl;
my $isHaiku;
my $isInspectorFrontend;
my $isWK2;
my $shouldTargetWebProcess;
my $shouldUseXPCServiceForWebProcess;
my $shouldUseGuardMalloc;
my $xcodeVersion;

# Variables for Win32 support
my $programFilesPath;
my $vcBuildPath;
my $vsInstallDir;
my $vsVersion;
my $windowsSourceDir;
my $winVersion;
my $willUseVCExpressWhenBuilding = 0;

# Defined in VCSUtils.
sub exitStatus($);

sub findMatchingArguments($$);
sub hasArgument($$);

sub determineSourceDir
{
    return if $sourceDir;
    $sourceDir = $FindBin::Bin;
    $sourceDir =~ s|/+$||; # Remove trailing '/' as we would die later

    # walks up path checking each directory to see if it is the main WebKit project dir, 
    # defined by containing Sources, WebCore, and WebKit
    until ((-d "$sourceDir/Source" && -d "$sourceDir/Source/WebCore" && -d "$sourceDir/Source/WebKit") || (-d "$sourceDir/Internal" && -d "$sourceDir/OpenSource"))
    {
        if ($sourceDir !~ s|/[^/]+$||) {
            die "Could not find top level webkit directory above source directory using FindBin.\n";
        }
    }

    $sourceDir = "$sourceDir/OpenSource" if -d "$sourceDir/OpenSource";
}

sub currentPerlPath()
{
    my $thisPerl = $^X;
    if ($^O ne 'VMS') {
        $thisPerl .= $Config{_exe} unless $thisPerl =~ m/$Config{_exe}$/i;
    }
    return $thisPerl;
}

# used for scripts which are stored in a non-standard location
sub setSourceDir($)
{
    ($sourceDir) = @_;
}

sub determineXcodeVersion
{
    return if defined $xcodeVersion;
    my $xcodebuildVersionOutput = `xcodebuild -version`;
    $xcodeVersion = ($xcodebuildVersionOutput =~ /Xcode ([0-9](\.[0-9]+)*)/) ? $1 : "3.0";
}

sub readXcodeUserDefault($)
{
    my ($unprefixedKey) = @_;

    determineXcodeVersion();

    my $xcodeDefaultsDomain = (eval "v$xcodeVersion" lt v4) ? "com.apple.Xcode" : "com.apple.dt.Xcode";
    my $xcodeDefaultsPrefix = (eval "v$xcodeVersion" lt v4) ? "PBX" : "IDE";
    my $devnull = File::Spec->devnull();

    my $value = `defaults read $xcodeDefaultsDomain ${xcodeDefaultsPrefix}${unprefixedKey} 2> ${devnull}`;
    return if $?;

    chomp $value;
    return $value;
}

sub determineBaseProductDir
{
    return if defined $baseProductDir;
    determineSourceDir();

    my $setSharedPrecompsDir;
    $baseProductDir = $ENV{"WEBKIT_OUTPUTDIR"};

    if (!defined($baseProductDir) and isAppleMacWebKit()) {
        # Silently remove ~/Library/Preferences/xcodebuild.plist which can
        # cause build failure. The presence of
        # ~/Library/Preferences/xcodebuild.plist can prevent xcodebuild from
        # respecting global settings such as a custom build products directory
        # (<rdar://problem/5585899>).
        my $personalPlistFile = $ENV{HOME} . "/Library/Preferences/xcodebuild.plist";
        if (-e $personalPlistFile) {
            unlink($personalPlistFile) || die "Could not delete $personalPlistFile: $!";
        }

        determineXcodeVersion();

        if (eval "v$xcodeVersion" ge v4) {
            my $buildLocationStyle = join '', readXcodeUserDefault("BuildLocationStyle");
            if ($buildLocationStyle eq "Custom") {
                my $buildLocationType = join '', readXcodeUserDefault("CustomBuildLocationType");
                # FIXME: Read CustomBuildIntermediatesPath and set OBJROOT accordingly.
                $baseProductDir = readXcodeUserDefault("CustomBuildProductsPath") if $buildLocationType eq "Absolute";
            }

            # DeterminedByTargets corresponds to a setting of "Legacy" in Xcode.
            # It is the only build location style for which SHARED_PRECOMPS_DIR is not
            # overridden when building from within Xcode.
            $setSharedPrecompsDir = 1 if $buildLocationStyle ne "DeterminedByTargets";
        }

        if (!defined($baseProductDir)) {
            $baseProductDir = join '', readXcodeUserDefault("ApplicationwideBuildSettings");
            $baseProductDir = $1 if $baseProductDir =~ /SYMROOT\s*=\s*\"(.*?)\";/s;
        }

        undef $baseProductDir unless $baseProductDir =~ /^\//;
    }

    if (!defined($baseProductDir)) { # Port-specific checks failed, use default
        $baseProductDir = "$sourceDir/WebKitBuild";
    }

    if (isGit() && isGitBranchBuild()) {
        my $branch = gitBranch();
        $baseProductDir = "$baseProductDir/$branch";
    }

    if (isAppleMacWebKit()) {
        $baseProductDir =~ s|^\Q$(SRCROOT)/..\E$|$sourceDir|;
        $baseProductDir =~ s|^\Q$(SRCROOT)/../|$sourceDir/|;
        $baseProductDir =~ s|^~/|$ENV{HOME}/|;
        die "Can't handle Xcode product directory with a ~ in it.\n" if $baseProductDir =~ /~/;
        die "Can't handle Xcode product directory with a variable in it.\n" if $baseProductDir =~ /\$/;
        @baseProductDirOption = ("SYMROOT=$baseProductDir", "OBJROOT=$baseProductDir");
        push(@baseProductDirOption, "SHARED_PRECOMPS_DIR=${baseProductDir}/PrecompiledHeaders") if $setSharedPrecompsDir;
    }

    if (isCygwin()) {
        my $dosBuildPath = `cygpath --windows \"$baseProductDir\"`;
        chomp $dosBuildPath;
        $ENV{"WEBKIT_OUTPUTDIR"} = $dosBuildPath;
        my $unixBuildPath = `cygpath --unix \"$baseProductDir\"`;
        chomp $unixBuildPath;
        $baseProductDir = $unixBuildPath;
    }
}

sub setBaseProductDir($)
{
    ($baseProductDir) = @_;
}

sub determineConfiguration
{
    return if defined $configuration;
    determineBaseProductDir();
    if (open CONFIGURATION, "$baseProductDir/Configuration") {
        $configuration = <CONFIGURATION>;
        close CONFIGURATION;
    }
    if ($configuration) {
        chomp $configuration;
        # compatibility for people who have old Configuration files
        $configuration = "Release" if $configuration eq "Deployment";
        $configuration = "Debug" if $configuration eq "Development";
    } else {
        $configuration = "Release";
    }

    if ($configuration && isWinCairo()) {
        unless ($configuration =~ /_WinCairo$/) {
            $configuration .= "_WinCairo";
        }
    }
}

sub determineArchitecture
{
    return if defined $architecture;
    # make sure $architecture is defined in all cases
    $architecture = "";

    determineBaseProductDir();
    determineXcodeSDK();

    if (isAppleMacWebKit()) {
        if (open ARCHITECTURE, "$baseProductDir/Architecture") {
            $architecture = <ARCHITECTURE>;
            close ARCHITECTURE;
        }
        if ($architecture) {
            chomp $architecture;
        } else {
            if (not defined $xcodeSDK or $xcodeSDK =~ /^(\/$|macosx)/) {
                my $supports64Bit = `sysctl -n hw.optional.x86_64`;
                chomp $supports64Bit;
                $architecture = 'x86_64' if $supports64Bit;
            } elsif ($xcodeSDK =~ /^iphonesimulator/) {
                $architecture = 'x86_64';
            } elsif ($xcodeSDK =~ /^iphoneos/) {
                $architecture = 'armv7';
            }
        }
    } elsif (isEfl() || isGtk() || isHaiku()) {
        my $host_processor = "";
        $host_processor = `cmake --system-information | grep CMAKE_SYSTEM_PROCESSOR`;
        if ($host_processor =~ m/^CMAKE_SYSTEM_PROCESSOR \"([^"]+)\"/) {
            # We have a configured build tree; use it.
            $architecture = $1;
            $architecture = 'x86_64' if $architecture eq 'amd64';
        }
    }

    if (!$architecture && (isGtk() || isAppleMacWebKit() || isEfl() || isHaiku())) {
        # Fall back to output of `arch', if it is present.
        $architecture = `arch`;
        chomp $architecture;
    }

    if (!$architecture && (isGtk() || isAppleMacWebKit() || isEfl() || isHaiku())) {
        # Fall back to output of `uname -m', if it is present.
        $architecture = `uname -m`;
        chomp $architecture;
    }

    $architecture = 'x86_64' if ($architecture =~ /amd64/ && isBSD());
    $architecture = 'x86' if ($architecture =~ /BePC/ && isHaiku());
}

sub determineNumberOfCPUs
{
    return if defined $numberOfCPUs;
    if (defined($ENV{NUMBER_OF_PROCESSORS})) {
        $numberOfCPUs = $ENV{NUMBER_OF_PROCESSORS};
    } elsif (isHaiku()) {
        $numberOfCPUs = `sysinfo -cpu | grep "CPU #" | wc -l`
    } elsif (isLinux()) {
        # First try the nproc utility, if it exists. If we get no
        # results fall back to just interpretting /proc directly.
        chomp($numberOfCPUs = `nproc --all 2> /dev/null`);
        if ($numberOfCPUs eq "") {
            $numberOfCPUs = (grep /processor/, `cat /proc/cpuinfo`);
        }
    } elsif (isWindows() || isCygwin()) {
        # Assumes cygwin
        $numberOfCPUs = `ls /proc/registry/HKEY_LOCAL_MACHINE/HARDWARE/DESCRIPTION/System/CentralProcessor | wc -w`;
    } elsif (isDarwin() || isBSD()) {
        chomp($numberOfCPUs = `sysctl -n hw.ncpu`);
    }
}

sub determineMaxCPULoad
{
    return if defined $maxCPULoad;
    if (defined($ENV{MAX_CPU_LOAD})) {
        $maxCPULoad = $ENV{MAX_CPU_LOAD};
    }
}

sub jscPath($)
{
    my ($productDir) = @_;
    my $jscName = "jsc";
    $jscName .= "_debug"  if configuration() eq "Debug_All";
    $jscName .= ".exe" if (isWindows() || isCygwin());
    return "$productDir/$jscName" if -e "$productDir/$jscName";
    return "$productDir/JavaScriptCore.framework/Resources/$jscName";
}

sub argumentsForConfiguration()
{
    determineConfiguration();
    determineArchitecture();
    determineXcodeSDK();

    my @args = ();
    push(@args, '--debug') if ($configuration =~ "^Debug");
    push(@args, '--release') if ($configuration =~ "^Release");
    push(@args, '--device') if (defined $xcodeSDK && $xcodeSDK =~ /^iphoneos/);
    push(@args, '--sim') if (defined $xcodeSDK && $xcodeSDK =~ /^iphonesimulator/);
    push(@args, '--ios-simulator') if (defined $xcodeSDK && $xcodeSDK =~ /^iphonesimulator/);
    push(@args, '--32-bit') if ($architecture ne "x86_64" and !isWin64());
    push(@args, '--64-bit') if (isWin64());
    push(@args, '--gtk') if isGtk();
    push(@args, '--efl') if isEfl();
    push(@args, '--haiku') if isHaiku();
    push(@args, '--wincairo') if isWinCairo();
    push(@args, '--inspector-frontend') if isInspectorFrontend();
    return @args;
}

sub determineXcodeSDK
{
    return if defined $xcodeSDK;
    my $sdk;
    if (checkForArgumentAndRemoveFromARGVGettingValue("--sdk", \$sdk)) {
        $xcodeSDK = $sdk;
    }
    if (checkForArgumentAndRemoveFromARGV("--device")) {
        $xcodeSDK ||= 'iphoneos.internal';
    }
    if (checkForArgumentAndRemoveFromARGV("--sim") ||
        checkForArgumentAndRemoveFromARGV("--simulator") ||
        checkForArgumentAndRemoveFromARGV("--ios-simulator")) {
        $xcodeSDK ||= 'iphonesimulator';
    }
}

sub xcodeSDK
{
    determineXcodeSDK();
    return $xcodeSDK;
}

sub xcodeSDKPlatformName()
{
    determineXcodeSDK();
    return "" if !defined $xcodeSDK;
    return "iphoneos" if $xcodeSDK =~ /iphoneos/i;
    return "iphonesimulator" if $xcodeSDK =~ /iphonesimulator/i;
    return "macosx" if $xcodeSDK =~ /macosx/i;
    die "Couldn't determine platform name from Xcode SDK";
}

sub XcodeSDKPath
{
    determineXcodeSDK();

    die "Can't find the SDK path because no Xcode SDK was specified" if not $xcodeSDK;

    my $sdkPath = `xcrun --sdk $xcodeSDK --show-sdk-path` if $xcodeSDK;
    die 'Failed to get SDK path from xcrun' if $?;
    chomp $sdkPath;

    return $sdkPath;
}

sub xcodeSDKVersion
{
    determineXcodeSDK();

    die "Can't find the SDK version because no Xcode SDK was specified" if !$xcodeSDK;

    chomp(my $sdkVersion = `xcrun --sdk $xcodeSDK --show-sdk-version`);
    die "Failed to get SDK version from xcrun" if exitStatus($?);

    return $sdkVersion;
}

sub programFilesPath
{
    return $programFilesPath if defined $programFilesPath;

    $programFilesPath = $ENV{'PROGRAMFILES(X86)'} || $ENV{'PROGRAMFILES'} || "C:\\Program Files";

    return $programFilesPath;
}

sub visualStudioInstallDir
{
    return $vsInstallDir if defined $vsInstallDir;

    if ($ENV{'VSINSTALLDIR'}) {
        $vsInstallDir = $ENV{'VSINSTALLDIR'};
        $vsInstallDir =~ s|[\\/]$||;
    } else {
        $vsInstallDir = File::Spec->catdir(programFilesPath(), "Microsoft Visual Studio 12.0");
    }
    chomp($vsInstallDir = `cygpath "$vsInstallDir"`) if isCygwin();

    return $vsInstallDir;
}

sub visualStudioVersion
{
    return $vsVersion if defined $vsVersion;

    my $installDir = visualStudioInstallDir();

    $vsVersion = ($installDir =~ /Microsoft Visual Studio ([0-9]+\.[0-9]*)/) ? $1 : "12";

    return $vsVersion;
}

sub determineConfigurationForVisualStudio
{
    return if defined $configurationForVisualStudio;
    determineConfiguration();
    # FIXME: We should detect when Debug_All or Production has been chosen.
    $configurationForVisualStudio = $configuration . (isWin64() ? "|x64" : "|Win32");
}

sub usesPerConfigurationBuildDirectory
{
    # [Gtk] We don't have Release/Debug configurations in straight
    # autotool builds (non build-webkit). In this case and if
    # WEBKIT_OUTPUTDIR exist, use that as our configuration dir. This will
    # allows us to run run-webkit-tests without using build-webkit.
    return ($ENV{"WEBKIT_OUTPUTDIR"} && isGtk()) || isAppleWinWebKit();
}

sub determineConfigurationProductDir
{
    return if defined $configurationProductDir;
    determineBaseProductDir();
    determineConfiguration();
    if (isAppleWinWebKit() || isWinCairo()) {
        my $binDir = isWin64() ? "bin64" : "bin32";
        $configurationProductDir = File::Spec->catdir($baseProductDir, $configuration, $binDir);
    } else {
        if (usesPerConfigurationBuildDirectory()) {
            $configurationProductDir = "$baseProductDir";
        } else {
            $configurationProductDir = "$baseProductDir/$configuration";
            $configurationProductDir .= "-" . xcodeSDKPlatformName() if isIOSWebKit();
        }
    }
}

sub setConfigurationProductDir($)
{
    ($configurationProductDir) = @_;
}

sub determineCurrentSVNRevision
{
    # We always update the current SVN revision here, and leave the caching
    # to currentSVNRevision(), so that changes to the SVN revision while the
    # script is running can be picked up by calling this function again.
    determineSourceDir();
    $currentSVNRevision = svnRevisionForDirectory($sourceDir);
    return $currentSVNRevision;
}


sub chdirWebKit
{
    determineSourceDir();
    chdir $sourceDir or die;
}

sub baseProductDir
{
    determineBaseProductDir();
    return $baseProductDir;
}

sub sourceDir
{
    determineSourceDir();
    return $sourceDir;
}

sub productDir
{
    determineConfigurationProductDir();
    return $configurationProductDir;
}

sub jscProductDir
{
    my $productDir = productDir();
    $productDir .= "/bin" if (isEfl() || isGtk() || isHaiku());

    return $productDir;
}

sub configuration()
{
    determineConfiguration();
    return $configuration;
}

sub configurationForVisualStudio()
{
    determineConfigurationForVisualStudio();
    return $configurationForVisualStudio;
}

sub currentSVNRevision
{
    determineCurrentSVNRevision() if not defined $currentSVNRevision;
    return $currentSVNRevision;
}

sub generateDsym()
{
    determineGenerateDsym();
    return $generateDsym;
}

sub determineGenerateDsym()
{
    return if defined($generateDsym);
    $generateDsym = checkForArgumentAndRemoveFromARGV("--dsym");
}

sub argumentsForXcode()
{
    my @args = ();
    push @args, "DEBUG_INFORMATION_FORMAT=dwarf-with-dsym" if generateDsym();
    return @args;
}

sub XcodeOptions
{
    determineBaseProductDir();
    determineConfiguration();
    determineArchitecture();
    determineXcodeSDK();

    my @sdkOption = ($xcodeSDK ? "SDKROOT=$xcodeSDK" : ());
    my @architectureOption = ($architecture ? "ARCHS=$architecture" : ());

    return (@baseProductDirOption, "-configuration", $configuration, @architectureOption, @sdkOption, argumentsForXcode());
}

sub XcodeOptionString
{
    return join " ", XcodeOptions();
}

sub XcodeOptionStringNoConfig
{
    return join " ", @baseProductDirOption;
}

sub XcodeCoverageSupportOptions()
{
    my @coverageSupportOptions = ();
    push @coverageSupportOptions, "GCC_GENERATE_TEST_COVERAGE_FILES=YES";
    push @coverageSupportOptions, "GCC_INSTRUMENT_PROGRAM_FLOW_ARCS=YES";
    return @coverageSupportOptions;
}

sub XcodeStaticAnalyzerOption()
{
    return "RUN_CLANG_STATIC_ANALYZER=YES";
}

my $passedConfiguration;
my $searchedForPassedConfiguration;
sub determinePassedConfiguration
{
    return if $searchedForPassedConfiguration;
    $searchedForPassedConfiguration = 1;
    $passedConfiguration = undef;

    if (checkForArgumentAndRemoveFromARGV("--debug")) {
        $passedConfiguration = "Debug";
    } elsif(checkForArgumentAndRemoveFromARGV("--release")) {
        $passedConfiguration = "Release";
    } elsif (checkForArgumentAndRemoveFromARGV("--profile") || checkForArgumentAndRemoveFromARGV("--profiling")) {
        $passedConfiguration = "Profiling";
    }

    $passedConfiguration .= "_WinCairo" if (defined($passedConfiguration) && isWinCairo() && isCygwin());
}

sub passedConfiguration
{
    determinePassedConfiguration();
    return $passedConfiguration;
}

sub setConfiguration
{
    setArchitecture();

    if (my $config = shift @_) {
        $configuration = $config;
        return;
    }

    determinePassedConfiguration();
    $configuration = $passedConfiguration if $passedConfiguration;
}


my $passedArchitecture;
my $searchedForPassedArchitecture;
sub determinePassedArchitecture
{
    return if $searchedForPassedArchitecture;
    $searchedForPassedArchitecture = 1;

    $passedArchitecture = undef;
    if (checkForArgumentAndRemoveFromARGV("--32-bit")) {
        if (isAppleMacWebKit()) {
            # PLATFORM_IOS: Don't run `arch` command inside Simulator environment
            local %ENV = %ENV;
            delete $ENV{DYLD_ROOT_PATH};
            delete $ENV{DYLD_FRAMEWORK_PATH};

            $passedArchitecture = `arch`;
            chomp $passedArchitecture;
        }
    }
}

sub passedArchitecture
{
    determinePassedArchitecture();
    return $passedArchitecture;
}

sub architecture()
{
    determineArchitecture();
    return $architecture;
}

sub numberOfCPUs()
{
    determineNumberOfCPUs();
    return $numberOfCPUs;
}

sub maxCPULoad()
{
    determineMaxCPULoad();
    return $maxCPULoad;
}

sub setArchitecture
{
    if (my $arch = shift @_) {
        $architecture = $arch;
        return;
    }

    determinePassedArchitecture();
    $architecture = $passedArchitecture if $passedArchitecture;
}

sub skipSafariExecutableEntitlementChecks
{
    return `defaults read /Library/Preferences/org.webkit.BuildConfiguration SkipSafariExecutableEntitlementChecks 2>/dev/null` eq "1\n";
}

sub executableHasEntitlements
{
    my $executablePath = shift;
    return (`codesign -d --entitlements - $executablePath 2>&1` =~ /<key>/);
}

sub safariPathFromSafariBundle
{
    my ($safariBundle) = @_;

    die "Safari path is only relevant on Apple Mac platform\n" unless isAppleMacWebKit();

    my $safariPath = "$safariBundle/Contents/MacOS/Safari";
    return $safariPath if skipSafariExecutableEntitlementChecks();

    my $safariForWebKitDevelopmentPath = "$safariBundle/Contents/MacOS/SafariForWebKitDevelopment";
    return $safariForWebKitDevelopmentPath if -f $safariForWebKitDevelopmentPath && executableHasEntitlements($safariPath);

    return $safariPath;
}

sub installedSafariPath
{
    return safariPathFromSafariBundle("/Applications/Safari.app");
}

# Locate Safari.
sub safariPath
{
    die "Safari path is only relevant on Apple Mac platform\n" unless isAppleMacWebKit();

    # Use WEBKIT_SAFARI environment variable if present.
    my $safariBundle = $ENV{WEBKIT_SAFARI};
    if (!$safariBundle) {
        determineConfigurationProductDir();
        # Use Safari.app in product directory if present (good for Safari development team).
        if (-d "$configurationProductDir/Safari.app") {
            $safariBundle = "$configurationProductDir/Safari.app";
        }
        if (!$safariBundle) {
            return installedSafariPath();
        }
    }
    my $safariPath = safariPathFromSafariBundle($safariBundle);
    die "Can't find executable at $safariPath.\n" if !-x $safariPath;
    return $safariPath;
}

sub builtDylibPathForName
{
    my $libraryName = shift;
    determineConfigurationProductDir();

    if (isGtk()) {
        my $extension = isDarwin() ? ".dylib" : ".so";
        return "$configurationProductDir/lib/libwebkit2gtk-4.0" . $extension;
    }
    if (isHaiku()) {
        if (isWK2()) {
            return "$configurationProductDir/lib/libWebKit2.so";
        }
        return "$configurationProductDir/lib/libWebKit.so";
    }
    if (isEfl()) {
        return "$configurationProductDir/lib/libewebkit2.so";
    }
    if (isIOSWebKit()) {
        return "$configurationProductDir/$libraryName.framework/$libraryName";
    }
    if (isAppleMacWebKit()) {
        return "$configurationProductDir/$libraryName.framework/Versions/A/$libraryName";
    }
    if (isAppleWinWebKit()) {
        if ($libraryName eq "JavaScriptCore") {
            return "$baseProductDir/lib/$libraryName.lib";
        } else {
            return "$baseProductDir/$libraryName.intermediate/$configuration/$libraryName.intermediate/$libraryName.lib";
        }
    }

    die "Unsupported platform, can't determine built library locations.\nTry `build-webkit --help` for more information.\n";
}

# Check to see that all the frameworks are built.
sub checkFrameworks # FIXME: This is a poor name since only the Mac calls built WebCore a Framework.
{
    return if isCygwin() || isWindows();
    my @frameworks = ("JavaScriptCore", "WebCore");
    push(@frameworks, "WebKit") if isAppleMacWebKit(); # FIXME: This seems wrong, all ports should have a WebKit these days.
    for my $framework (@frameworks) {
        my $path = builtDylibPathForName($framework);
        die "Can't find built framework at \"$path\".\n" unless -e $path;
    }
}

sub isInspectorFrontend()
{
    determineIsInspectorFrontend();
    return $isInspectorFrontend;
}

sub determineIsInspectorFrontend()
{
    return if defined($isInspectorFrontend);
    $isInspectorFrontend = checkForArgumentAndRemoveFromARGV("--inspector-frontend");
}

sub commandExists($)
{
    my $command = shift;
    my $devnull = File::Spec->devnull();
    return `$command --version 2> $devnull`;
}

sub checkForArgumentAndRemoveFromARGV($)
{
    my $argToCheck = shift;
    return checkForArgumentAndRemoveFromArrayRef($argToCheck, \@ARGV);
}

sub checkForArgumentAndRemoveFromArrayRefGettingValue($$$)
{
    my ($argToCheck, $valueRef, $arrayRef) = @_;
    my $argumentStartRegEx = qr#^$argToCheck(?:=\S|$)#;
    my $i = 0;
    for (; $i < @$arrayRef; ++$i) {
        last if $arrayRef->[$i] =~ $argumentStartRegEx;
    }
    if ($i >= @$arrayRef) {
        return $$valueRef = undef;
    }
    my ($key, $value) = split("=", $arrayRef->[$i]);
    splice(@$arrayRef, $i, 1);
    if (defined($value)) {
        # e.g. --sdk=iphonesimulator
        return $$valueRef = $value;
    }
    return $$valueRef = splice(@$arrayRef, $i, 1); # e.g. --sdk iphonesimulator
}

sub checkForArgumentAndRemoveFromARGVGettingValue($$)
{
    my ($argToCheck, $valueRef) = @_;
    return checkForArgumentAndRemoveFromArrayRefGettingValue($argToCheck, $valueRef, \@ARGV);
}

sub findMatchingArguments($$)
{
    my ($argToCheck, $arrayRef) = @_;
    my @matchingIndices;
    foreach my $index (0 .. $#$arrayRef) {
        my $opt = $$arrayRef[$index];
        if ($opt =~ /^$argToCheck$/i ) {
            push(@matchingIndices, $index);
        }
    }
    return @matchingIndices; 
}

sub hasArgument($$)
{
    my ($argToCheck, $arrayRef) = @_;
    my @matchingIndices = findMatchingArguments($argToCheck, $arrayRef);
    return scalar @matchingIndices > 0;
}

sub checkForArgumentAndRemoveFromArrayRef
{
    my ($argToCheck, $arrayRef) = @_;
    my @indicesToRemove = findMatchingArguments($argToCheck, $arrayRef);
    my $removeOffset = 0;
    foreach my $index (@indicesToRemove) {
        splice(@$arrayRef, $index - $removeOffset++, 1);
    }
    return scalar @indicesToRemove > 0;
}

sub isWK2()
{
    if (defined($isWK2)) {
        return $isWK2;
    }
    if (checkForArgumentAndRemoveFromARGV("-2")) {
        $isWK2 = 1;
    } else {
        $isWK2 = 0;
    }
    return $isWK2;
}

sub determineIsEfl()
{
    return if defined($isEfl);
    $isEfl = checkForArgumentAndRemoveFromARGV("--efl");
}

sub isEfl()
{
    determineIsEfl();
    return $isEfl;
}

sub determineIsGtk()
{
    return if defined($isGtk);
    $isGtk = checkForArgumentAndRemoveFromARGV("--gtk");
}

sub isGtk()
{
    determineIsGtk();
    return $isGtk;
}

# Determine if this is debian, ubuntu, linspire, or something similar.
sub isDebianBased()
{
    return -e "/etc/debian_version";
}

sub isFedoraBased()
{
    return -e "/etc/fedora-release";
}

sub isWinCairo()
{
    determineIsWinCairo();
    return $isWinCairo;
}

sub determineIsWinCairo()
{
    return if defined($isWinCairo);
    $isWinCairo = checkForArgumentAndRemoveFromARGV("--wincairo");
}

sub isWin64()
{
    determineIsWin64();
    return $isWin64;
}

sub determineIsWin64()
{
    return if defined($isWin64);
    $isWin64 = checkForArgumentAndRemoveFromARGV("--64-bit");
}

sub isCygwin()
{
    return ($^O eq "cygwin") || 0;
}

sub isAnyWindows()
{
    return isWindows() || isCygwin();
}

sub determineWinVersion()
{
    return if $winVersion;

    if (!isAnyWindows()) {
        $winVersion = -1;
        return;
    }

    my $versionString = `cmd /c ver`;
    $versionString =~ /(\d)\.(\d)\.(\d+)/;

    $winVersion = {
        major => $1,
        minor => $2,
        build => $3,
    };
}

sub winVersion()
{
    determineWinVersion();
    return $winVersion;
}

sub isWindows7SP0()
{
    return isAnyWindows() && winVersion()->{major} == 6 && winVersion()->{minor} == 1 && winVersion()->{build} == 7600;
}

sub isWindowsVista()
{
    return isAnyWindows() && winVersion()->{major} == 6 && winVersion()->{minor} == 0;
}

sub isWindowsXP()
{
    return isAnyWindows() && winVersion()->{major} == 5 && winVersion()->{minor} == 1;
}

sub isDarwin()
{
    return ($^O eq "darwin") || 0;
}

sub isWindows()
{
    return ($^O eq "MSWin32") || 0;
}

sub isLinux()
{
    return ($^O eq "linux") || 0;
}

sub isBSD()
{
    return ($^O eq "freebsd") || ($^O eq "openbsd") || ($^O eq "netbsd") || 0;
}

sub isHaiku()
{
    return ($^O eq "haiku") || 0;
}

sub isARM()
{
    return ($Config{archname} =~ /^arm[v\-]/) || ($Config{archname} =~ /^aarch64[v\-]/);
}

sub isCrossCompilation()
{
  my $compiler = "";
  $compiler = $ENV{'CC'} if (defined($ENV{'CC'}));
  if ($compiler =~ /gcc/) {
      my $compiler_options = `$compiler -v 2>&1`;
      my @host = $compiler_options =~ m/--host=(.*?)\s/;
      my @target = $compiler_options =~ m/--target=(.*?)\s/;

      return ($host[0] ne "" && $target[0] ne "" && $host[0] ne $target[0]);
  }
  return 0;
}

sub isAppleWebKit()
{
    return isAppleMacWebKit() || isAppleWinWebKit();
}

sub isAppleMacWebKit()
{
    return isDarwin() && !isGtk();
}

sub isAppleWinWebKit()
{
    return (isCygwin() || isWindows()) && !isWinCairo() && !isGtk();
}

sub iOSSimulatorDevicesPath
{
    return "$ENV{HOME}/Library/Developer/CoreSimulator/Devices";
}

sub iOSSimulatorDevices
{
    eval "require Foundation";
    my $devicesPath = iOSSimulatorDevicesPath();
    opendir(DEVICES, $devicesPath);
    my @udids = grep {
        $_ =~ m/[0-9A-F]{8}-([0-9A-F]{4}-){3}[0-9A-F]{12}/;
    } readdir(DEVICES);
    close(DEVICES);

    my @devices = map {
        Foundation::perlRefFromObjectRef(NSDictionary->dictionaryWithContentsOfFile_("$devicesPath/$_/device.plist"));
    } @udids;

    return @devices;
}

sub createiOSSimulatorDevice
{
    my $name = shift;
    my $deviceTypeId = shift;
    my $runtimeId = shift;

    my $created = system("xcrun", "--sdk", "iphonesimulator", "simctl", "create", $name, $deviceTypeId, $runtimeId) == 0;
    die "Couldn't create simulator device: $name $deviceTypeId $runtimeId" if not $created;

    system("xcrun", "--sdk", "iphonesimulator", "simctl", "list");

    print "Waiting for device to be created ...\n";
    sleep 5;
    for (my $tries = 0; $tries < 5; $tries++){
        my @devices = iOSSimulatorDevices();
        foreach my $device (@devices) {
            return $device if $device->{name} eq $name and $device->{deviceType} eq $deviceTypeId and $device->{runtime} eq $runtimeId;
        }
        sleep 5;
    }
    die "Device $name $deviceTypeId $runtimeId wasn't found in " . iOSSimulatorDevicesPath();
}

sub deleteiOSSimulatorDevice
{
    my $udid = shift;
    return system("xcrun", "--sdk", "iphonesimulator", "simctl", "delete", $udid);
}

sub willUseIOSDeviceSDKWhenBuilding()
{
    return xcodeSDKPlatformName() eq "iphoneos";
}

sub willUseIOSSimulatorSDKWhenBuilding()
{
    return xcodeSDKPlatformName() eq "iphonesimulator";
}

sub isIOSWebKit()
{
    determineXcodeSDK();
    return isAppleMacWebKit() && (willUseIOSDeviceSDKWhenBuilding() || willUseIOSSimulatorSDKWhenBuilding());
}

sub determineNmPath()
{
    return if $nmPath;

    if (isAppleMacWebKit()) {
        $nmPath = `xcrun -find nm`;
        chomp $nmPath;
    }
    $nmPath = "nm" if !$nmPath;
}

sub nmPath()
{
    determineNmPath();
    return $nmPath;
}

sub determineOSXVersion()
{
    return if $osXVersion;

    if (!isDarwin()) {
        $osXVersion = -1;
        return;
    }

    my $version = `sw_vers -productVersion`;
    my @splitVersion = split(/\./, $version);
    @splitVersion >= 2 or die "Invalid version $version";
    $osXVersion = {
            "major" => $splitVersion[0],
            "minor" => $splitVersion[1],
            "subminor" => (defined($splitVersion[2]) ? $splitVersion[2] : 0),
    };
}

sub osXVersion()
{
    determineOSXVersion();
    return $osXVersion;
}

sub isWindowsNT()
{
    return $ENV{'OS'} eq 'Windows_NT';
}

sub shouldTargetWebProcess
{
    determineShouldTargetWebProcess();
    return $shouldTargetWebProcess;
}

sub determineShouldTargetWebProcess
{
    return if defined($shouldTargetWebProcess);
    $shouldTargetWebProcess = checkForArgumentAndRemoveFromARGV("--target-web-process");
}

sub shouldUseXPCServiceForWebProcess
{
    determineShouldUseXPCServiceForWebProcess();
    return $shouldUseXPCServiceForWebProcess;
}

sub determineShouldUseXPCServiceForWebProcess
{
    return if defined($shouldUseXPCServiceForWebProcess);
    $shouldUseXPCServiceForWebProcess = checkForArgumentAndRemoveFromARGV("--use-web-process-xpc-service");
}

sub debugger
{
    determineDebugger();
    return $debugger;
}

sub determineDebugger
{
    return if defined($debugger);

    determineXcodeVersion();
    if (eval "v$xcodeVersion" ge v4.5) {
        $debugger = "lldb";
    } else {
        $debugger = "gdb";
    }

    if (checkForArgumentAndRemoveFromARGV("--use-lldb")) {
        $debugger = "lldb";
    }

    if (checkForArgumentAndRemoveFromARGV("--use-gdb")) {
        $debugger = "gdb";
    }
}

sub appendToEnvironmentVariableList
{
    my ($environmentVariableName, $value) = @_;

    if (defined($ENV{$environmentVariableName})) {
        $ENV{$environmentVariableName} .= ":" . $value;
    } else {
        $ENV{$environmentVariableName} = $value;
    }
}

sub sharedCommandLineOptions()
{
    return (
        "g|guard-malloc" => \$shouldUseGuardMalloc,
    );
}

sub sharedCommandLineOptionsUsage
{
    my %opts = @_;

    my %switches = (
        '-g|--guard-malloc' => 'Use guardmalloc when running executable',
    );

    my $indent = " " x ($opts{indent} || 2);
    my $switchWidth = List::Util::max(int($opts{switchWidth}), List::Util::max(map { length($_) } keys %switches) + ($opts{brackets} ? 2 : 0));

    my $result = "Common switches:\n";

    for my $switch (keys %switches) {
        my $switchName = $opts{brackets} ? "[" . $switch . "]" : $switch;
        $result .= sprintf("%s%-" . $switchWidth . "s %s\n", $indent, $switchName, $switches{$switch});
    }

    return $result;
}

sub setUpGuardMallocIfNeeded
{
    if (!isDarwin()) {
        return;
    }

    if (!defined($shouldUseGuardMalloc)) {
        $shouldUseGuardMalloc = checkForArgumentAndRemoveFromARGV("-g") || checkForArgumentAndRemoveFromARGV("--guard-malloc");
    }

    if ($shouldUseGuardMalloc) {
        appendToEnvironmentVariableList("DYLD_INSERT_LIBRARIES", "/usr/lib/libgmalloc.dylib");
    }
}

sub relativeScriptsDir()
{
    my $scriptDir = File::Spec->catpath("", File::Spec->abs2rel($FindBin::Bin, getcwd()), "");
    if ($scriptDir eq "") {
        $scriptDir = ".";
    }
    return $scriptDir;
}

sub launcherPath()
{
    my $relativeScriptsPath = relativeScriptsDir();
<<<<<<< HEAD
    if (isGtk() || isEfl() || isWinCE() || isHaiku()) {
=======
    if (isGtk() || isEfl()) {
>>>>>>> d820e4d5
        return "$relativeScriptsPath/run-launcher";
    } elsif (isAppleWebKit()) {
        return "$relativeScriptsPath/run-safari";
    }
}

sub launcherName()
{
    if (isGtk() || isEfl()) {
        return "MiniBrowser";
    } elsif (isAppleMacWebKit()) {
        return "Safari";
    } elsif (isAppleWinWebKit()) {
        return "WinLauncher";
<<<<<<< HEAD
    } elsif (isHaiku()) {
        return "HaikuLauncher";
    } elsif (isWinCE()) {
        return "WinCELauncher";
=======
>>>>>>> d820e4d5
    }
}

sub checkRequiredSystemConfig
{
    if (isDarwin()) {
        chomp(my $productVersion = `sw_vers -productVersion`);
        if (eval "v$productVersion" lt v10.7.5) {
            print "*************************************************************\n";
            print "Mac OS X Version 10.7.5 or later is required to build WebKit.\n";
            print "You have " . $productVersion . ", thus the build will most likely fail.\n";
            print "*************************************************************\n";
        }
        my $xcodebuildVersionOutput = `xcodebuild -version`;
        my $xcodeVersion = ($xcodebuildVersionOutput =~ /Xcode ([0-9](\.[0-9]+)*)/) ? $1 : undef;
        if (!$xcodeVersion || $xcodeVersion && eval "v$xcodeVersion" lt v4.6) {
            print "*************************************************************\n";
            print "Xcode Version 4.6 or later is required to build WebKit.\n";
            print "You have an earlier version of Xcode, thus the build will\n";
            print "most likely fail. The latest Xcode is available from the App Store.\n";
            print "*************************************************************\n";
        }
    } elsif (isGtk() or isEfl() or isWindows() or isHaiku()) {
        my @cmds = qw(bison gperf flex);
        my @missing = ();
        my $oldPath = $ENV{PATH};
        foreach my $cmd (@cmds) {
            push @missing, $cmd if not commandExists($cmd);
        }

        if (@missing) {
            my $list = join ", ", @missing;
            die "ERROR: $list missing but required to build WebKit.\n";
        }
    }
    # Win32 and other platforms may want to check for minimum config
}

sub determineWindowsSourceDir()
{
    return if $windowsSourceDir;
    $windowsSourceDir = sourceDir();
    chomp($windowsSourceDir = `cygpath -w '$windowsSourceDir'`) if isCygwin();
}

sub windowsSourceDir()
{
    determineWindowsSourceDir();
    return $windowsSourceDir;
}

sub windowsSourceSourceDir()
{
    return windowsSourceDir() . "\\Source";
}

sub windowsLibrariesDir()
{
    return windowsSourceDir() . "\\WebKitLibraries\\win";
}

sub windowsOutputDir()
{
    return windowsSourceDir() . "\\WebKitBuild";
}

sub fontExists($)
{
    my $font = shift;
    my $val = system qw(regtool get), '\\HKLM\\SOFTWARE\\Microsoft\\Windows NT\\CurrentVersion\\Fonts\\' . $font . ' (TrueType)';
    return 0 == $val;
}

sub checkInstalledTools()
{
    # SVN 1.7.10 is known to be compatible with current servers. SVN 1.8.x seems to be missing some authentication
    # protocols we use for svn.webkit.org:
    my $svnVersion = `svn --version | grep "\\sversion"`;
    chomp($svnVersion);
    if (!$? and $svnVersion =~ /1\.8\./) {
        print "svn 1.7.10 is known to be compatible with our servers. You are running $svnVersion,\nwhich may not work properly.\n"
    }

    # environment variables. Avoid until this is corrected.
    my $pythonVer = `python --version 2>&1`;
    die "You must have Python installed to build WebKit.\n" if ($?);

    # cURL 7.34.0 has a bug that prevents authentication with opensource.apple.com (and other things using SSL3).
    my $curlVer = `curl --version | grep "curl"`;
    chomp($curlVer);
    if (!$? and $curlVer =~ /libcurl\/7\.34\.0/) {
        print "cURL version 7.34.0 has a bug that prevents authentication with SSL v2 or v3.\n";
        print "cURL 7.33.0 is known to work. The cURL projects is preparing an update to\n";
        print "correct this problem.\n\n";
        die "Please install a working cURL and try again.\n";
    }

    # MathML requires fonts that do not ship with Windows (at least through Windows 8). Warn the user if they are missing
    my @fonts = qw(STIXGeneral-Regular MathJax_Main-Regular);
    my @missing = ();
    foreach my $font (@fonts) {
        push @missing, $font if not fontExists($font);
    }

    if (scalar @missing > 0) {
        print "*************************************************************\n";
        print "Mathematical fonts, such as STIX and MathJax, are needed to\n";
        print "use the MathML feature.  You do not appear to have these fonts\n";
        print "on your system.\n\n";
        print "You can download a suitable set of fonts from the following URL:\n";
        print "https://developer.mozilla.org/Mozilla/MathML_Projects/Fonts\n";
        print "*************************************************************\n";
    }

    print "Installed tools are correct for the WebKit build.\n";
}

sub setupAppleWinEnv()
{
    return unless isAppleWinWebKit();

    checkInstalledTools();

    if (isWindowsNT()) {
        my $restartNeeded = 0;
        my %variablesToSet = ();

        # FIXME: We should remove this explicit version check for cygwin once we stop supporting Cygwin 1.7.9 or older versions. 
        # https://bugs.webkit.org/show_bug.cgi?id=85791
        my $uname_version = (POSIX::uname())[2];
        $uname_version =~ s/\(.*\)//;  # Remove the trailing cygwin version, if any.
        if (version->parse($uname_version) < version->parse("1.7.10")) {
            # Setting the environment variable 'CYGWIN' to 'tty' makes cygwin enable extra support (i.e., termios)
            # for UNIX-like ttys in the Windows console
            $variablesToSet{CYGWIN} = "tty" unless $ENV{CYGWIN};
        }
        
        # Those environment variables must be set to be able to build inside Visual Studio.
        $variablesToSet{WEBKIT_LIBRARIES} = windowsLibrariesDir() unless $ENV{WEBKIT_LIBRARIES};
        $variablesToSet{WEBKIT_OUTPUTDIR} = windowsOutputDir() unless $ENV{WEBKIT_OUTPUTDIR};
        $variablesToSet{MSBUILDDISABLENODEREUSE} = "1" unless $ENV{MSBUILDDISABLENODEREUSE};

        foreach my $variable (keys %variablesToSet) {
            print "Setting the Environment Variable '" . $variable . "' to '" . $variablesToSet{$variable} . "'\n\n";
            system qw(regtool -s set), '\\HKEY_CURRENT_USER\\Environment\\' . $variable, $variablesToSet{$variable};
            $restartNeeded ||=  $variable eq "WEBKIT_LIBRARIES" || $variable eq "WEBKIT_OUTPUTDIR";
        }

        if ($restartNeeded) {
            print "Please restart your computer before attempting to build inside Visual Studio.\n\n";
        }
    } else {
        if (!defined $ENV{'WEBKIT_LIBRARIES'} || !$ENV{'WEBKIT_LIBRARIES'}) {
            print "Warning: You must set the 'WebKit_Libraries' environment variable\n";
            print "         to be able build WebKit from within Visual Studio 2013 and newer.\n";
            print "         Make sure that 'WebKit_Libraries' points to the\n";
            print "         'WebKitLibraries/win' directory, not the 'WebKitLibraries/' directory.\n\n";
        }
        if (!defined $ENV{'WEBKIT_OUTPUTDIR'} || !$ENV{'WEBKIT_OUTPUTDIR'}) {
            print "Warning: You must set the 'WebKit_OutputDir' environment variable\n";
            print "         to be able build WebKit from within Visual Studio 2013 and newer.\n\n";
        }
        if (!defined $ENV{'MSBUILDDISABLENODEREUSE'} || !$ENV{'MSBUILDDISABLENODEREUSE'}) {
            print "Warning: You should set the 'MSBUILDDISABLENODEREUSE' environment variable to '1'\n";
            print "         to avoid periodic locked log files when building.\n\n";
        }
    }
    # FIXME (125180): Remove the following temporary 64-bit support once official support is available.
    if (isWin64() and !$ENV{'WEBKIT_64_SUPPORT'}) {
        print "Warning: You must set the 'WEBKIT_64_SUPPORT' environment variable\n";
        print "         to be able run WebKit or JavaScriptCore tests.\n\n";
    }
}

sub setupCygwinEnv()
{
    return if !isCygwin() && !isWindows();
    return if $vcBuildPath;

    my $programFilesPath = programFilesPath();
    $vcBuildPath = File::Spec->catfile(visualStudioInstallDir(), qw(Common7 IDE devenv.com));
    if (-e $vcBuildPath) {
        # Visual Studio is installed;
        if (visualStudioVersion() eq "12") {
            $vcBuildPath = File::Spec->catfile(visualStudioInstallDir(), qw(Common7 IDE devenv.exe));
        }
    } else {
        # Visual Studio not found, try VC++ Express
        $vcBuildPath = File::Spec->catfile(visualStudioInstallDir(), qw(Common7 IDE WDExpress.exe));
        if (! -e $vcBuildPath) {
            print "*************************************************************\n";
            print "Cannot find '$vcBuildPath'\n";
            print "Please execute the file 'vcvars32.bat' from\n";
            print "'$programFilesPath\\Microsoft Visual Studio 12.0\\VC\\bin\\'\n";
            print "to setup the necessary environment variables.\n";
            print "*************************************************************\n";
            die;
        }
        $willUseVCExpressWhenBuilding = 1;
    }

    print "Building results into: ", baseProductDir(), "\n";
    print "WEBKIT_OUTPUTDIR is set to: ", $ENV{"WEBKIT_OUTPUTDIR"}, "\n";
    print "WEBKIT_LIBRARIES is set to: ", $ENV{"WEBKIT_LIBRARIES"}, "\n";
    # FIXME (125180): Remove the following temporary 64-bit support once official support is available.
    print "WEBKIT_64_SUPPORT is set to: ", $ENV{"WEBKIT_64_SUPPORT"}, "\n" if isWin64();
}

sub dieIfWindowsPlatformSDKNotInstalled
{
    my $registry32Path = "/proc/registry/";
    my $registry64Path = "/proc/registry64/";
    my @windowsPlatformSDKRegistryEntries = (
        "HKEY_LOCAL_MACHINE/SOFTWARE/Microsoft/Microsoft SDKs/Windows/v8.0A",
        "HKEY_LOCAL_MACHINE/SOFTWARE/Microsoft/Microsoft SDKs/Windows/v8.0",
        "HKEY_LOCAL_MACHINE/SOFTWARE/Microsoft/Microsoft SDKs/Windows/v7.1A",
        "HKEY_LOCAL_MACHINE/SOFTWARE/Microsoft/Microsoft SDKs/Windows/v7.0A",
        "HKEY_LOCAL_MACHINE/SOFTWARE/Microsoft/MicrosoftSDK/InstalledSDKs/D2FF9F89-8AA2-4373-8A31-C838BF4DBBE1",
    );

    # FIXME: It would be better to detect whether we are using 32- or 64-bit Windows
    # and only check the appropriate entry. But for now we just blindly check both.
    my $recommendedPlatformSDK = $windowsPlatformSDKRegistryEntries[0];

    while (@windowsPlatformSDKRegistryEntries) {
        my $windowsPlatformSDKRegistryEntry = shift @windowsPlatformSDKRegistryEntries;
        return if (-e $registry32Path . $windowsPlatformSDKRegistryEntry) || (-e $registry64Path . $windowsPlatformSDKRegistryEntry);
    }

    print "*************************************************************\n";
    print "Cannot find registry entry '$recommendedPlatformSDK'.\n";
    print "Please download and install the Microsoft Windows SDK\n";
    print "from <http://www.microsoft.com/en-us/download/details.aspx?id=8279>.\n\n";
    print "Then follow step 2 in the Windows section of the \"Installing Developer\n";
    print "Tools\" instructions at <http://www.webkit.org/building/tools.html>.\n";
    print "*************************************************************\n";
    die;
}

sub buildXCodeProject($$@)
{
    my ($project, $clean, @extraOptions) = @_;

    if ($clean) {
        push(@extraOptions, "-alltargets");
        push(@extraOptions, "clean");
    }

    push(@extraOptions, ("-sdk", "iphonesimulator")) if willUseIOSSimulatorSDKWhenBuilding();
    push(@extraOptions, ("-sdk", "iphoneos.internal")) if willUseIOSDeviceSDKWhenBuilding();

    chomp($ENV{DSYMUTIL_NUM_THREADS} = `sysctl -n hw.activecpu`);
    return system "xcodebuild", "-project", "$project.xcodeproj", @extraOptions;
}

sub usingVisualStudioExpress()
{
    setupCygwinEnv();
    return $willUseVCExpressWhenBuilding;
}

sub buildVisualStudioProject
{
    my ($project, $clean) = @_;
    setupCygwinEnv();

    my $config = configurationForVisualStudio();

    dieIfWindowsPlatformSDKNotInstalled() if $willUseVCExpressWhenBuilding;

    chomp($project = `cygpath -w "$project"`) if isCygwin();

    my $action = "/build";
    if ($clean) {
        $action = "/clean";
    }

    my @command = ($vcBuildPath, $project, $action, $config);

    print join(" ", @command), "\n";
    return system @command;
}

sub getJhbuildPath()
{
    my @jhbuildPath = File::Spec->splitdir(baseProductDir());
    if (isGit() && isGitBranchBuild() && gitBranch()) {
        pop(@jhbuildPath);
    }
    push(@jhbuildPath, "Dependencies");
    return File::Spec->catdir(@jhbuildPath);
}

sub isCachedArgumentfileOutOfDate($@)
{
    my ($filename, $currentContents) = @_;

    if (! -e $filename) {
        return 1;
    }

    open(CONTENTS_FILE, $filename);
    chomp(my $previousContents = <CONTENTS_FILE>);
    close(CONTENTS_FILE);

    if ($previousContents ne $currentContents) {
        print "Contents for file $filename have changed.\n";
        print "Previous contents were: $previousContents\n\n";
        print "New contents are: $currentContents\n";
        return 1;
    }

    return 0;
}

sub jhbuildWrapperPrefixIfNeeded()
{
    if (-e getJhbuildPath()) {
        my @prefix = (File::Spec->catfile(sourceDir(), "Tools", "jhbuild", "jhbuild-wrapper"));
        if (isEfl()) {
            push(@prefix, "--efl");
        } elsif (isGtk()) {
            push(@prefix, "--gtk");
        }
        push(@prefix, "run");

        return @prefix;
    }

    return ();
}

sub cmakeCachePath()
{
    return File::Spec->catdir(baseProductDir(), configuration(), "CMakeCache.txt");
}

sub shouldRemoveCMakeCache(@)
{
    my ($cacheFilePath, @buildArgs) = @_;

    if (!isGtk()) {
        return 1;
    }

    # We check this first, because we always want to create this file for a fresh build.
    my $productDir = File::Spec->catdir(baseProductDir(), configuration());
    my $optionsCache = File::Spec->catdir($productDir, "build-webkit-options.txt");
    my $joinedBuildArgs = join(" ", @buildArgs);
    if (isCachedArgumentfileOutOfDate($optionsCache, $joinedBuildArgs)) {
        File::Path::mkpath($productDir) unless -d $productDir;
        open(CACHED_ARGUMENTS, ">", $optionsCache);
        print CACHED_ARGUMENTS $joinedBuildArgs;
        close(CACHED_ARGUMENTS);

        return 1;
    }

    my $cmakeCache = cmakeCachePath();
    unless (-e $cmakeCache) {
        return 0;
    }

    my $cacheFileModifiedTime = stat($cmakeCache)->mtime;
    my $platformConfiguration = File::Spec->catdir(sourceDir(), "Source", "cmake", "Options" . cmakeBasedPortName() . ".cmake");
    if ($cacheFileModifiedTime < stat($platformConfiguration)->mtime) {
        return 1;
    }

    my $globalConfiguration = File::Spec->catdir(sourceDir(), "Source", "cmake", "OptionsCommon.cmake");
    if ($cacheFileModifiedTime < stat($globalConfiguration)->mtime) {
        return 1;
    }

    return 0;
}

sub removeCMakeCache(@)
{
    my (@buildArgs) = @_;
    if (shouldRemoveCMakeCache(@buildArgs)) {
        my $cmakeCache = cmakeCachePath();
        unlink($cmakeCache) if -e $cmakeCache;
    }
}

sub canUseNinja(@)
{
    # Test both ninja and ninja-build. Fedora uses ninja-build and has patched CMake to also call ninja-build.
    system('which ninja > /dev/null || which ninja-build > /dev/null');
    return $? == 0;
}

sub canUseEclipse(@)
{
    system('which eclipse > /dev/null');
    return $? == 0;
}

sub cmakeGeneratedBuildfile(@)
{
    my ($willUseNinja) = @_;
    if ($willUseNinja) {
        return File::Spec->catfile(baseProductDir(), configuration(), "build.ninja")
    } else {
        return File::Spec->catfile(baseProductDir(), configuration(), "Makefile")
    }
}

sub generateBuildSystemFromCMakeProject
{
    my ($port, $prefixPath, @cmakeArgs, $additionalCMakeArgs) = @_;
    my $config = configuration();
    my $buildPath = File::Spec->catdir(baseProductDir(), $config);
    File::Path::mkpath($buildPath) unless -d $buildPath;
    my $originalWorkingDirectory = getcwd();
    chdir($buildPath) or die;

    # For GTK+ we try to be smart about when to rerun cmake, so that we can have faster incremental builds.
    my $willUseNinja = (isGtk() || isHaiku()) && canUseNinja();
    if (isGtk() && -e cmakeCachePath() && -e cmakeGeneratedBuildfile($willUseNinja)) {
        return 0;
    }

    my @args;
    push @args, "-DPORT=\"$port\"";
    push @args, "-DCMAKE_INSTALL_PREFIX=\"$prefixPath\"" if $prefixPath;
    push @args, "-DCMAKE_EXPORT_COMPILE_COMMANDS=ON" if isGtk();
    if ($config =~ /release/i) {
        push @args, "-DCMAKE_BUILD_TYPE=Release";
    } elsif ($config =~ /debug/i) {
        push @args, "-DCMAKE_BUILD_TYPE=Debug";
    }

    if ($willUseNinja) {
        push @args, "-G";
        if (canUseEclipse()) {
            push @args, "'Eclipse CDT4 - Ninja'";
        } else {
            push @args, "Ninja";
        }
    }

    # GTK+ has a production mode, but build-webkit should always use developer mode.
    push @args, "-DDEVELOPER_MODE=ON" if isEfl() || isGtk();

    # Don't warn variables which aren't used by cmake ports.
    push @args, "--no-warn-unused-cli";
    push @args, @cmakeArgs if @cmakeArgs;
    push @args, $additionalCMakeArgs if $additionalCMakeArgs;

    push @args, '"' . sourceDir() . '"';

    # Compiler options to keep floating point values consistent
    # between 32-bit and 64-bit architectures.
    determineArchitecture();
    if ($architecture ne "x86_64" && !isARM() && !isCrossCompilation() && !isHaiku()) {
        $ENV{'CXXFLAGS'} = "-march=pentium4 -msse2 -mfpmath=sse " . ($ENV{'CXXFLAGS'} || "");
    }

    # We call system("cmake @args") instead of system("cmake", @args) so that @args is
    # parsed for shell metacharacters.
    my $wrapper = join(" ", jhbuildWrapperPrefixIfNeeded()) . " ";
    my $returnCode = system($wrapper . "cmake @args");

    chdir($originalWorkingDirectory);
    return $returnCode;
}

sub buildCMakeGeneratedProject($)
{
    my ($makeArgs) = @_;
    my $config = configuration();
    my $buildPath = File::Spec->catdir(baseProductDir(), $config);
    if (! -d $buildPath) {
        die "Must call generateBuildSystemFromCMakeProject() before building CMake project.";
    }

    my $command = "cmake";
    my @args = ("--build", $buildPath, "--config", $config);
    push @args, ("--", $makeArgs) if $makeArgs;

    # GTK can use a build script to preserve colors and pretty-printing.
    if (isGtk() && -e "$buildPath/build.sh") {
        chdir "$buildPath" or die;
        $command = "$buildPath/build.sh";
        @args = ($makeArgs);
    }

    # We call system("cmake @args") instead of system("cmake", @args) so that @args is
    # parsed for shell metacharacters. In particular, $makeArgs may contain such metacharacters.
    my $wrapper = join(" ", jhbuildWrapperPrefixIfNeeded()) . " ";
    return system($wrapper . "$command @args");

}

sub cleanCMakeGeneratedProject()
{
    my $config = configuration();
    my $buildPath = File::Spec->catdir(baseProductDir(), $config);
    if (-d $buildPath) {
        return system("cmake", "--build", $buildPath, "--config", $config, "--target", "clean");
    }
    return 0;
}

sub buildCMakeProjectOrExit($$$$@)
{
    my ($clean, $port, $prefixPath, $makeArgs, @cmakeArgs) = @_;
    my $returnCode;

    exit(exitStatus(cleanCMakeGeneratedProject())) if $clean;

    if (isEfl() && checkForArgumentAndRemoveFromARGV("--update-efl")) {
        system("perl", "$sourceDir/Tools/Scripts/update-webkitefl-libs") == 0 or die $!;
    }

    if (isGtk() && checkForArgumentAndRemoveFromARGV("--update-gtk")) {
        system("perl", "$sourceDir/Tools/Scripts/update-webkitgtk-libs") == 0 or die $!;
    }

    $returnCode = exitStatus(generateBuildSystemFromCMakeProject($port, $prefixPath, @cmakeArgs));
    exit($returnCode) if $returnCode;

    $returnCode = exitStatus(buildCMakeGeneratedProject($makeArgs));
    exit($returnCode) if $returnCode;
    return 0;
}

sub cmakeBasedPortArguments()
{
    return ();
}

sub cmakeBasedPortName()
{
    return "Efl" if isEfl();
<<<<<<< HEAD
    return "Haiku" if isHaiku();
    return "WinCE" if isWinCE();
=======
>>>>>>> d820e4d5
    return "GTK" if isGtk();
    return "";
}

sub isCMakeBuild()
{
<<<<<<< HEAD
    return isEfl() || isWinCE() || isGtk() || isHaiku();
=======
    return isEfl() || isGtk();
>>>>>>> d820e4d5
}

sub promptUser
{
    my ($prompt, $default) = @_;
    my $defaultValue = $default ? "[$default]" : "";
    print "$prompt $defaultValue: ";
    chomp(my $input = <STDIN>);
    return $input ? $input : $default;
}

sub appleApplicationSupportPath
{
    open INSTALL_DIR, "</proc/registry/HKEY_LOCAL_MACHINE/SOFTWARE/Apple\ Inc./Apple\ Application\ Support/InstallDir";
    my $path = <INSTALL_DIR>;
    $path =~ s/[\r\n\x00].*//;
    close INSTALL_DIR;

    my $unixPath = `cygpath -u '$path'`;
    chomp $unixPath;
    return $unixPath;
}

sub setPathForRunningWebKitApp
{
    my ($env) = @_;

    if (isAppleWinWebKit()) {
        $env->{PATH} = join(':', productDir(), appleApplicationSupportPath(), $env->{PATH} || "");
    } elsif (isWinCairo()) {
        my $winCairoBin = sourceDir() . "/WebKitLibraries/win/" . (isWin64() ? "bin64/" : "bin32/");
        my $gstreamerBin = isWin64() ? $ENV{"GSTREAMER_1_0_ROOT_X86_64"} . "bin" : $ENV{"GSTREAMER_1_0_ROOT_X86"} . "bin";
        $env->{PATH} = join(':', productDir(), $winCairoBin, $gstreamerBin, $env->{PATH} || "");
    }
}

sub printHelpAndExitForRunAndDebugWebKitAppIfNeeded
{
    return unless checkForArgumentAndRemoveFromARGV("--help");

    my ($includeOptionsForDebugging) = @_;

    print STDERR <<EOF;
Usage: @{[basename($0)]} [options] [args ...]
  --help                            Show this help message
  --no-saved-state                  Launch the application without state restoration (OS X 10.7 and later)
  -g|--guard-malloc                 Enable Guard Malloc (OS X only)
  --use-web-process-xpc-service     Launch the Web Process as an XPC Service (OS X only)
EOF

    if ($includeOptionsForDebugging) {
        print STDERR <<EOF;
  --target-web-process              Debug the web process
  --use-gdb                         Use GDB (this is the default when using Xcode 4.4 or earlier)
  --use-lldb                        Use LLDB (this is the default when using Xcode 4.5 or later)
EOF
    }

    exit(1);
}

sub argumentsForRunAndDebugMacWebKitApp()
{
    my @args = ();
    if (checkForArgumentAndRemoveFromARGV("--no-saved-state")) {
        push @args, ("-ApplePersistenceIgnoreStateQuietly", "YES");
        # FIXME: Don't set ApplePersistenceIgnoreState once all supported OS versions respect ApplePersistenceIgnoreStateQuietly (rdar://15032886).
        push @args, ("-ApplePersistenceIgnoreState", "YES");
    }
    push @args, ("-WebKit2UseXPCServiceForWebProcess", "YES") if shouldUseXPCServiceForWebProcess();
    unshift @args, @ARGV;

    return @args;
}

sub setupMacWebKitEnvironment($)
{
    my ($dyldFrameworkPath) = @_;

    $dyldFrameworkPath = File::Spec->rel2abs($dyldFrameworkPath);

    $ENV{DYLD_FRAMEWORK_PATH} = $ENV{DYLD_FRAMEWORK_PATH} ? join(":", $dyldFrameworkPath, $ENV{DYLD_FRAMEWORK_PATH}) : $dyldFrameworkPath;
    $ENV{__XPC_DYLD_FRAMEWORK_PATH} = $dyldFrameworkPath;
    $ENV{WEBKIT_UNSET_DYLD_FRAMEWORK_PATH} = "YES";

    setUpGuardMallocIfNeeded();
}

sub setupIOSWebKitEnvironment($)
{
    my ($dyldFrameworkPath) = @_;
    $dyldFrameworkPath = File::Spec->rel2abs($dyldFrameworkPath);

    $ENV{DYLD_FRAMEWORK_PATH} = $dyldFrameworkPath;
    $ENV{DYLD_LIBRARY_PATH} = $dyldFrameworkPath;

    setUpGuardMallocIfNeeded();
}

sub installedMobileSafariBundle()
{
    return File::Spec->catfile(XcodeSDKPath(), "Applications", "MobileSafari.app");
}

sub mobileSafariBundle()
{
    determineConfigurationProductDir();

    # Use MobileSafari.app in product directory if present.
    if (isAppleMacWebKit() && -d "$configurationProductDir/MobileSafari.app") {
        return "$configurationProductDir/MobileSafari.app";
    }
    return installedMobileSafariBundle();
}

sub plistPathFromBundle($)
{
    my ($appBundle) = @_;
    return "$appBundle/Info.plist" if -f "$appBundle/Info.plist"; # iOS app bundle
    return "$appBundle/Contents/Info.plist" if "$appBundle/Contents/Info.plist"; # Mac app bundle
    return "";
}

sub appIdentiferFromBundle($)
{
    my ($appBundle) = @_;
    my $plistPath = plistPathFromBundle($appBundle);
    chomp(my $bundleIdentifer = `defaults read '$plistPath' CFBundleIdentifier 2> /dev/null`);
    return $bundleIdentifer;
}

sub appDisplayNameFromBundle($)
{
    my ($appBundle) = @_;
    my $plistPath = plistPathFromBundle($appBundle);
    chomp(my $bundleDisplayName = `defaults read '$plistPath' CFBundleDisplayName 2> /dev/null`);
    return $bundleDisplayName;
}

sub loadIPhoneSimulatorNotificationIfNeeded()
{
    return if $didLoadIPhoneSimulatorNotification;
    push(@INC, productDir() . "/lib/perl5/darwin-thread-multi-2level");
    require IPhoneSimulatorNotification;
    $didLoadIPhoneSimulatorNotification = 1;
}

sub openIOSSimulator()
{
    chomp(my $developerDirectory = $ENV{DEVELOPER_DIR} || `xcode-select --print-path`);
    my $iosSimulatorPath = File::Spec->catfile($developerDirectory, "Applications", "iOS Simulator.app");

    loadIPhoneSimulatorNotificationIfNeeded();

    my $iPhoneSimulatorNotification = new IPhoneSimulatorNotification;
    $iPhoneSimulatorNotification->startObservingReadyNotification();
    system("open", "-a", $iosSimulatorPath, "--args", "-SessionOnLaunch", "NO") == 0 or die "Failed to open $iosSimulatorPath: $!";
    while (!$iPhoneSimulatorNotification->hasReceivedReadyNotification()) {
        my $date = NSDate->alloc()->initWithTimeIntervalSinceNow_(0.1);
        NSRunLoop->currentRunLoop->runUntilDate_($date);
        $date->release();
    }
    $iPhoneSimulatorNotification->stopObservingReadyNotification();
}

sub iosSimulatorDeviceByName($)
{
    my ($simulatorName) = @_;
    my @devices = grep {$_->{name} eq $simulatorName} iOSSimulatorDevices();
    my $deviceToUse = $devices[0];
    if (@devices > 1) {
        print "Warning: Found more than one simulator device named '$simulatorName'.\n";
        print "         Using simulator device with UDID: $deviceToUse->{UDID}.\n";
        print "         To see the list of simulator devices, run:\n";
        print "         xcrun --sdk iphonesimulator simctl list\n";
    }
    return $deviceToUse;
}

sub iosSimulatorRuntime()
{
    my $xcodeSDKVersion = xcodeSDKVersion();
    $xcodeSDKVersion =~ s/\./-/;
    return "com.apple.CoreSimulator.SimRuntime.iOS-$xcodeSDKVersion";
}

sub findOrCreateSimulatorForIOSDevice($)
{
    my ($simulatorNameSuffix) = @_;
    my $simulatorName;
    my $simulatorDeviceType;
    if (architecture() eq "x86_64") {
        $simulatorName = "iPhone 5s " . $simulatorNameSuffix;
        $simulatorDeviceType = "com.apple.CoreSimulator.SimDeviceType.iPhone-5s";
    } else {
        $simulatorName = "iPhone 5 " . $simulatorNameSuffix;
        $simulatorDeviceType = "com.apple.CoreSimulator.SimDeviceType.iPhone-5";
    }
    my $simulatedDevice = iosSimulatorDeviceByName($simulatorName);
    return $simulatedDevice if $simulatedDevice;
    return createiOSSimulatorDevice($simulatorName, $simulatorDeviceType, iosSimulatorRuntime());
}

sub runIOSWebKitAppInSimulator($;$)
{
    my ($appBundle, $simulatorOptions) = @_;
    my $productDir = productDir();
    my $appDisplayName = appDisplayNameFromBundle($appBundle);
    print "Starting $appDisplayName with DYLD_FRAMEWORK_PATH set to point to built WebKit in $productDir.\n";

    $simulatorOptions = {} unless $simulatorOptions;

    my %simulatorENV;
    %simulatorENV = %{$simulatorOptions->{applicationEnvironment}} if $simulatorOptions->{applicationEnvironment};
    {
        local %ENV; # Shadow global-scope %ENV so that changes to it will not be seen outside of this scope.
        setupIOSWebKitEnvironment($productDir);
        %simulatorENV = %ENV;
    }
    $simulatorOptions->{applicationEnvironment} = \%simulatorENV;
    return installAndLaunchIOSWebKitAppInSimulator($appBundle, findOrCreateSimulatorForIOSDevice("For WebKit Development"), $simulatorOptions) <= 0;
}

# Launches the iOS WebKit-based application in the specified simulator device and dynamically
# linked against the built WebKit. The application will be installed if applicable.
#
# Args:
#   $appBundle: the path to the app bundle to launch.
#   $simulatedDevice: the simulator device to use to run the app.
#   $simulatorOptions: a hash reference representing optional simulator options.
#     sessionUUID: a unique identifer to use for the iOS Simulator session. Defaults to an identifer
#                  of the form "theAwesomeUniqueSessionIdentifierForX" where X is the display name of
#                  the specified app.
#     applicationArguments: an array reference representing the arguments to pass to the app (defaults to \@ARGV).
#     applicationEnvironment: a hash reference representing the environment variables to use when launching the app (defaults to {}).
#
# Returns the process identifier of the launched app.
sub installAndLaunchIOSWebKitAppInSimulator($$;$)
{
    my ($appBundle, $simulatedDevice, $simulatorOptions) = @_;

    loadIPhoneSimulatorNotificationIfNeeded();

    my $makeNSDictionaryFromHash = sub {
        my ($dict) = @_;
        my $result = NSMutableDictionary->alloc()->initWithCapacity_(scalar(keys %{$dict}));
        for my $key (keys %{$dict}) {
            $result->setObject_forKey_(NSString->stringWithCString_($dict->{$key}), NSString->stringWithCString_($key));
        }
        return $result->autorelease();
    };
    my $makeNSArrayFromArray = sub {
        my ($array) = @_;
        my $result = NSMutableArray->alloc()->initWithCapacity_(scalar(@{$array}));
        for my $item (@{$array}) {
            $result->addObject_(NSString->stringWithCString_($item));
        }
        return $result->autorelease();
    };

    my $simulatorENVHashRef = {};
    $simulatorENVHashRef = $simulatorOptions->{applicationEnvironment} if $simulatorOptions && $simulatorOptions->{applicationEnvironment};
    my $applicationArguments = \@ARGV;
    $applicationArguments = $simulatorOptions->{applicationArguments} if $simulatorOptions && $simulatorOptions->{applicationArguments};
    my $sessionUUID;
    if ($simulatorOptions && $simulatorOptions->{sessionUUID}) {
        $sessionUUID = $simulatorOptions->{sessionUUID};
    } else {
        $sessionUUID = "theAwesomeUniqueSessionIdentifierFor" . appDisplayNameFromBundle($appBundle);
    }
    # FIXME: We should have the iOS application adopt the files descriptors for our standard output and error streams.
    my $sessionInfo = {
        applicationArguments => &$makeNSArrayFromArray($applicationArguments),
        applicationEnvironment => &$makeNSDictionaryFromHash($simulatorENVHashRef),
        applicationIdentifier => NSString->stringWithCString_(appIdentiferFromBundle($appBundle)),
        applicationPath => NSString->stringWithCString_($appBundle),
        deviceUDID => NSString->stringWithCString_($simulatedDevice->{UDID}),
        sessionUUID => NSString->stringWithCString_($sessionUUID),
    };

    openIOSSimulator();

    my $iPhoneSimulatorNotification = new IPhoneSimulatorNotification;
    $iPhoneSimulatorNotification->startObservingApplicationLaunchedNotification();
    $iPhoneSimulatorNotification->postStartSessionNotification($sessionInfo);
    while (!$iPhoneSimulatorNotification->hasReceivedApplicationLaunchedNotification()) {
        my $date = NSDate->alloc()->initWithTimeIntervalSinceNow_(0.1);
        NSRunLoop->currentRunLoop->runUntilDate_($date);
        $date->release();
    }
    $iPhoneSimulatorNotification->stopObservingApplicationLaunchedNotification();
    return $iPhoneSimulatorNotification->applicationLaunchedApplicationPID();
}

sub runIOSWebKitApp($)
{
    my ($appBundle) = @_;
    if (willUseIOSDeviceSDKWhenBuilding()) {
        die "Only running Safari in iOS Simulator is supported now.";
    }
    if (willUseIOSSimulatorSDKWhenBuilding()) {
        return runIOSWebKitAppInSimulator($appBundle);
    }
    die "Not using an iOS SDK."
}

sub runMacWebKitApp($;$)
{
    my ($appPath, $useOpenCommand) = @_;
    my $productDir = productDir();
    print "Starting @{[basename($appPath)]} with DYLD_FRAMEWORK_PATH set to point to built WebKit in $productDir.\n";

    local %ENV = %ENV;
    setupMacWebKitEnvironment($productDir);

    if (defined($useOpenCommand) && $useOpenCommand == USE_OPEN_COMMAND) {
        return system("open", "-W", "-a", $appPath, "--args", argumentsForRunAndDebugMacWebKitApp());
    }
    if (architecture()) {
        return system "arch", "-" . architecture(), $appPath, argumentsForRunAndDebugMacWebKitApp();
    }
    return system { $appPath } $appPath, argumentsForRunAndDebugMacWebKitApp();
}

sub execMacWebKitAppForDebugging($)
{
    my ($appPath) = @_;
    my $architectureSwitch;
    my $argumentsSeparator;

    if (debugger() eq "lldb") {
        $architectureSwitch = "--arch";
        $argumentsSeparator = "--";
    } elsif (debugger() eq "gdb") {
        $architectureSwitch = "-arch";
        $argumentsSeparator = "--args";
    } else {
        die "Unknown debugger $debugger.\n";
    }

    my $debuggerPath = `xcrun -find $debugger`;
    chomp $debuggerPath;
    die "Can't find the $debugger executable.\n" unless -x $debuggerPath;

    my $productDir = productDir();
    setupMacWebKitEnvironment($productDir);

    my @architectureFlags = ($architectureSwitch, architecture());
    if (!shouldTargetWebProcess()) {
        print "Starting @{[basename($appPath)]} under $debugger with DYLD_FRAMEWORK_PATH set to point to built WebKit in $productDir.\n";
        exec { $debuggerPath } $debuggerPath, @architectureFlags, $argumentsSeparator, $appPath, argumentsForRunAndDebugMacWebKitApp() or die;
    } else {
        if (shouldUseXPCServiceForWebProcess()) {
            die "Targetting the Web Process is not compatible with using an XPC Service for the Web Process at this time.";
        }
        
        my $webProcessShimPath = File::Spec->catfile($productDir, "SecItemShim.dylib");
        my $webProcessPath = File::Spec->catdir($productDir, "WebProcess.app");
        my $webKit2ExecutablePath = File::Spec->catfile($productDir, "WebKit2.framework", "WebKit2");

        appendToEnvironmentVariableList("DYLD_INSERT_LIBRARIES", $webProcessShimPath);

        print "Starting WebProcess under $debugger with DYLD_FRAMEWORK_PATH set to point to built WebKit in $productDir.\n";
        exec { $debuggerPath } $debuggerPath, @architectureFlags, $argumentsSeparator, $webProcessPath, $webKit2ExecutablePath, "-type", "webprocess", "-client-executable", $appPath or die;
    }
}

sub debugSafari
{
    if (isAppleMacWebKit()) {
        checkFrameworks();
        execMacWebKitAppForDebugging(safariPath());
    }

    return 1; # Unsupported platform; can't debug Safari on this platform.
}

sub runSafari
{
    if (isIOSWebKit()) {
        return runIOSWebKitApp(mobileSafariBundle());
    }

    if (isAppleMacWebKit()) {
        return runMacWebKitApp(safariPath());
    }

    if (isAppleWinWebKit()) {
        my $result;
        my $productDir = productDir();
        my $webKitLauncherPath = File::Spec->catfile(productDir(), "WinLauncher.exe");
        return system { $webKitLauncherPath } $webKitLauncherPath, @ARGV;
    }

    return 1; # Unsupported platform; can't run Safari on this platform.
}

sub runMiniBrowser
{
    if (isAppleMacWebKit()) {
        return runMacWebKitApp(File::Spec->catfile(productDir(), "MiniBrowser.app", "Contents", "MacOS", "MiniBrowser"));
    }

    return 1;
}

sub debugMiniBrowser
{
    if (isAppleMacWebKit()) {
        execMacWebKitAppForDebugging(File::Spec->catfile(productDir(), "MiniBrowser.app", "Contents", "MacOS", "MiniBrowser"));
    }
    
    return 1;
}

sub runWebKitTestRunner
{
    if (isAppleMacWebKit()) {
        return runMacWebKitApp(File::Spec->catfile(productDir(), "WebKitTestRunner"));
    }

    return 1;
}

sub debugWebKitTestRunner
{
    if (isAppleMacWebKit()) {
        execMacWebKitAppForDebugging(File::Spec->catfile(productDir(), "WebKitTestRunner"));
    }

    return 1;
}

sub readRegistryString
{
    my ($valueName) = @_;
    chomp(my $string = `regtool --wow32 get "$valueName"`);
    return $string;
}

sub writeRegistryString
{
    my ($valueName, $string) = @_;

    my $error = system "regtool", "--wow32", "set", "-s", $valueName, $string;

    # On Windows Vista/7 with UAC enabled, regtool will fail to modify the registry, but will still
    # return a successful exit code. So we double-check here that the value we tried to write to the
    # registry was really written.
    return !$error && readRegistryString($valueName) eq $string;
}

sub formatBuildTime($)
{
    my ($buildTime) = @_;

    my $buildHours = int($buildTime / 3600);
    my $buildMins = int(($buildTime - $buildHours * 3600) / 60);
    my $buildSecs = $buildTime - $buildHours * 3600 - $buildMins * 60;

    if ($buildHours) {
        return sprintf("%dh:%02dm:%02ds", $buildHours, $buildMins, $buildSecs);
    }
    return sprintf("%02dm:%02ds", $buildMins, $buildSecs);
}

sub runSvnUpdateAndResolveChangeLogs(@)
{
    my @svnOptions = @_;
    open UPDATE, "-|", "svn", "update", @svnOptions or die;
    my @conflictedChangeLogs;
    while (my $line = <UPDATE>) {
        print $line;
        $line =~ m/^C\s+(.+?)[\r\n]*$/;
        if ($1) {
          my $filename = normalizePath($1);
          push @conflictedChangeLogs, $filename if basename($filename) eq "ChangeLog";
        }
    }
    close UPDATE or die;

    if (@conflictedChangeLogs) {
        print "Attempting to merge conflicted ChangeLogs.\n";
        my $resolveChangeLogsPath = File::Spec->catfile(sourceDir(), "Tools", "Scripts", "resolve-ChangeLogs");
        (system($resolveChangeLogsPath, "--no-warnings", @conflictedChangeLogs) == 0)
            or die "Could not open resolve-ChangeLogs script: $!.\n";
    }
}

sub runGitUpdate()
{
    # Doing a git fetch first allows setups with svn-remote.svn.fetch = trunk:refs/remotes/origin/master
    # to perform the rebase much much faster.
    system("git", "fetch");
    if (isGitSVN()) {
        system("git", "svn", "rebase") == 0 or die;
    } else {
        # This will die if branch.$BRANCHNAME.merge isn't set, which is
        # almost certainly what we want.
        system("git", "pull") == 0 or die;
    }
}

1;<|MERGE_RESOLUTION|>--- conflicted
+++ resolved
@@ -1342,11 +1342,7 @@
 sub launcherPath()
 {
     my $relativeScriptsPath = relativeScriptsDir();
-<<<<<<< HEAD
-    if (isGtk() || isEfl() || isWinCE() || isHaiku()) {
-=======
-    if (isGtk() || isEfl()) {
->>>>>>> d820e4d5
+    if (isGtk() || isEfl() || isHaiku()) {
         return "$relativeScriptsPath/run-launcher";
     } elsif (isAppleWebKit()) {
         return "$relativeScriptsPath/run-safari";
@@ -1361,13 +1357,8 @@
         return "Safari";
     } elsif (isAppleWinWebKit()) {
         return "WinLauncher";
-<<<<<<< HEAD
     } elsif (isHaiku()) {
         return "HaikuLauncher";
-    } elsif (isWinCE()) {
-        return "WinCELauncher";
-=======
->>>>>>> d820e4d5
     }
 }
 
@@ -1905,22 +1896,14 @@
 sub cmakeBasedPortName()
 {
     return "Efl" if isEfl();
-<<<<<<< HEAD
     return "Haiku" if isHaiku();
-    return "WinCE" if isWinCE();
-=======
->>>>>>> d820e4d5
     return "GTK" if isGtk();
     return "";
 }
 
 sub isCMakeBuild()
 {
-<<<<<<< HEAD
-    return isEfl() || isWinCE() || isGtk() || isHaiku();
-=======
-    return isEfl() || isGtk();
->>>>>>> d820e4d5
+    return isEfl() || isGtk() || isHaiku();
 }
 
 sub promptUser
