--- conflicted
+++ resolved
@@ -95,11 +95,8 @@
 my $isWinCairo;
 my $isWin64;
 my $isEfl;
-<<<<<<< HEAD
 my $isHaiku;
-=======
 my $isNix;
->>>>>>> 0dc16c34
 my $isBlackBerry;
 my $isInspectorFrontend;
 my $isWK2;
@@ -320,11 +317,7 @@
                 $architecture = 'armv7';
             }
         }
-<<<<<<< HEAD
-    } elsif (isEfl() || isHaiku()) {
-=======
-    } elsif (isEfl() || isNix()) {
->>>>>>> 0dc16c34
+    } elsif (isEfl() || isNix() || isHaiku()) {
         my $host_processor = "";
         $host_processor = `cmake --system-information | grep CMAKE_SYSTEM_PROCESSOR`;
         if ($host_processor =~ m/^CMAKE_SYSTEM_PROCESSOR \"([^"]+)\"/) {
@@ -334,11 +327,7 @@
         }
     }
 
-<<<<<<< HEAD
-    if (!$architecture && (isGtk() || isAppleMacWebKit() || isEfl() || isHaiku())) {
-=======
-    if (!$architecture && (isGtk() || isAppleMacWebKit() || isEfl() || isNix())) {
->>>>>>> 0dc16c34
+    if (!$architecture && (isGtk() || isAppleMacWebKit() || isEfl() || isNix() || isHaiku())) {
         # Fall back to output of `arch', if it is present.
         $architecture = `arch`;
         chomp $architecture;
@@ -395,11 +384,8 @@
     push(@args, '--64-bit') if (isWin64());
     push(@args, '--gtk') if isGtk();
     push(@args, '--efl') if isEfl();
-<<<<<<< HEAD
     push(@args, '--haiku') if isHaiku();
-=======
     push(@args, '--nix') if isNix();
->>>>>>> 0dc16c34
     push(@args, '--wincairo') if isWinCairo();
     push(@args, '--wince') if isWinCE();
     push(@args, '--blackberry') if isBlackBerry();
@@ -550,11 +536,7 @@
 sub jscProductDir
 {
     my $productDir = productDir();
-<<<<<<< HEAD
-    $productDir .= "/bin" if (isEfl() || isHaiku());
-=======
-    $productDir .= "/bin" if (isEfl() || isNix());
->>>>>>> 0dc16c34
+    $productDir .= "/bin" if (isEfl() || isNix() || isHaiku());
     $productDir .= "/Programs" if isGtk();
 
     return $productDir;
@@ -1067,7 +1049,6 @@
     return $isEfl;
 }
 
-<<<<<<< HEAD
 sub determineIsHaiku()
 {
     return if defined($isHaiku);
@@ -1080,7 +1061,6 @@
     return $isHaiku;
 }
 
-=======
 sub determineIsNix()
 {
     return if defined($isNix);
@@ -1092,7 +1072,7 @@
     determineIsNix();
     return $isNix;
 }
->>>>>>> 0dc16c34
+
 sub isGtk()
 {
     determineIsGtk();
@@ -1243,11 +1223,7 @@
 
 sub isAppleWebKit()
 {
-<<<<<<< HEAD
-    return !(isGtk() or isEfl() or isHaiku() or isWinCE() or isBlackBerry());
-=======
-    return !(isGtk() or isEfl() or isWinCE() or isBlackBerry() or isNix());
->>>>>>> 0dc16c34
+    return !(isGtk() or isEfl() or isWinCE() or isBlackBerry() or isNix() or isHaiku());
 }
 
 sub isAppleMacWebKit()
@@ -1438,11 +1414,7 @@
 sub launcherPath()
 {
     my $relativeScriptsPath = relativeScriptsDir();
-<<<<<<< HEAD
-    if (isGtk() || isEfl() || isHaiku() || isWinCE()) {
-=======
-    if (isGtk() || isEfl() || isWinCE() || isNix()) {
->>>>>>> 0dc16c34
+    if (isGtk() || isEfl() || isWinCE() || isNix() || isHaiku()) {
         return "$relativeScriptsPath/run-launcher";
     } elsif (isAppleWebKit()) {
         return "$relativeScriptsPath/run-safari";
@@ -1485,11 +1457,7 @@
             print "most likely fail. The latest Xcode is available from the App Store.\n";
             print "*************************************************************\n";
         }
-<<<<<<< HEAD
-    } elsif (isGtk() or isEfl() or isHaiku() or isWindows()) {
-=======
-    } elsif (isGtk() or isEfl() or isWindows() or isNix()) {
->>>>>>> 0dc16c34
+    } elsif (isGtk() or isEfl() or isWindows() or isNix() or isHaiku()) {
         my @cmds = qw(bison gperf flex);
         my @missing = ();
         my $oldPath = $ENV{PATH};
