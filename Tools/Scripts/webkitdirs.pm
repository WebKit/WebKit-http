--- conflicted
+++ resolved
@@ -450,11 +450,8 @@
     push(@args, '--32-bit') if ($architecture ne "x86_64" and !isWin64());
     push(@args, '--64-bit') if (isWin64());
     push(@args, '--gtk') if isGtk();
-<<<<<<< HEAD
     push(@args, '--haiku') if isHaiku();
-=======
     push(@args, '--wpe') if isWPE();
->>>>>>> 35039c92
     push(@args, '--jsc-only') if isJSCOnly();
     push(@args, '--wincairo') if isWinCairo();
     push(@args, '--inspector-frontend') if isInspectorFrontend();
@@ -690,11 +687,7 @@
     my $productDirectory = productDir();
 
     my $binaryDirectory;
-<<<<<<< HEAD
-    if (isGtk() || isHaiku() || isJSCOnly()) {
-=======
-    if (isGtk() || isJSCOnly() || isWPE()) {
->>>>>>> 35039c92
+    if (isGtk() || isHaiku() || isJSCOnly() || isWPE()) {
         $binaryDirectory = "bin";
     } elsif (isAnyWindows()) {
         $binaryDirectory = isWin64() ? "bin64" : "bin32";
@@ -1571,13 +1564,10 @@
         return "Safari";
     } elsif (isAppleWinWebKit()) {
         return "MiniBrowser";
-<<<<<<< HEAD
     } elsif (isHaiku()) {
         return "HaikuLauncher";
-=======
     } elsif (isWPE()) {
         return "WPELauncher";
->>>>>>> 35039c92
     }
 }
 
@@ -1877,13 +1867,10 @@
     }
     if (isGtk()) {
         push(@jhbuildPath, "DependenciesGTK");
-<<<<<<< HEAD
     } elsif (isHaiku()) {
         return () # Unused on Haiku.
-=======
     } elsif (isWPE()) {
         push(@jhbuildPath, "DependenciesWPE");
->>>>>>> 35039c92
     } else {
         die "Cannot get JHBuild path for platform that isn't GTK+.\n";
     }
