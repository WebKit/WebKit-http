# Copyright (C) 2005-2007, 2010-2016 Apple Inc. All rights reserved.
# Copyright (C) 2009 Google Inc. All rights reserved.
# Copyright (C) 2011 Research In Motion Limited. All rights reserved.
# Copyright (C) 2013 Nokia Corporation and/or its subsidiary(-ies).
#
# Redistribution and use in source and binary forms, with or without
# modification, are permitted provided that the following conditions
# are met:
#
# 1.  Redistributions of source code must retain the above copyright
#     notice, this list of conditions and the following disclaimer. 
# 2.  Redistributions in binary form must reproduce the above copyright
#     notice, this list of conditions and the following disclaimer in the
#     documentation and/or other materials provided with the distribution. 
# 3.  Neither the name of Apple Inc. ("Apple") nor the names of
#     its contributors may be used to endorse or promote products derived
#     from this software without specific prior written permission. 
#
# THIS SOFTWARE IS PROVIDED BY APPLE AND ITS CONTRIBUTORS "AS IS" AND ANY
# EXPRESS OR IMPLIED WARRANTIES, INCLUDING, BUT NOT LIMITED TO, THE IMPLIED
# WARRANTIES OF MERCHANTABILITY AND FITNESS FOR A PARTICULAR PURPOSE ARE
# DISCLAIMED. IN NO EVENT SHALL APPLE OR ITS CONTRIBUTORS BE LIABLE FOR ANY
# DIRECT, INDIRECT, INCIDENTAL, SPECIAL, EXEMPLARY, OR CONSEQUENTIAL DAMAGES
# (INCLUDING, BUT NOT LIMITED TO, PROCUREMENT OF SUBSTITUTE GOODS OR SERVICES;
# LOSS OF USE, DATA, OR PROFITS; OR BUSINESS INTERRUPTION) HOWEVER CAUSED AND
# ON ANY THEORY OF LIABILITY, WHETHER IN CONTRACT, STRICT LIABILITY, OR TORT
# (INCLUDING NEGLIGENCE OR OTHERWISE) ARISING IN ANY WAY OUT OF THE USE OF
# THIS SOFTWARE, EVEN IF ADVISED OF THE POSSIBILITY OF SUCH DAMAGE.

# Module to share code to get to WebKit directories.

use strict;
use version;
use warnings;
use Config;
use Cwd qw(realpath);
use Digest::MD5 qw(md5_hex);
use FindBin;
use File::Basename;
use File::Find;
use File::Path qw(make_path mkpath rmtree);
use File::Spec;
use File::Temp qw(tempdir);
use File::stat;
use List::Util;
use POSIX;
use Time::HiRes qw(usleep);
use VCSUtils;

BEGIN {
   use Exporter   ();
   our ($VERSION, @ISA, @EXPORT, @EXPORT_OK, %EXPORT_TAGS);
   $VERSION     = 1.00;
   @ISA         = qw(Exporter);
   @EXPORT      = qw(
       &XcodeCoverageSupportOptions
       &XcodeOptionString
       &XcodeOptionStringNoConfig
       &XcodeOptions
       &XcodeStaticAnalyzerOption
       &appDisplayNameFromBundle
       &appendToEnvironmentVariableList
       &archCommandLineArgumentsForRestrictedEnvironmentVariables
       &baseProductDir
       &chdirWebKit
       &checkFrameworks
       &cmakeBasedPortArguments
       &currentSVNRevision
       &debugSafari
       &executableProductDir
       &extractNonHostConfiguration
       &findOrCreateSimulatorForIOSDevice
       &iosSimulatorDeviceByName
       &nmPath
       &passedConfiguration
       &prependToEnvironmentVariableList
       &printHelpAndExitForRunAndDebugWebKitAppIfNeeded
       &productDir
       &quitIOSSimulator
       &relaunchIOSSimulator
       &restartIOSSimulatorDevice
       &runIOSWebKitApp
       &runMacWebKitApp
       &safariPath
       &iosVersion
       &setConfiguration
       &setupMacWebKitEnvironment
       &sharedCommandLineOptions
       &sharedCommandLineOptionsUsage
       &shutDownIOSSimulatorDevice
       &willUseIOSDeviceSDK
       &willUseIOSSimulatorSDK
       SIMULATOR_DEVICE_SUFFIX_FOR_WEBKIT_DEVELOPMENT
       USE_OPEN_COMMAND
   );
   %EXPORT_TAGS = ( );
   @EXPORT_OK   = ();
}

# Ports
use constant {
    AppleWin => "AppleWin",
    GTK      => "GTK",
    iOS      => "iOS",
    tvOS     => "tvOS",
    watchOS  => "watchOS",
    Mac      => "Mac",
<<<<<<< HEAD
    Qt       => "Qt",
=======
    JSCOnly  => "JSCOnly",
>>>>>>> 4ccac179
    WinCairo => "WinCairo",
    WPE      => "WPE",
    Unknown  => "Unknown"
};

use constant USE_OPEN_COMMAND => 1; # Used in runMacWebKitApp().
use constant SIMULATOR_DEVICE_STATE_SHUTDOWN => "1";
use constant SIMULATOR_DEVICE_STATE_BOOTED => "3";
use constant SIMULATOR_DEVICE_SUFFIX_FOR_WEBKIT_DEVELOPMENT  => "For WebKit Development";

# See table "Certificate types and names" on <https://developer.apple.com/library/ios/documentation/IDEs/Conceptual/AppDistributionGuide/MaintainingCertificates/MaintainingCertificates.html#//apple_ref/doc/uid/TP40012582-CH31-SW41>.
use constant IOS_DEVELOPMENT_CERTIFICATE_NAME_PREFIX => "iPhone Developer: ";

our @EXPORT_OK;

my $architecture;
my $asanIsEnabled;
my $numberOfCPUs;
my $maxCPULoad;
my $baseProductDir;
my @baseProductDirOption;
my $configuration;
my $xcodeSDK;
my $configurationForVisualStudio;
my $configurationProductDir;
my $sourceDir;
my $currentSVNRevision;
my $didLoadIPhoneSimulatorNotification;
my $nmPath;
my $osXVersion;
my $iosVersion;
my $generateDsym;
my $isCMakeBuild;
my $isWin64;
my $isInspectorFrontend;
my $portName;
my $shouldUseGuardMalloc;
my $shouldNotUseNinja;
my $xcodeVersion;

my $unknownPortProhibited = 0;

# Variables for Win32 support
my $programFilesPath;
my $vcBuildPath;
my $vsInstallDir;
my $msBuildInstallDir;
my $vsVersion;
my $windowsSourceDir;
my $winVersion;
my $willUseVCExpressWhenBuilding = 0;

# Defined in VCSUtils.
sub exitStatus($);

sub findMatchingArguments($$);
sub hasArgument($$);

sub determineSourceDir
{
    return if $sourceDir;
    $sourceDir = $FindBin::Bin;
    $sourceDir =~ s|/+$||; # Remove trailing '/' as we would die later

    # walks up path checking each directory to see if it is the main WebKit project dir, 
    # defined by containing Sources, WebCore, and JavaScriptCore.
    until ((-d File::Spec->catdir($sourceDir, "Source") && -d File::Spec->catdir($sourceDir, "Source", "WebCore") && -d File::Spec->catdir($sourceDir, "Source", "JavaScriptCore")) || (-d File::Spec->catdir($sourceDir, "Internal") && -d File::Spec->catdir($sourceDir, "OpenSource")))
    {
        if ($sourceDir !~ s|/[^/]+$||) {
            die "Could not find top level webkit directory above source directory using FindBin.\n";
        }
    }

    $sourceDir = File::Spec->catdir($sourceDir, "OpenSource") if -d File::Spec->catdir($sourceDir, "OpenSource");
}

sub currentPerlPath()
{
    my $thisPerl = $^X;
    if ($^O ne 'VMS') {
        $thisPerl .= $Config{_exe} unless $thisPerl =~ m/$Config{_exe}$/i;
    }
    return $thisPerl;
}

# used for scripts which are stored in a non-standard location
sub setSourceDir($)
{
    ($sourceDir) = @_;
}

sub determineNinjaVersion
{
    chomp(my $ninjaVersion = `ninja --version`);
    return $ninjaVersion;
}

sub determineXcodeVersion
{
    return if defined $xcodeVersion;
    my $xcodebuildVersionOutput = `xcodebuild -version`;
    $xcodeVersion = ($xcodebuildVersionOutput =~ /Xcode ([0-9](\.[0-9]+)*)/) ? $1 : "3.0";
}

sub readXcodeUserDefault($)
{
    my ($key) = @_;

    my $devnull = File::Spec->devnull();

    my $value = `defaults read com.apple.dt.Xcode ${key} 2> ${devnull}`;
    return if $?;

    chomp $value;
    return $value;
}

sub determineBaseProductDir
{
    return if defined $baseProductDir;
    determineSourceDir();

    my $setSharedPrecompsDir;
    $baseProductDir = $ENV{"WEBKIT_OUTPUTDIR"};

    if (!defined($baseProductDir) and isAppleCocoaWebKit()) {
        # Silently remove ~/Library/Preferences/xcodebuild.plist which can
        # cause build failure. The presence of
        # ~/Library/Preferences/xcodebuild.plist can prevent xcodebuild from
        # respecting global settings such as a custom build products directory
        # (<rdar://problem/5585899>).
        my $personalPlistFile = $ENV{HOME} . "/Library/Preferences/xcodebuild.plist";
        if (-e $personalPlistFile) {
            unlink($personalPlistFile) || die "Could not delete $personalPlistFile: $!";
        }

        my $buildLocationStyle = join '', readXcodeUserDefault("IDEBuildLocationStyle");
        if ($buildLocationStyle eq "Custom") {
            my $buildLocationType = join '', readXcodeUserDefault("IDECustomBuildLocationType");
            # FIXME: Read CustomBuildIntermediatesPath and set OBJROOT accordingly.
            $baseProductDir = readXcodeUserDefault("IDECustomBuildProductsPath") if $buildLocationType eq "Absolute";
        }

        # DeterminedByTargets corresponds to a setting of "Legacy" in Xcode.
        # It is the only build location style for which SHARED_PRECOMPS_DIR is not
        # overridden when building from within Xcode.
        $setSharedPrecompsDir = 1 if $buildLocationStyle ne "DeterminedByTargets";

        if (!defined($baseProductDir)) {
            $baseProductDir = join '', readXcodeUserDefault("IDEApplicationwideBuildSettings");
            $baseProductDir = $1 if $baseProductDir =~ /SYMROOT\s*=\s*\"(.*?)\";/s;
        }

        undef $baseProductDir unless $baseProductDir =~ /^\//;
    }

    if (!defined($baseProductDir)) { # Port-specific checks failed, use default
        $baseProductDir = File::Spec->catdir($sourceDir, "WebKitBuild");
    }

    if (isGit() && isGitBranchBuild()) {
        my $branch = gitBranch();
        $baseProductDir = "$baseProductDir/$branch";
    }

    if (isAppleCocoaWebKit()) {
        $baseProductDir =~ s|^\Q$(SRCROOT)/..\E$|$sourceDir|;
        $baseProductDir =~ s|^\Q$(SRCROOT)/../|$sourceDir/|;
        $baseProductDir =~ s|^~/|$ENV{HOME}/|;
        die "Can't handle Xcode product directory with a ~ in it.\n" if $baseProductDir =~ /~/;
        die "Can't handle Xcode product directory with a variable in it.\n" if $baseProductDir =~ /\$/;
        @baseProductDirOption = ("SYMROOT=$baseProductDir", "OBJROOT=$baseProductDir");
        push(@baseProductDirOption, "SHARED_PRECOMPS_DIR=${baseProductDir}/PrecompiledHeaders") if $setSharedPrecompsDir;
    }

    if (isCygwin()) {
        my $dosBuildPath = `cygpath --windows \"$baseProductDir\"`;
        chomp $dosBuildPath;
        $ENV{"WEBKIT_OUTPUTDIR"} = $dosBuildPath;
        my $unixBuildPath = `cygpath --unix \"$baseProductDir\"`;
        chomp $unixBuildPath;
        $baseProductDir = $dosBuildPath;
    }
}

sub systemVerbose {
    print "+ @_\n";
    return system(@_);
}

sub setBaseProductDir($)
{
    ($baseProductDir) = @_;
}

sub determineConfiguration
{
    return if defined $configuration;
    determineBaseProductDir();
    if (open CONFIGURATION, "$baseProductDir/Configuration") {
        $configuration = <CONFIGURATION>;
        close CONFIGURATION;
    }
    if ($configuration) {
        chomp $configuration;
        # compatibility for people who have old Configuration files
        $configuration = "Release" if $configuration eq "Deployment";
        $configuration = "Debug" if $configuration eq "Development";
    } else {
        $configuration = "Release";
    }
}

sub determineArchitecture
{
    return if defined $architecture;
    # make sure $architecture is defined in all cases
    $architecture = "";

    determineBaseProductDir();
    determineXcodeSDK();

    if (isAppleCocoaWebKit()) {
        if (open ARCHITECTURE, "$baseProductDir/Architecture") {
            $architecture = <ARCHITECTURE>;
            close ARCHITECTURE;
        }
        if ($architecture) {
            chomp $architecture;
        } else {
            if (not defined $xcodeSDK or $xcodeSDK =~ /^(\/$|macosx)/) {
                my $supports64Bit = `sysctl -n hw.optional.x86_64`;
                chomp $supports64Bit;
                $architecture = 'x86_64' if $supports64Bit;
            } elsif ($xcodeSDK =~ /^iphonesimulator/) {
                $architecture = 'x86_64';
            } elsif ($xcodeSDK =~ /^iphoneos/) {
                $architecture = 'arm64';
            }
        }
    } elsif (isCMakeBuild()) {
        if (isCrossCompilation()) {
            my $compiler = "gcc";
            $compiler = $ENV{'CC'} if (defined($ENV{'CC'}));
            my @compiler_machine = split('-', `$compiler -dumpmachine`);
            $architecture = $compiler_machine[0];
        } elsif (open my $cmake_sysinfo, "cmake --system-information |") {
            while (<$cmake_sysinfo>) {
                next unless index($_, 'CMAKE_SYSTEM_PROCESSOR') == 0;
                if (/^CMAKE_SYSTEM_PROCESSOR \"([^"]+)\"/) {
                    $architecture = $1;
                    last;
                }
            }
            close $cmake_sysinfo;
        }
    }

    if (!isAnyWindows()) {
        if (!$architecture) {
            # Fall back to output of `uname -m', if it is present.
            $architecture = `uname -m`;
            chomp $architecture;
        }
    }

    $architecture = 'x86_64' if $architecture =~ /amd64/i;
    $architecture = 'arm64' if $architecture =~ /aarch64/i;
}

sub determineASanIsEnabled
{
    return if defined $asanIsEnabled;
    determineBaseProductDir();

    $asanIsEnabled = 0;
    my $asanConfigurationValue;

    if (open ASAN, "$baseProductDir/ASan") {
        $asanConfigurationValue = <ASAN>;
        close ASAN;
        chomp $asanConfigurationValue;
        $asanIsEnabled = 1 if $asanConfigurationValue eq "YES";
    }
}

sub determineNumberOfCPUs
{
    return if defined $numberOfCPUs;
    if (defined($ENV{NUMBER_OF_PROCESSORS})) {
        $numberOfCPUs = $ENV{NUMBER_OF_PROCESSORS};
    } elsif (isLinux()) {
        # First try the nproc utility, if it exists. If we get no
        # results fall back to just interpretting /proc directly.
        chomp($numberOfCPUs = `nproc --all 2> /dev/null`);
        if ($numberOfCPUs eq "") {
            $numberOfCPUs = (grep /processor/, `cat /proc/cpuinfo`);
        }
    } elsif (isAnyWindows()) {
        # Assumes cygwin
        $numberOfCPUs = `ls /proc/registry/HKEY_LOCAL_MACHINE/HARDWARE/DESCRIPTION/System/CentralProcessor | wc -w`;
    } elsif (isDarwin() || isBSD()) {
        chomp($numberOfCPUs = `sysctl -n hw.ncpu`);
    }
}

sub determineMaxCPULoad
{
    return if defined $maxCPULoad;
    if (defined($ENV{MAX_CPU_LOAD})) {
        $maxCPULoad = $ENV{MAX_CPU_LOAD};
    }
}

sub jscPath($)
{
    my ($productDir) = @_;
    my $jscName = "jsc";
    $jscName .= "_debug"  if configuration() eq "Debug_All";
    $jscName .= ".exe" if (isAnyWindows());
    return "$productDir/$jscName" if -e "$productDir/$jscName";
    return "$productDir/JavaScriptCore.framework/Resources/$jscName";
}

sub argumentsForConfiguration()
{
    determineConfiguration();
    determineArchitecture();
    determineXcodeSDK();

    my @args = ();
    # FIXME: Is it necessary to pass --debug, --release, --32-bit or --64-bit?
    # These are determined automatically from stored configuration.
    push(@args, '--debug') if ($configuration =~ "^Debug");
    push(@args, '--release') if ($configuration =~ "^Release");
    push(@args, '--ios-device') if (defined $xcodeSDK && $xcodeSDK =~ /^iphoneos/);
    push(@args, '--ios-simulator') if (defined $xcodeSDK && $xcodeSDK =~ /^iphonesimulator/);
    push(@args, '--32-bit') if ($architecture ne "x86_64" and !isWin64());
    push(@args, '--64-bit') if (isWin64());
    push(@args, '--gtk') if isGtk();
<<<<<<< HEAD
    push(@args, '--efl') if isEfl();
    push(@args, '--qt') if isQt();
=======
    push(@args, '--wpe') if isWPE();
    push(@args, '--jsc-only') if isJSCOnly();
>>>>>>> 4ccac179
    push(@args, '--wincairo') if isWinCairo();
    push(@args, '--inspector-frontend') if isInspectorFrontend();
    return @args;
}

sub extractNonMacOSHostConfiguration
{
    my @args = ();
    my @extract = ('--device', '--gtk', '--ios', '--platform', '--sdk', '--simulator', '--wincairo', 'SDKROOT', 'ARCHS');
    foreach (@{$_[0]}) {
        my $line = $_;
        my $flag = 0;
        foreach (@extract) {
            if (length($line) >= length($_) && substr($line, 0, length($_)) eq $_
                && index($line, 'i386') == -1 && index($line, 'x86_64') == -1) {
                $flag = 1;
            }
        }
        if (!$flag) {
            push @args, $_;
        }
    }
    return @args;
}

sub determineXcodeSDK
{
    return if defined $xcodeSDK;
    my $sdk;
    if (checkForArgumentAndRemoveFromARGVGettingValue("--sdk", \$sdk)) {
        $xcodeSDK = $sdk;
    }
    if (checkForArgumentAndRemoveFromARGV("--device") || checkForArgumentAndRemoveFromARGV("--ios-device")) {
        my $hasInternalSDK = exitStatus(system("xcrun --sdk iphoneos.internal --show-sdk-version > /dev/null 2>&1")) == 0;
        $xcodeSDK ||= $hasInternalSDK ? "iphoneos.internal" : "iphoneos";
    }
    if (checkForArgumentAndRemoveFromARGV("--simulator") || checkForArgumentAndRemoveFromARGV("--ios-simulator")) {
        $xcodeSDK ||= 'iphonesimulator';
    }
    if (checkForArgumentAndRemoveFromARGV("--tvos-device")) {
        my $hasInternalSDK = exitStatus(system("xcrun --sdk appletvos.internal --show-sdk-version > /dev/null 2>&1")) == 0;
        $xcodeSDK ||=  $hasInternalSDK ? "appletvos.internal" : "appletvos";
    }
    if (checkForArgumentAndRemoveFromARGV("--tvos-simulator")) {
        $xcodeSDK ||= "appletvsimulator";
    }
    if (checkForArgumentAndRemoveFromARGV("--watchos-device")) {
        my $hasInternalSDK = exitStatus(system("xcrun --sdk watchos.internal --show-sdk-version > /dev/null 2>&1")) == 0;
        $xcodeSDK ||=  $hasInternalSDK ? "watchos.internal" : "watchos";
    }
    if (checkForArgumentAndRemoveFromARGV("--watchos-simulator")) {
        $xcodeSDK ||= "watchsimulator";
    }
}

sub xcodeSDK
{
    determineXcodeSDK();
    return $xcodeSDK;
}

sub setXcodeSDK($)
{
    ($xcodeSDK) = @_;
}


sub xcodeSDKPlatformName()
{
    determineXcodeSDK();
    return "" if !defined $xcodeSDK;
    return "appletvos" if $xcodeSDK =~ /appletvos/i;
    return "appletvsimulator" if $xcodeSDK =~ /appletvsimulator/i;
    return "iphoneos" if $xcodeSDK =~ /iphoneos/i;
    return "iphonesimulator" if $xcodeSDK =~ /iphonesimulator/i;
    return "macosx" if $xcodeSDK =~ /macosx/i;
    return "watchos" if $xcodeSDK =~ /watchos/i;
    return "watchsimulator" if $xcodeSDK =~ /watchsimulator/i;
    die "Couldn't determine platform name from Xcode SDK";
}

sub XcodeSDKPath
{
    determineXcodeSDK();

    die "Can't find the SDK path because no Xcode SDK was specified" if not $xcodeSDK;

    my $sdkPath = `xcrun --sdk $xcodeSDK --show-sdk-path` if $xcodeSDK;
    die 'Failed to get SDK path from xcrun' if $?;
    chomp $sdkPath;

    return $sdkPath;
}

sub xcodeSDKVersion
{
    determineXcodeSDK();

    die "Can't find the SDK version because no Xcode SDK was specified" if !$xcodeSDK;

    chomp(my $sdkVersion = `xcrun --sdk $xcodeSDK --show-sdk-version`);
    die "Failed to get SDK version from xcrun" if exitStatus($?);

    return $sdkVersion;
}

sub programFilesPath
{
    return $programFilesPath if defined $programFilesPath;

    $programFilesPath = $ENV{'PROGRAMFILES(X86)'} || $ENV{'PROGRAMFILES'} || "C:\\Program Files";

    return $programFilesPath;
}

sub visualStudioInstallDir
{
    return $vsInstallDir if defined $vsInstallDir;

    if ($ENV{'VSINSTALLDIR'}) {
        $vsInstallDir = $ENV{'VSINSTALLDIR'};
        $vsInstallDir =~ s|[\\/]$||;
    } else {
        $vsInstallDir = File::Spec->catdir(programFilesPath(), "Microsoft Visual Studio 14.0");
    }
    chomp($vsInstallDir = `cygpath "$vsInstallDir"`) if isCygwin();

    print "Using Visual Studio: $vsInstallDir\n";
    return $vsInstallDir;
}

sub msBuildInstallDir
{
    return $msBuildInstallDir if defined $msBuildInstallDir;

    $msBuildInstallDir = File::Spec->catdir(programFilesPath(), "MSBuild", "14.0", "Bin");
   
    chomp($msBuildInstallDir = `cygpath "$msBuildInstallDir"`) if isCygwin();

    print "Using MSBuild: $msBuildInstallDir\n";
    return $msBuildInstallDir;
}

sub visualStudioVersion
{
    return $vsVersion if defined $vsVersion;

    my $installDir = visualStudioInstallDir();

    $vsVersion = ($installDir =~ /Microsoft Visual Studio ([0-9]+\.[0-9]*)/) ? $1 : "14";

    print "Using Visual Studio $vsVersion\n";
    return $vsVersion;
}

sub determineConfigurationForVisualStudio
{
    return if defined $configurationForVisualStudio;
    determineConfiguration();
    # FIXME: We should detect when Debug_All or Production has been chosen.
    $configurationForVisualStudio = "/p:Configuration=" . $configuration;
}

sub usesPerConfigurationBuildDirectory
{
    # [Gtk] We don't have Release/Debug configurations in straight
    # autotool builds (non build-webkit). In this case and if
    # WEBKIT_OUTPUTDIR exist, use that as our configuration dir. This will
    # allows us to run run-webkit-tests without using build-webkit.
    return ($ENV{"WEBKIT_OUTPUTDIR"} && isGtk()) || isAppleWinWebKit();
}

sub determineConfigurationProductDir
{
    return if defined $configurationProductDir;
    determineBaseProductDir();
    determineConfiguration();
    if (isAppleWinWebKit() || isWinCairo()) {
        $configurationProductDir = File::Spec->catdir($baseProductDir, $configuration);
    } else {
        if (usesPerConfigurationBuildDirectory()) {
            $configurationProductDir = "$baseProductDir";
        } else {
            $configurationProductDir = "$baseProductDir/$configuration";
            $configurationProductDir .= "-" . xcodeSDKPlatformName() if isIOSWebKit();
        }
    }
}

sub setConfigurationProductDir($)
{
    ($configurationProductDir) = @_;
}

sub determineCurrentSVNRevision
{
    # We always update the current SVN revision here, and leave the caching
    # to currentSVNRevision(), so that changes to the SVN revision while the
    # script is running can be picked up by calling this function again.
    determineSourceDir();
    $currentSVNRevision = svnRevisionForDirectory($sourceDir);
    return $currentSVNRevision;
}


sub chdirWebKit
{
    determineSourceDir();
    chdir $sourceDir or die;
}

sub baseProductDir
{
    determineBaseProductDir();
    return $baseProductDir;
}

sub sourceDir
{
    determineSourceDir();
    return $sourceDir;
}

sub productDir
{
    determineConfigurationProductDir();
    return $configurationProductDir;
}

sub executableProductDir
{
    my $productDirectory = productDir();

    my $binaryDirectory;
<<<<<<< HEAD
    if (isEfl() || isGtk() || isQt()) {
=======
    if (isGtk() || isJSCOnly() || isWPE()) {
>>>>>>> 4ccac179
        $binaryDirectory = "bin";
    } elsif (isAnyWindows()) {
        $binaryDirectory = isWin64() ? "bin64" : "bin32";
    } else {
        return $productDirectory;
    }

    return File::Spec->catdir($productDirectory, $binaryDirectory);
}

sub jscProductDir
{
    return executableProductDir();
}

sub configuration()
{
    determineConfiguration();
    return $configuration;
}

sub asanIsEnabled()
{
    determineASanIsEnabled();
    return $asanIsEnabled;
}

sub configurationForVisualStudio()
{
    determineConfigurationForVisualStudio();
    return $configurationForVisualStudio;
}

sub currentSVNRevision
{
    determineCurrentSVNRevision() if not defined $currentSVNRevision;
    return $currentSVNRevision;
}

sub generateDsym()
{
    determineGenerateDsym();
    return $generateDsym;
}

sub determineGenerateDsym()
{
    return if defined($generateDsym);
    $generateDsym = checkForArgumentAndRemoveFromARGV("--dsym");
}

sub hasIOSDevelopmentCertificate()
{
    return !exitStatus(system("security find-identity -p codesigning | grep '" . IOS_DEVELOPMENT_CERTIFICATE_NAME_PREFIX . "' > /dev/null 2>&1"));
}

sub argumentsForXcode()
{
    my @args = ();
    push @args, "DEBUG_INFORMATION_FORMAT=dwarf-with-dsym" if generateDsym();
    return @args;
}

sub XcodeOptions
{
    determineBaseProductDir();
    determineConfiguration();
    determineArchitecture();
    determineASanIsEnabled();
    determineXcodeSDK();

    my @options;
    push @options, "-UseSanitizedBuildSystemEnvironment=YES";
    push @options, ("-configuration", $configuration);
    push @options, ("-xcconfig", sourceDir() . "/Tools/asan/asan.xcconfig", "ASAN_IGNORE=" . sourceDir() . "/Tools/asan/webkit-asan-ignore.txt") if $asanIsEnabled;
    push @options, @baseProductDirOption;
    push @options, "ARCHS=$architecture" if $architecture;
    push @options, "SDKROOT=$xcodeSDK" if $xcodeSDK;
    if (willUseIOSDeviceSDK()) {
        push @options, "ENABLE_BITCODE=NO";
        if (hasIOSDevelopmentCertificate()) {
            # FIXME: May match more than one installed development certificate.
            push @options, "CODE_SIGN_IDENTITY=" . IOS_DEVELOPMENT_CERTIFICATE_NAME_PREFIX;
        } else {
            push @options, "CODE_SIGN_IDENTITY="; # No identity
            push @options, "CODE_SIGNING_REQUIRED=NO";
        }
    }
    push @options, argumentsForXcode();
    return @options;
}

sub XcodeOptionString
{
    return join " ", XcodeOptions();
}

sub XcodeOptionStringNoConfig
{
    return join " ", @baseProductDirOption;
}

sub XcodeCoverageSupportOptions()
{
    my @coverageSupportOptions = ();
    push @coverageSupportOptions, "GCC_GENERATE_TEST_COVERAGE_FILES=YES";
    push @coverageSupportOptions, "GCC_INSTRUMENT_PROGRAM_FLOW_ARCS=YES";
    return @coverageSupportOptions;
}

sub XcodeStaticAnalyzerOption()
{
    return "RUN_CLANG_STATIC_ANALYZER=YES";
}

my $passedConfiguration;
my $searchedForPassedConfiguration;
sub determinePassedConfiguration
{
    return if $searchedForPassedConfiguration;
    $searchedForPassedConfiguration = 1;
    $passedConfiguration = undef;

    if (checkForArgumentAndRemoveFromARGV("--debug")) {
        $passedConfiguration = "Debug";
    } elsif(checkForArgumentAndRemoveFromARGV("--release")) {
        $passedConfiguration = "Release";
    } elsif (checkForArgumentAndRemoveFromARGV("--profile") || checkForArgumentAndRemoveFromARGV("--profiling")) {
        $passedConfiguration = "Profiling";
    }
}

sub passedConfiguration
{
    determinePassedConfiguration();
    return $passedConfiguration;
}

sub setConfiguration
{
    setArchitecture();

    if (my $config = shift @_) {
        $configuration = $config;
        return;
    }

    determinePassedConfiguration();
    $configuration = $passedConfiguration if $passedConfiguration;
}


my $passedArchitecture;
my $searchedForPassedArchitecture;
sub determinePassedArchitecture
{
    return if $searchedForPassedArchitecture;
    $searchedForPassedArchitecture = 1;

    $passedArchitecture = undef;
    if (checkForArgumentAndRemoveFromARGV("--32-bit")) {
        if (isAppleCocoaWebKit()) {
            # PLATFORM_IOS: Don't run `arch` command inside Simulator environment
            local %ENV = %ENV;
            delete $ENV{DYLD_ROOT_PATH};
            delete $ENV{DYLD_FRAMEWORK_PATH};

            $passedArchitecture = `arch`;
            chomp $passedArchitecture;
        }
    }
}

sub passedArchitecture
{
    determinePassedArchitecture();
    return $passedArchitecture;
}

sub architecture()
{
    determineArchitecture();
    return $architecture;
}

sub numberOfCPUs()
{
    determineNumberOfCPUs();
    return $numberOfCPUs;
}

sub maxCPULoad()
{
    determineMaxCPULoad();
    return $maxCPULoad;
}

sub setArchitecture
{
    if (my $arch = shift @_) {
        $architecture = $arch;
        return;
    }

    determinePassedArchitecture();
    $architecture = $passedArchitecture if $passedArchitecture;
}

# Locate Safari.
sub safariPath
{
    die "Safari path is only relevant on Apple Mac platform\n" unless isAppleCocoaWebKit();

    my $safariPath;

    # Use WEBKIT_SAFARI environment variable if present.
    my $safariBundle = $ENV{WEBKIT_SAFARI};
    if (!$safariBundle) {
        determineConfigurationProductDir();
        # Use Safari.app in product directory if present (good for Safari development team).
        if (-d "$configurationProductDir/Safari.app") {
            $safariBundle = "$configurationProductDir/Safari.app";
        }
    }

    if ($safariBundle) {
        $safariPath = "$safariBundle/Contents/MacOS/Safari";
    } else {
        $safariPath = "/Applications/Safari.app/Contents/MacOS/SafariForWebKitDevelopment";
    }

    die "Can't find executable at $safariPath.\n" if !-x $safariPath;
    return $safariPath;
}

sub builtDylibPathForName
{
    my $libraryName = shift;
    determineConfigurationProductDir();

    if (isQt()) {
        my $isSearchingForWebCore = $libraryName =~ "WebCore";
        if (isDarwin()) {
            $libraryName = "QtWebKitWidgets";
        } else {
            $libraryName = "Qt5WebKitWidgets";
        }
        my $result;
        if (isDarwin() and -d "$configurationProductDir/lib/$libraryName.framework") {
            $result = "$configurationProductDir/lib/$libraryName.framework/$libraryName";
        } elsif (isDarwin() and -d "$configurationProductDir/lib") {
            $result = "$configurationProductDir/lib/lib$libraryName.dylib";
        } elsif (isWindows()) {
            if (configuration() eq "Debug") {
                # On Windows, there is a "d" suffix to the library name. See <http://trac.webkit.org/changeset/53924/>.
                $libraryName .= "d";
            }

            my $qmakebin = "qmake"; # FIXME
            chomp(my $mkspec = `$qmakebin -query QT_HOST_DATA`);
            $mkspec .= "/mkspecs";
            my $qtMajorVersion = retrieveQMakespecVar("$mkspec/qconfig.pri", "QT_MAJOR_VERSION");
            if (not $qtMajorVersion) {
                $qtMajorVersion = "";
            }

            $result = "$configurationProductDir/lib/$libraryName$qtMajorVersion.dll";
        } else {
            $result = "$configurationProductDir/lib/lib$libraryName.so";
        }

        if ($isSearchingForWebCore) {
            # With CONFIG+=force_static_libs_as_shared we have a shared library for each subdir.
            # For feature detection to work it is necessary to return the path of the WebCore library here.
            my $replacedWithWebCore = $result;
            $replacedWithWebCore =~ s/$libraryName/WebCore/g;
            if (-e $replacedWithWebCore) {
                return $replacedWithWebCore;
            }
        }

        return $result;
    }
    if (isGtk()) {
        my $extension = isDarwin() ? ".dylib" : ".so";
        return "$configurationProductDir/lib/libwebkit2gtk-4.0" . $extension;
    }
    if (isIOSWebKit()) {
        return "$configurationProductDir/$libraryName.framework/$libraryName";
    }
    if (isAppleCocoaWebKit()) {
        return "$configurationProductDir/$libraryName.framework/Versions/A/$libraryName";
    }
    if (isAppleWinWebKit()) {
        if ($libraryName eq "JavaScriptCore") {
            return "$baseProductDir/lib/$libraryName.lib";
        } else {
            return "$baseProductDir/$libraryName.intermediate/$configuration/$libraryName.intermediate/$libraryName.lib";
        }
    }
    if (isWPE()) {
        return "$configurationProductDir/lib/libWPEWebKit.so";
    }

    die "Unsupported platform, can't determine built library locations.\nTry `build-webkit --help` for more information.\n";
}

# Check to see that all the frameworks are built.
sub checkFrameworks # FIXME: This is a poor name since only the Mac calls built WebCore a Framework.
{
    return if isAnyWindows();
    my @frameworks = ("JavaScriptCore", "WebCore");
    push(@frameworks, "WebKit") if isAppleCocoaWebKit(); # FIXME: This seems wrong, all ports should have a WebKit these days.
    for my $framework (@frameworks) {
        my $path = builtDylibPathForName($framework);
        die "Can't find built framework at \"$path\".\n" unless -e $path;
    }
}

sub isInspectorFrontend()
{
    determineIsInspectorFrontend();
    return $isInspectorFrontend;
}

sub determineIsInspectorFrontend()
{
    return if defined($isInspectorFrontend);
    $isInspectorFrontend = checkForArgumentAndRemoveFromARGV("--inspector-frontend");
}

sub commandExists($)
{
    my $command = shift;
    my $devnull = File::Spec->devnull();

    if (isAnyWindows()) {
        return exitStatus(system("where /q $command >$devnull 2>&1")) == 0;
    }
    return exitStatus(system("which $command >$devnull 2>&1")) == 0;
}

sub checkForArgumentAndRemoveFromARGV($)
{
    my $argToCheck = shift;
    return checkForArgumentAndRemoveFromArrayRef($argToCheck, \@ARGV);
}

sub checkForArgumentAndRemoveFromArrayRefGettingValue($$$)
{
    my ($argToCheck, $valueRef, $arrayRef) = @_;
    my $argumentStartRegEx = qr#^$argToCheck(?:=\S|$)#;
    my $i = 0;
    for (; $i < @$arrayRef; ++$i) {
        last if $arrayRef->[$i] =~ $argumentStartRegEx;
    }
    if ($i >= @$arrayRef) {
        return $$valueRef = undef;
    }
    my ($key, $value) = split("=", $arrayRef->[$i]);
    splice(@$arrayRef, $i, 1);
    if (defined($value)) {
        # e.g. --sdk=iphonesimulator
        return $$valueRef = $value;
    }
    return $$valueRef = splice(@$arrayRef, $i, 1); # e.g. --sdk iphonesimulator
}

sub checkForArgumentAndRemoveFromARGVGettingValue($$)
{
    my ($argToCheck, $valueRef) = @_;
    return checkForArgumentAndRemoveFromArrayRefGettingValue($argToCheck, $valueRef, \@ARGV);
}

sub findMatchingArguments($$)
{
    my ($argToCheck, $arrayRef) = @_;
    my @matchingIndices;
    foreach my $index (0 .. $#$arrayRef) {
        my $opt = $$arrayRef[$index];
        if ($opt =~ /^$argToCheck$/i ) {
            push(@matchingIndices, $index);
        }
    }
    return @matchingIndices; 
}

sub hasArgument($$)
{
    my ($argToCheck, $arrayRef) = @_;
    my @matchingIndices = findMatchingArguments($argToCheck, $arrayRef);
    return scalar @matchingIndices > 0;
}

sub checkForArgumentAndRemoveFromArrayRef
{
    my ($argToCheck, $arrayRef) = @_;
    my @indicesToRemove = findMatchingArguments($argToCheck, $arrayRef);
    my $removeOffset = 0;
    foreach my $index (@indicesToRemove) {
        splice(@$arrayRef, $index - $removeOffset++, 1);
    }
    return scalar @indicesToRemove > 0;
}

sub prohibitUnknownPort()
{
    $unknownPortProhibited = 1;
}

sub determinePortName()
{
    return if defined $portName;

    my %argToPortName = (
        gtk => GTK,
<<<<<<< HEAD
        qt  => Qt,
        wincairo => WinCairo
=======
        'jsc-only' => JSCOnly,
        wincairo => WinCairo,
        wpe => WPE
>>>>>>> 4ccac179
    );

    for my $arg (sort keys %argToPortName) {
        if (checkForArgumentAndRemoveFromARGV("--$arg")) {
            die "Argument '--$arg' conflicts with selected port '$portName'\n"
                if defined $portName;

            $portName = $argToPortName{$arg};
        }
    }

    return if defined $portName;

    # Port was not selected via command line, use appropriate default value

    if (isAnyWindows()) {
        $portName = AppleWin;
    } elsif (isDarwin()) {
        determineXcodeSDK();
        if (willUseIOSDeviceSDK() || willUseIOSSimulatorSDK()) {
            $portName = iOS;
        } elsif (willUseAppleTVDeviceSDK() || willUseAppleTVSimulatorSDK()) {
            $portName = tvOS;
        } elsif (willUseWatchDeviceSDK() || willUseWatchSimulatorSDK()) {
            $portName = watchOS;
        } else {
            $portName = Mac;
        }
    } else {
        if ($unknownPortProhibited) {
            my $portsChoice = join "\n\t", qw(
                --gtk
<<<<<<< HEAD
                --qt
=======
                --jsc-only
                --wpe
>>>>>>> 4ccac179
            );
            die "Please specify which WebKit port to build using one of the following options:"
                . "\n\t$portsChoice\n";
        }

        # If script is run without arguments we cannot determine port
        # TODO: This state should be outlawed
        $portName = Unknown;
    }
}

sub portName()
{
    determinePortName();
    return $portName;
}

sub isGtk()
{
    return portName() eq GTK;
}

sub isJSCOnly()
{
    return portName() eq JSCOnly;
}

sub isWPE()
{
    return portName() eq WPE;
}

sub isQt()
{
    return portName() eq Qt;
}

# Determine if this is debian, ubuntu, linspire, or something similar.
sub isDebianBased()
{
    return -e "/etc/debian_version";
}

sub isFedoraBased()
{
    return -e "/etc/fedora-release";
}

sub isWinCairo()
{
    return portName() eq WinCairo;
}

sub isWin64()
{
    determineIsWin64();
    return $isWin64;
}

sub determineIsWin64()
{
    return if defined($isWin64);
    $isWin64 = checkForArgumentAndRemoveFromARGV("--64-bit");
}

sub determineIsWin64FromArchitecture($)
{
    my $arch = shift;
    $isWin64 = ($arch eq "x86_64");
    return $isWin64;
}

sub isCygwin()
{
    return ($^O eq "cygwin") || 0;
}

sub isAnyWindows()
{
    return isWindows() || isCygwin();
}

sub determineWinVersion()
{
    return if $winVersion;

    if (!isAnyWindows()) {
        $winVersion = -1;
        return;
    }

    my $versionString = `cmd /c ver`;
    $versionString =~ /(\d)\.(\d)\.(\d+)/;

    $winVersion = {
        major => $1,
        minor => $2,
        build => $3,
    };
}

sub winVersion()
{
    determineWinVersion();
    return $winVersion;
}

sub isWindows7SP0()
{
    return isAnyWindows() && winVersion()->{major} == 6 && winVersion()->{minor} == 1 && winVersion()->{build} == 7600;
}

sub isWindowsVista()
{
    return isAnyWindows() && winVersion()->{major} == 6 && winVersion()->{minor} == 0;
}

sub isWindowsXP()
{
    return isAnyWindows() && winVersion()->{major} == 5 && winVersion()->{minor} == 1;
}

sub isDarwin()
{
    return ($^O eq "darwin") || 0;
}

sub isWindows()
{
    return ($^O eq "MSWin32") || 0;
}

sub isLinux()
{
    return ($^O eq "linux") || 0;
}

sub isBSD()
{
    return ($^O eq "freebsd") || ($^O eq "openbsd") || ($^O eq "netbsd") || 0;
}

sub isX86_64()
{
    return (architecture() eq "x86_64") || 0;
}

sub isARM64()
{
    return (architecture() eq "arm64") || 0;
}

sub isCrossCompilation()
{
    my $compiler = "";
    $compiler = $ENV{'CC'} if (defined($ENV{'CC'}));
    if ($compiler =~ /gcc/) {
        my $compilerOptions = `$compiler -v 2>&1`;
        my @host = $compilerOptions =~ m/--host=(.*?)\s/;
        my @target = $compilerOptions =~ m/--target=(.*?)\s/;
        if ($target[0] ne "" && $host[0] ne "") {
                return ($host[0] ne $target[0]);
        } else {
                # $tempDir gets automatically deleted when goes out of scope
                my $tempDir = File::Temp->newdir();
                my $testProgramSourcePath = File::Spec->catfile($tempDir, "testcross.c");
                my $testProgramBinaryPath = File::Spec->catfile($tempDir, "testcross");
                open(my $testProgramSourceHandler, ">", $testProgramSourcePath);
                print $testProgramSourceHandler "int main() { return 0; }\n";
                system("$compiler $testProgramSourcePath -o $testProgramBinaryPath > /dev/null 2>&1") == 0 or return 0;
                # Crosscompiling if the program fails to run (because it was built for other arch)
                system("$testProgramBinaryPath > /dev/null 2>&1") == 0 or return 1;
                return 0;
        }
    }
    return 0;
}

sub isAppleWebKit()
{
    return isAppleCocoaWebKit() || isAppleWinWebKit();
}

sub isAppleCocoaWebKit()
{
    return (portName() eq Mac) || isIOSWebKit() || isTVOSWebKit() || isWatchOSWebKit();
}

sub isAppleWinWebKit()
{
    return portName() eq AppleWin;
}

sub iOSSimulatorDevicesPath
{
    return "$ENV{HOME}/Library/Developer/CoreSimulator/Devices";
}

sub iOSSimulatorDevices
{
    eval "require Foundation";
    my $devicesPath = iOSSimulatorDevicesPath();
    opendir(DEVICES, $devicesPath);
    my @udids = grep {
        $_ =~ m/^[0-9A-F]{8}-([0-9A-F]{4}-){3}[0-9A-F]{12}$/;
    } readdir(DEVICES);
    close(DEVICES);

    # FIXME: We should parse the device.plist file ourself and map the dictionary keys in it to known
    #        dictionary keys so as to decouple our representation of the plist from the actual structure
    #        of the plist, which may change.
    my @devices = map {
        Foundation::perlRefFromObjectRef(NSDictionary->dictionaryWithContentsOfFile_("$devicesPath/$_/device.plist"));
    } @udids;

    return @devices;
}

sub createiOSSimulatorDevice
{
    my $name = shift;
    my $deviceTypeId = shift;
    my $runtimeId = shift;

    my $created = system("xcrun", "--sdk", "iphonesimulator", "simctl", "create", $name, $deviceTypeId, $runtimeId) == 0;
    die "Couldn't create simulator device: $name $deviceTypeId $runtimeId" if not $created;

    system("xcrun", "--sdk", "iphonesimulator", "simctl", "list");

    print "Waiting for device to be created ...\n";
    sleep 5;
    for (my $tries = 0; $tries < 5; $tries++){
        my @devices = iOSSimulatorDevices();
        foreach my $device (@devices) {
            return $device if $device->{name} eq $name and $device->{deviceType} eq $deviceTypeId and $device->{runtime} eq $runtimeId;
        }
        sleep 5;
    }
    die "Device $name $deviceTypeId $runtimeId wasn't found in " . iOSSimulatorDevicesPath();
}

sub willUseIOSDeviceSDK()
{
    return xcodeSDKPlatformName() eq "iphoneos";
}

sub willUseIOSSimulatorSDK()
{
    return xcodeSDKPlatformName() eq "iphonesimulator";
}

sub willUseAppleTVDeviceSDK()
{
    return xcodeSDKPlatformName() eq "appletvos";
}

sub willUseAppleTVSimulatorSDK()
{
    return xcodeSDKPlatformName() eq "appletvsimulator";
}

sub willUseWatchDeviceSDK()
{
    return xcodeSDKPlatformName() eq "watchos";
}

sub willUseWatchSimulatorSDK()
{
    return xcodeSDKPlatformName() eq "watchsimulator";
}

sub isIOSWebKit()
{
    return portName() eq iOS;
}

sub isTVOSWebKit()
{
    return portName() eq tvOS;
}

sub isWatchOSWebKit()
{
    return portName() eq watchOS;
}

sub isEmbeddedWebKit()
{
    return isIOSWebKit() || isTVOSWebKit() || isWatchOSWebKit();
}

sub determineNmPath()
{
    return if $nmPath;

    if (isAppleCocoaWebKit()) {
        $nmPath = `xcrun -find nm`;
        chomp $nmPath;
    }
    $nmPath = "nm" if !$nmPath;
}

sub nmPath()
{
    determineNmPath();
    return $nmPath;
}

sub splitVersionString
{
    my $versionString = shift;
    my @splitVersion = split(/\./, $versionString);
    @splitVersion >= 2 or die "Invalid version $versionString";
    $osXVersion = {
            "major" => $splitVersion[0],
            "minor" => $splitVersion[1],
            "subminor" => (defined($splitVersion[2]) ? $splitVersion[2] : 0),
    };
}

sub determineOSXVersion()
{
    return if $osXVersion;

    if (!isDarwin()) {
        $osXVersion = -1;
        return;
    }

    my $versionString = `sw_vers -productVersion`;
    $osXVersion = splitVersionString($versionString);
}

sub osXVersion()
{
    determineOSXVersion();
    return $osXVersion;
}

sub determineIOSVersion()
{
    return if $iosVersion;

    if (!isIOSWebKit()) {
        $iosVersion = -1;
        return;
    }

    my $versionString = xcodeSDKVersion();
    $iosVersion = splitVersionString($versionString);
}

sub iosVersion()
{
    determineIOSVersion();
    return $iosVersion;
}

sub isWindowsNT()
{
    return $ENV{'OS'} eq 'Windows_NT';
}

sub appendToEnvironmentVariableList($$)
{
    my ($name, $value) = @_;

    if (defined($ENV{$name})) {
        $ENV{$name} .= $Config{path_sep} . $value;
    } else {
        $ENV{$name} = $value;
    }
}

sub prependToEnvironmentVariableList($$)
{
    my ($name, $value) = @_;

    if (defined($ENV{$name})) {
        $ENV{$name} = $value . $Config{path_sep} . $ENV{$name};
    } else {
        $ENV{$name} = $value;
    }
}

sub sharedCommandLineOptions()
{
    return (
        "g|guard-malloc" => \$shouldUseGuardMalloc,
    );
}

sub sharedCommandLineOptionsUsage
{
    my %opts = @_;

    my %switches = (
        '-g|--guard-malloc' => 'Use guardmalloc when running executable',
    );

    my $indent = " " x ($opts{indent} || 2);
    my $switchWidth = List::Util::max(int($opts{switchWidth}), List::Util::max(map { length($_) } keys %switches) + ($opts{brackets} ? 2 : 0));

    my $result = "Common switches:\n";

    for my $switch (keys %switches) {
        my $switchName = $opts{brackets} ? "[" . $switch . "]" : $switch;
        $result .= sprintf("%s%-" . $switchWidth . "s %s\n", $indent, $switchName, $switches{$switch});
    }

    return $result;
}

sub setUpGuardMallocIfNeeded
{
    if (!isDarwin()) {
        return;
    }

    if (!defined($shouldUseGuardMalloc)) {
        $shouldUseGuardMalloc = checkForArgumentAndRemoveFromARGV("-g") || checkForArgumentAndRemoveFromARGV("--guard-malloc");
    }

    if ($shouldUseGuardMalloc) {
        appendToEnvironmentVariableList("DYLD_INSERT_LIBRARIES", "/usr/lib/libgmalloc.dylib");
        appendToEnvironmentVariableList("__XPC_DYLD_INSERT_LIBRARIES", "/usr/lib/libgmalloc.dylib");
    }
}

sub relativeScriptsDir()
{
    my $scriptDir = File::Spec->catpath("", File::Spec->abs2rel($FindBin::Bin, getcwd()), "");
    if ($scriptDir eq "") {
        $scriptDir = ".";
    }
    return $scriptDir;
}

sub launcherPath()
{
    my $relativeScriptsPath = relativeScriptsDir();
<<<<<<< HEAD
    if (isGtk() || isEfl() || isQt()) {
=======
    if (isGtk() || isWPE()) {
>>>>>>> 4ccac179
        return "$relativeScriptsPath/run-minibrowser";
    } elsif (isAppleWebKit()) {
        return "$relativeScriptsPath/run-safari";
    }
}

sub launcherName()
{
<<<<<<< HEAD
    if (isGtk() || isEfl() || isQt()) {
=======
    if (isGtk()) {
>>>>>>> 4ccac179
        return "MiniBrowser";
    } elsif (isAppleCocoaWebKit()) {
        return "Safari";
    } elsif (isAppleWinWebKit()) {
        return "MiniBrowser";
    } elsif (isWPE()) {
        return "dyz";
    }
}

sub checkRequiredSystemConfig
{
    if (isDarwin()) {
        chomp(my $productVersion = `sw_vers -productVersion`);
        if (eval "v$productVersion" lt v10.10.5) {
            print "*************************************************************\n";
            print "OS X Yosemite v10.10.5 or later is required to build WebKit.\n";
            print "You have " . $productVersion . ", thus the build will most likely fail.\n";
            print "*************************************************************\n";
        }
        determineXcodeVersion();
        if (eval "v$xcodeVersion" lt v7.0) {
            print "*************************************************************\n";
            print "Xcode 7.0 or later is required to build WebKit.\n";
            print "You have an earlier version of Xcode, thus the build will\n";
            print "most likely fail. The latest Xcode is available from the App Store.\n";
            print "*************************************************************\n";
        }
    }
}

sub determineWindowsSourceDir()
{
    return if $windowsSourceDir;
    $windowsSourceDir = sourceDir();
    chomp($windowsSourceDir = `cygpath -w '$windowsSourceDir'`) if isCygwin();
}

sub windowsSourceDir()
{
    determineWindowsSourceDir();
    return $windowsSourceDir;
}

sub windowsSourceSourceDir()
{
    return File::Spec->catdir(windowsSourceDir(), "Source");
}

sub windowsLibrariesDir()
{
    return File::Spec->catdir(windowsSourceDir(), "WebKitLibraries", "win");
}

sub windowsOutputDir()
{
    return File::Spec->catdir(windowsSourceDir(), "WebKitBuild");
}

sub fontExists($)
{
    my $font = shift;
    my $cmd = "reg query \"HKLM\\SOFTWARE\\Microsoft\\Windows NT\\CurrentVersion\\Fonts\" /v \"$font\" 2>&1";
    my $val = `$cmd`;
    return $? == 0;
}

sub checkInstalledTools()
{
    # environment variables. Avoid until this is corrected.
    my $pythonVer = `python --version 2>&1`;
    die "You must have Python installed to build WebKit.\n" if ($?);

    # cURL 7.34.0 has a bug that prevents authentication with opensource.apple.com (and other things using SSL3).
    my $curlVer = `curl --version 2> NUL`;
    if (!$? and $curlVer =~ "(.*curl.*)") {
        $curlVer = $1;
        if ($curlVer =~ /libcurl\/7\.34\.0/) {
            print "cURL version 7.34.0 has a bug that prevents authentication with SSL v2 or v3.\n";
            print "cURL 7.33.0 is known to work. The cURL projects is preparing an update to\n";
            print "correct this problem.\n\n";
            die "Please install a working cURL and try again.\n";
        }
    }

    # MathML requires fonts that may not ship with Windows.
    # Warn the user if they are missing.
    my @fonts = ('Cambria & Cambria Math (TrueType)', 'LatinModernMath-Regular (TrueType)', 'STIXMath-Regular (TrueType)');
    my @missing = ();
    foreach my $font (@fonts) {
        push @missing, $font if not fontExists($font);
    }

    if (scalar @missing > 0) {
        print "*************************************************************\n";
        print "Mathematical fonts, such as Latin Modern Math are needed to\n";
        print "use the MathML feature.  You do not appear to have these fonts\n";
        print "on your system.\n\n";
        print "You can download a suitable set of fonts from the following URL:\n";
        print "https://trac.webkit.org/wiki/MathML/Fonts\n";
        print "*************************************************************\n";
    }

    print "Installed tools are correct for the WebKit build.\n";
}

sub setupAppleWinEnv()
{
    return unless isAppleWinWebKit();

    checkInstalledTools();

    if (isWindowsNT()) {
        my $restartNeeded = 0;
        my %variablesToSet = ();

        # FIXME: We should remove this explicit version check for cygwin once we stop supporting Cygwin 1.7.9 or older versions. 
        # https://bugs.webkit.org/show_bug.cgi?id=85791
        my $uname_version = (POSIX::uname())[2];
        $uname_version =~ s/\(.*\)//;  # Remove the trailing cygwin version, if any.
        $uname_version =~ s/\-.*$//; # Remove trailing dash-version content, if any
        if (version->parse($uname_version) < version->parse("1.7.10")) {
            # Setting the environment variable 'CYGWIN' to 'tty' makes cygwin enable extra support (i.e., termios)
            # for UNIX-like ttys in the Windows console
            $variablesToSet{CYGWIN} = "tty" unless $ENV{CYGWIN};
        }
        
        # Those environment variables must be set to be able to build inside Visual Studio.
        $variablesToSet{WEBKIT_LIBRARIES} = windowsLibrariesDir() unless $ENV{WEBKIT_LIBRARIES};
        $variablesToSet{WEBKIT_OUTPUTDIR} = windowsOutputDir() unless $ENV{WEBKIT_OUTPUTDIR};
        $variablesToSet{MSBUILDDISABLENODEREUSE} = "1" unless $ENV{MSBUILDDISABLENODEREUSE};
        $variablesToSet{_IsNativeEnvironment} = "true" unless $ENV{_IsNativeEnvironment};
        $variablesToSet{PreferredToolArchitecture} = "x64" unless $ENV{PreferredToolArchitecture};

        foreach my $variable (keys %variablesToSet) {
            print "Setting the Environment Variable '" . $variable . "' to '" . $variablesToSet{$variable} . "'\n\n";
            my $ret = system "setx", $variable, $variablesToSet{$variable};
            if ($ret != 0) {
                system qw(regtool -s set), '\\HKEY_CURRENT_USER\\Environment\\' . $variable, $variablesToSet{$variable};
            }
            $restartNeeded ||=  $variable eq "WEBKIT_LIBRARIES" || $variable eq "WEBKIT_OUTPUTDIR";
        }

        if ($restartNeeded) {
            print "Please restart your computer before attempting to build inside Visual Studio.\n\n";
        }
    } else {
        if (!defined $ENV{'WEBKIT_LIBRARIES'} || !$ENV{'WEBKIT_LIBRARIES'}) {
            print "Warning: You must set the 'WebKit_Libraries' environment variable\n";
            print "         to be able build WebKit from within Visual Studio 2013 and newer.\n";
            print "         Make sure that 'WebKit_Libraries' points to the\n";
            print "         'WebKitLibraries/win' directory, not the 'WebKitLibraries/' directory.\n\n";
        }
        if (!defined $ENV{'WEBKIT_OUTPUTDIR'} || !$ENV{'WEBKIT_OUTPUTDIR'}) {
            print "Warning: You must set the 'WebKit_OutputDir' environment variable\n";
            print "         to be able build WebKit from within Visual Studio 2013 and newer.\n\n";
        }
        if (!defined $ENV{'MSBUILDDISABLENODEREUSE'} || !$ENV{'MSBUILDDISABLENODEREUSE'}) {
            print "Warning: You should set the 'MSBUILDDISABLENODEREUSE' environment variable to '1'\n";
            print "         to avoid periodic locked log files when building.\n\n";
        }
    }
    # FIXME (125180): Remove the following temporary 64-bit support once official support is available.
    if (isWin64() and !$ENV{'WEBKIT_64_SUPPORT'}) {
        print "Warning: You must set the 'WEBKIT_64_SUPPORT' environment variable\n";
        print "         to be able run WebKit or JavaScriptCore tests.\n\n";
    }
}

sub setupCygwinEnv()
{
    return if !isAnyWindows();
    return if $vcBuildPath;

    my $programFilesPath = programFilesPath();
    my $visualStudioPath = File::Spec->catfile(visualStudioInstallDir(), qw(Common7 IDE devenv.com));
    if (-e $visualStudioPath) {
        # Visual Studio is installed;
        if (visualStudioVersion() eq "12") {
            $visualStudioPath = File::Spec->catfile(visualStudioInstallDir(), qw(Common7 IDE devenv.exe));
        }
    } else {
        # Visual Studio not found, try VC++ Express
        $visualStudioPath = File::Spec->catfile(visualStudioInstallDir(), qw(Common7 IDE WDExpress.exe));
        if (! -e $visualStudioPath) {
            print "*************************************************************\n";
            print "Cannot find '$visualStudioPath'\n";
            print "Please execute the file 'vcvars32.bat' from\n";
            print "'$programFilesPath\\Microsoft Visual Studio 14.0\\VC\\bin\\'\n";
            print "to setup the necessary environment variables.\n";
            print "*************************************************************\n";
            die;
        }
        $willUseVCExpressWhenBuilding = 1;
    }

    print "Building results into: ", baseProductDir(), "\n";
    print "WEBKIT_OUTPUTDIR is set to: ", $ENV{"WEBKIT_OUTPUTDIR"}, "\n";
    print "WEBKIT_LIBRARIES is set to: ", $ENV{"WEBKIT_LIBRARIES"}, "\n";
    # FIXME (125180): Remove the following temporary 64-bit support once official support is available.
    print "WEBKIT_64_SUPPORT is set to: ", $ENV{"WEBKIT_64_SUPPORT"}, "\n" if isWin64();

    # We will actually use MSBuild to build WebKit, but we need to find the Visual Studio install (above) to make
    # sure we use the right options.
    $vcBuildPath = File::Spec->catfile(msBuildInstallDir(), qw(MSBuild.exe));
    if (! -e $vcBuildPath) {
        print "*************************************************************\n";
        print "Cannot find '$vcBuildPath'\n";
        print "Please make sure execute that the Microsoft .NET Framework SDK\n";
        print "is installed on this machine.\n";
        print "*************************************************************\n";
        die;
    }
}

sub dieIfWindowsPlatformSDKNotInstalled
{
    my $registry32Path = "/proc/registry/";
    my $registry64Path = "/proc/registry64/";
    my @windowsPlatformSDKRegistryEntries = (
        "HKEY_LOCAL_MACHINE/SOFTWARE/Microsoft/Microsoft SDKs/Windows/v8.0A",
        "HKEY_LOCAL_MACHINE/SOFTWARE/Microsoft/Microsoft SDKs/Windows/v8.0",
        "HKEY_LOCAL_MACHINE/SOFTWARE/Microsoft/Microsoft SDKs/Windows/v7.1A",
        "HKEY_LOCAL_MACHINE/SOFTWARE/Microsoft/Microsoft SDKs/Windows/v7.0A",
        "HKEY_LOCAL_MACHINE/SOFTWARE/Microsoft/MicrosoftSDK/InstalledSDKs/D2FF9F89-8AA2-4373-8A31-C838BF4DBBE1",
    );

    # FIXME: It would be better to detect whether we are using 32- or 64-bit Windows
    # and only check the appropriate entry. But for now we just blindly check both.
    my $recommendedPlatformSDK = $windowsPlatformSDKRegistryEntries[0];

    while (@windowsPlatformSDKRegistryEntries) {
        my $windowsPlatformSDKRegistryEntry = shift @windowsPlatformSDKRegistryEntries;
        return if (-e $registry32Path . $windowsPlatformSDKRegistryEntry) || (-e $registry64Path . $windowsPlatformSDKRegistryEntry);
    }

    print "*************************************************************\n";
    print "Cannot find registry entry '$recommendedPlatformSDK'.\n";
    print "Please download and install the Microsoft Windows SDK\n";
    print "from <http://www.microsoft.com/en-us/download/details.aspx?id=8279>.\n\n";
    print "Then follow step 2 in the Windows section of the \"Installing Developer\n";
    print "Tools\" instructions at <http://www.webkit.org/building/tools.html>.\n";
    print "*************************************************************\n";
    die;
}

sub buildXCodeProject($$@)
{
    my ($project, $clean, @extraOptions) = @_;

    if ($clean) {
        push(@extraOptions, "-alltargets");
        push(@extraOptions, "clean");
    }

    chomp($ENV{DSYMUTIL_NUM_THREADS} = `sysctl -n hw.activecpu`);
    return system "xcodebuild", "-project", "$project.xcodeproj", @extraOptions;
}

sub usingVisualStudioExpress()
{
    setupCygwinEnv();
    return $willUseVCExpressWhenBuilding;
}

sub buildVisualStudioProject
{
    my ($project, $clean) = @_;
    setupCygwinEnv();

    my $config = configurationForVisualStudio();

    dieIfWindowsPlatformSDKNotInstalled() if $willUseVCExpressWhenBuilding;

    chomp($project = `cygpath -w "$project"`) if isCygwin();

    my $action = "/t:build";
    if ($clean) {
        $action = "/t:clean";
    }

    my $platform = "/p:Platform=" . (isWin64() ? "x64" : "Win32");
    my $logPath = File::Spec->catdir($baseProductDir, $configuration);
    make_path($logPath) unless -d $logPath or $logPath eq ".";

    my $errorLogFile = File::Spec->catfile($logPath, "webkit_errors.log");
    chomp($errorLogFile = `cygpath -w "$errorLogFile"`) if isCygwin();
    my $errorLogging = "/flp:LogFile=" . $errorLogFile . ";ErrorsOnly";

    my $warningLogFile = File::Spec->catfile($logPath, "webkit_warnings.log");
    chomp($warningLogFile = `cygpath -w "$warningLogFile"`) if isCygwin();
    my $warningLogging = "/flp1:LogFile=" . $warningLogFile . ";WarningsOnly";

    my @command = ($vcBuildPath, "/verbosity:minimal", $project, $action, $config, $platform, "/fl", $errorLogging, "/fl1", $warningLogging);
    print join(" ", @command), "\n";
    return system @command;
}

sub getJhbuildPath()
{
    my @jhbuildPath = File::Spec->splitdir(baseProductDir());
    if (isGit() && isGitBranchBuild() && gitBranch()) {
        pop(@jhbuildPath);
    }
    if (isGtk()) {
        push(@jhbuildPath, "DependenciesGTK");
<<<<<<< HEAD
    } elsif (isQt()) {
        push(@jhbuildPath, "DependenciesQT");
=======
    } elsif (isWPE()) {
        push(@jhbuildPath, "DependenciesWPE");
>>>>>>> 4ccac179
    } else {
        die "Cannot get JHBuild path for platform that isn't GTK+.\n";
    }
    return File::Spec->catdir(@jhbuildPath);
}

sub isCachedArgumentfileOutOfDate($@)
{
    my ($filename, $currentContents) = @_;

    if (! -e $filename) {
        return 1;
    }

    open(CONTENTS_FILE, $filename);
    chomp(my $previousContents = <CONTENTS_FILE>);
    close(CONTENTS_FILE);

    if ($previousContents ne $currentContents) {
        print "Contents for file $filename have changed.\n";
        print "Previous contents were: $previousContents\n\n";
        print "New contents are: $currentContents\n";
        return 1;
    }

    return 0;
}

sub wrapperPrefixIfNeeded()
{
    if (isAnyWindows() || isJSCOnly()) {
        return ();
    }
    if (isAppleCocoaWebKit()) {
        return ("xcrun");
    }
    if (-e getJhbuildPath()) {
        my @prefix = (File::Spec->catfile(sourceDir(), "Tools", "jhbuild", "jhbuild-wrapper"));
        if (isGtk()) {
            push(@prefix, "--gtk");
<<<<<<< HEAD
        } elsif (isQt()) {
            push(@prefix, "--qt");
=======
        } elsif (isWPE()) {
            push(@prefix, "--wpe");
>>>>>>> 4ccac179
        }
        push(@prefix, "run");

        return @prefix;
    }

    return ();
}

sub shouldUseJhbuild()
{
    return ((isGtk() or isWPE()) and -e getJhbuildPath());
}

sub cmakeCachePath()
{
    return File::Spec->catdir(baseProductDir(), configuration(), "CMakeCache.txt");
}

sub cmakeFilesPath()
{
    return File::Spec->catdir(baseProductDir(), configuration(), "CMakeFiles");
}

sub shouldRemoveCMakeCache(@)
{
    my ($cacheFilePath, @buildArgs) = @_;

    # We check this first, because we always want to create this file for a fresh build.
    my $productDir = File::Spec->catdir(baseProductDir(), configuration());
    my $optionsCache = File::Spec->catdir($productDir, "build-webkit-options.txt");
    my $joinedBuildArgs = join(" ", @buildArgs);
    if (isCachedArgumentfileOutOfDate($optionsCache, $joinedBuildArgs)) {
        File::Path::mkpath($productDir) unless -d $productDir;
        open(CACHED_ARGUMENTS, ">", $optionsCache);
        print CACHED_ARGUMENTS $joinedBuildArgs;
        close(CACHED_ARGUMENTS);

        return 1;
    }

    my $cmakeCache = cmakeCachePath();
    unless (-e $cmakeCache) {
        return 0;
    }

    my $cacheFileModifiedTime = stat($cmakeCache)->mtime;
    my $platformConfiguration = File::Spec->catdir(sourceDir(), "Source", "cmake", "Options" . cmakeBasedPortName() . ".cmake");
    if ($cacheFileModifiedTime < stat($platformConfiguration)->mtime) {
        return 1;
    }

    my $globalConfiguration = File::Spec->catdir(sourceDir(), "Source", "cmake", "OptionsCommon.cmake");
    if ($cacheFileModifiedTime < stat($globalConfiguration)->mtime) {
        return 1;
    }

    my $inspectorUserInterfaceDircetory = File::Spec->catdir(sourceDir(), "Source", "WebInspectorUI", "UserInterface");
    if ($cacheFileModifiedTime < stat($inspectorUserInterfaceDircetory)->mtime) {
        return 1;
    }

    if(isAnyWindows()) {
        my $winConfiguration = File::Spec->catdir(sourceDir(), "Source", "cmake", "OptionsWin.cmake");
        if ($cacheFileModifiedTime < stat($winConfiguration)->mtime) {
            return 1;
        }
    }

    return 0;
}

sub removeCMakeCache(@)
{
    my (@buildArgs) = @_;
    if (shouldRemoveCMakeCache(@buildArgs)) {
        my $cmakeCache = cmakeCachePath();
        my $cmakeFiles = cmakeFilesPath();
        unlink($cmakeCache) if -e $cmakeCache;
        rmtree($cmakeFiles) if -d $cmakeFiles;
    }
}

sub canUseNinja(@)
{
    if (!defined($shouldNotUseNinja)) {
        $shouldNotUseNinja = checkForArgumentAndRemoveFromARGV("--no-ninja");
    }

    if ($shouldNotUseNinja) {
        return 0;
    }

    # Test both ninja and ninja-build. Fedora uses ninja-build and has patched CMake to also call ninja-build.
    return commandExists("ninja") || commandExists("ninja-build");
}

sub canUseNinjaGenerator(@)
{
    # Check that a Ninja generator is installed
    my $devnull = File::Spec->devnull();
    return exitStatus(system("cmake -N -G Ninja >$devnull 2>&1")) == 0;
}

sub canUseEclipseNinjaGenerator(@)
{
    # Check that eclipse and eclipse Ninja generator is installed
    my $devnull = File::Spec->devnull();
    return commandExists("eclipse") && exitStatus(system("cmake -N -G 'Eclipse CDT4 - Ninja' >$devnull 2>&1")) == 0;
}

sub canUseCodeBlocksNinjaGenerator
{
    # Check that CodeBlocks Ninja generator is installed
    my $devnull = File::Spec->devnull();
    return exitStatus(system("cmake -N -G 'CodeBlocks - Ninja' >$devnull 2>&1")) == 0;
}

sub cmakeGeneratedBuildfile(@)
{
    my ($willUseNinja) = @_;
    if ($willUseNinja) {
        return File::Spec->catfile(baseProductDir(), configuration(), "build.ninja")
    } elsif (isAnyWindows()) {
        return File::Spec->catfile(baseProductDir(), configuration(), "WebKit.sln")
    } else {
        return File::Spec->catfile(baseProductDir(), configuration(), "Makefile")
    }
}

sub generateBuildSystemFromCMakeProject
{
    my ($prefixPath, @cmakeArgs) = @_;
    my $config = configuration();
    my $port = cmakeBasedPortName();
    my $buildPath = File::Spec->catdir(baseProductDir(), $config);
    File::Path::mkpath($buildPath) unless -d $buildPath;
    my $originalWorkingDirectory = getcwd();
    chdir($buildPath) or die;

    # We try to be smart about when to rerun cmake, so that we can have faster incremental builds.
    my $willUseNinja = canUseNinja() && canUseNinjaGenerator();
    if (-e cmakeCachePath() && -e cmakeGeneratedBuildfile($willUseNinja)) {
        return 0;
    }

    my @args;
    push @args, "-DPORT=\"$port\"";
    push @args, "-DCMAKE_INSTALL_PREFIX=\"$prefixPath\"" if $prefixPath;
    push @args, "-DCMAKE_EXPORT_COMPILE_COMMANDS=ON";
    if ($config =~ /release/i) {
        push @args, "-DCMAKE_BUILD_TYPE=Release";
    } elsif ($config =~ /debug/i) {
        push @args, "-DCMAKE_BUILD_TYPE=Debug";
    }

    if ($willUseNinja) {
        push @args, "-G";
        if (canUseEclipseNinjaGenerator()) {
            push @args, "'Eclipse CDT4 - Ninja'";
        } elsif (isQt() && canUseCodeBlocksNinjaGenerator()) {
            push @args, "'CodeBlocks - Ninja'";
        } else {
            push @args, "Ninja";
        }
    } elsif (isAnyWindows() && isWin64()) {
        push @args, '-G "Visual Studio 14 2015 Win64"';
    }
    # Do not show progress of generating bindings in interactive Ninja build not to leave noisy lines on tty
    push @args, '-DSHOW_BINDINGS_GENERATION_PROGRESS=1' unless ($willUseNinja && -t STDOUT);

    # Some ports have production mode, but build-webkit should always use developer mode.
<<<<<<< HEAD
    push @args, "-DDEVELOPER_MODE=ON" if isEfl() || isGtk() || isQt();
=======
    push @args, "-DDEVELOPER_MODE=ON" if isGtk() || isJSCOnly() || isWPE();
>>>>>>> 4ccac179

    # Don't warn variables which aren't used by cmake ports.
    push @args, "--no-warn-unused-cli";
    push @args, @cmakeArgs if @cmakeArgs;

    my $cmakeSourceDir = isCygwin() ? windowsSourceDir() : sourceDir();
    push @args, '"' . $cmakeSourceDir . '"';

    # Compiler options to keep floating point values consistent
    # between 32-bit and 64-bit architectures.
    determineArchitecture();
    if ($architecture eq "i686" && !isCrossCompilation() && !isAnyWindows()) {
        $ENV{'CXXFLAGS'} = "-march=pentium4 -msse2 -mfpmath=sse " . ($ENV{'CXXFLAGS'} || "");
    }

    # We call system("cmake @args") instead of system("cmake", @args) so that @args is
    # parsed for shell metacharacters.
    my $wrapper = join(" ", wrapperPrefixIfNeeded()) . " ";
    my $returnCode = systemVerbose($wrapper . "cmake @args");

    chdir($originalWorkingDirectory);
    return $returnCode;
}

sub buildCMakeGeneratedProject($)
{
    my ($makeArgs) = @_;
    my $config = configuration();
    my $buildPath = File::Spec->catdir(baseProductDir(), $config);
    if (! -d $buildPath) {
        die "Must call generateBuildSystemFromCMakeProject() before building CMake project.";
    }

    my $command = "cmake";
    my @args = ("--build", $buildPath, "--config", $config);
    push @args, ("--", $makeArgs) if $makeArgs;

<<<<<<< HEAD
    # GTK can use a build script to preserve colors and pretty-printing.
    if ((isGtk() || isQt()) && -e "$buildPath/build.sh") {
=======
    # GTK and JSCOnly can use a build script to preserve colors and pretty-printing.
    if ((isGtk() || isJSCOnly()) && -e "$buildPath/build.sh") {
>>>>>>> 4ccac179
        chdir "$buildPath" or die;
        $command = "$buildPath/build.sh";
        @args = ($makeArgs);
    }

    if ($ENV{VERBOSE} && canUseNinja()) {
        push @args, "-v";
        push @args, "-d keeprsp" if (version->parse(determineNinjaVersion()) >= version->parse("1.4.0"));
    }

    # We call system("cmake @args") instead of system("cmake", @args) so that @args is
    # parsed for shell metacharacters. In particular, $makeArgs may contain such metacharacters.
    my $wrapper = join(" ", wrapperPrefixIfNeeded()) . " ";
    return systemVerbose($wrapper . "$command @args");
}

sub cleanCMakeGeneratedProject()
{
    my $config = configuration();
    my $buildPath = File::Spec->catdir(baseProductDir(), $config);
    if (-d $buildPath) {
        return systemVerbose("cmake", "--build", $buildPath, "--config", $config, "--target", "clean");
    }
    return 0;
}

sub buildCMakeProjectOrExit($$$@)
{
    my ($clean, $prefixPath, $makeArgs, @cmakeArgs) = @_;
    my $returnCode;

    exit(exitStatus(cleanCMakeGeneratedProject())) if $clean;

    if (isGtk() && checkForArgumentAndRemoveFromARGV("--update-gtk")) {
        system("perl", "$sourceDir/Tools/Scripts/update-webkitgtk-libs") == 0 or die $!;
    }

<<<<<<< HEAD
    if (isQt() && isAnyWindows() && checkForArgumentAndRemoveFromARGV("--update-qt")) {
        system("perl", "$sourceDir/Tools/Scripts/update-qtwebkit-win-libs") == 0 or die $!;
=======
    if (isWPE() && checkForArgumentAndRemoveFromARGV("--update-wpe")) {
        system("perl", "$sourceDir/Tools/Scripts/update-webkitwpe-libs") == 0 or die $!;
>>>>>>> 4ccac179
    }

    $returnCode = exitStatus(generateBuildSystemFromCMakeProject($prefixPath, @cmakeArgs));
    exit($returnCode) if $returnCode;

    $returnCode = exitStatus(buildCMakeGeneratedProject($makeArgs));
    exit($returnCode) if $returnCode;
    return 0;
}

sub cmakeBasedPortArguments()
{
    return ();
}

sub cmakeBasedPortName()
{
    return ucfirst portName();
}

sub determineIsCMakeBuild()
{
    return if defined($isCMakeBuild);
    $isCMakeBuild = checkForArgumentAndRemoveFromARGV("--cmake");
}

sub isCMakeBuild()
{
    return 1 unless isAppleCocoaWebKit();
    determineIsCMakeBuild();
    return $isCMakeBuild;
}

sub promptUser
{
    my ($prompt, $default) = @_;
    my $defaultValue = $default ? "[$default]" : "";
    print "$prompt $defaultValue: ";
    chomp(my $input = <STDIN>);
    return $input ? $input : $default;
}

sub appleApplicationSupportPath
{
    open INSTALL_DIR, "</proc/registry/HKEY_LOCAL_MACHINE/SOFTWARE/Apple\ Inc./Apple\ Application\ Support/InstallDir";
    my $path = <INSTALL_DIR>;
    $path =~ s/[\r\n\x00].*//;
    close INSTALL_DIR;

    my $unixPath = `cygpath -u '$path'`;
    chomp $unixPath;
    return $unixPath;
}

sub setPathForRunningWebKitApp
{
    my ($env) = @_;

    if (isAnyWindows()) {
        my $productBinaryDir = executableProductDir();
        if (isAppleWinWebKit()) {
            $env->{PATH} = join(':', $productBinaryDir, appleApplicationSupportPath(), $env->{PATH} || "");
        } elsif (isWinCairo()) {
            my $winCairoBin = sourceDir() . "/WebKitLibraries/win/" . (isWin64() ? "bin64/" : "bin32/");
            my $gstreamerBin = isWin64() ? $ENV{"GSTREAMER_1_0_ROOT_X86_64"} . "bin" : $ENV{"GSTREAMER_1_0_ROOT_X86"} . "bin";
            $env->{PATH} = join(':', $productBinaryDir, $winCairoBin, $gstreamerBin, $env->{PATH} || "");
        }
    }
}

sub printHelpAndExitForRunAndDebugWebKitAppIfNeeded
{
    return unless checkForArgumentAndRemoveFromARGV("--help");

    print STDERR <<EOF;
Usage: @{[basename($0)]} [options] [args ...]
  --help                            Show this help message
  --no-saved-state                  Launch the application without state restoration

Options specific to macOS:
  -g|--guard-malloc                 Enable Guard Malloc
  --lang=LANGUAGE                   Use a specific language instead of system language.
                                    This accepts a language name (German) or a language code (de, ar, pt_BR, etc).
  --locale=LOCALE                   Use a specific locale instead of the system region.
EOF

    exit(1);
}

sub argumentsForRunAndDebugMacWebKitApp()
{
    my @args = ();
    if (checkForArgumentAndRemoveFromARGV("--no-saved-state")) {
        push @args, ("-ApplePersistenceIgnoreStateQuietly", "YES");
        # FIXME: Don't set ApplePersistenceIgnoreState once all supported OS versions respect ApplePersistenceIgnoreStateQuietly (rdar://15032886).
        push @args, ("-ApplePersistenceIgnoreState", "YES");
    }

    my $lang;
    if (checkForArgumentAndRemoveFromARGVGettingValue("--lang", \$lang)) {
        push @args, ("-AppleLanguages", "(" . $lang . ")");
    }

    my $locale;
    if (checkForArgumentAndRemoveFromARGVGettingValue("--locale", \$locale)) {
        push @args, ("-AppleLocale", $locale);
    }

    unshift @args, @ARGV;

    return @args;
}

sub setupMacWebKitEnvironment($)
{
    my ($dyldFrameworkPath) = @_;

    $dyldFrameworkPath = File::Spec->rel2abs($dyldFrameworkPath);

    prependToEnvironmentVariableList("DYLD_FRAMEWORK_PATH", $dyldFrameworkPath);
    prependToEnvironmentVariableList("__XPC_DYLD_FRAMEWORK_PATH", $dyldFrameworkPath);
    prependToEnvironmentVariableList("DYLD_LIBRARY_PATH", $dyldFrameworkPath);
    prependToEnvironmentVariableList("__XPC_DYLD_LIBRARY_PATH", $dyldFrameworkPath);
    $ENV{WEBKIT_UNSET_DYLD_FRAMEWORK_PATH} = "YES";

    setUpGuardMallocIfNeeded();
}

sub setupIOSWebKitEnvironment($)
{
    my ($dyldFrameworkPath) = @_;
    $dyldFrameworkPath = File::Spec->rel2abs($dyldFrameworkPath);

    prependToEnvironmentVariableList("DYLD_FRAMEWORK_PATH", $dyldFrameworkPath);
    prependToEnvironmentVariableList("DYLD_LIBRARY_PATH", $dyldFrameworkPath);

    setUpGuardMallocIfNeeded();
}

sub iosSimulatorApplicationsPath()
{
    return File::Spec->catdir(XcodeSDKPath(), "Applications");
}

sub installedMobileSafariBundle()
{
    return File::Spec->catfile(iosSimulatorApplicationsPath(), "MobileSafari.app");
}

sub mobileSafariBundle()
{
    determineConfigurationProductDir();

    # Use MobileSafari.app in product directory if present.
    if (isAppleCocoaWebKit() && -d "$configurationProductDir/MobileSafari.app") {
        return "$configurationProductDir/MobileSafari.app";
    }
    return installedMobileSafariBundle();
}

sub plistPathFromBundle($)
{
    my ($appBundle) = @_;
    return "$appBundle/Info.plist" if -f "$appBundle/Info.plist"; # iOS app bundle
    return "$appBundle/Contents/Info.plist" if -f "$appBundle/Contents/Info.plist"; # Mac app bundle
    return "";
}

sub appIdentifierFromBundle($)
{
    my ($appBundle) = @_;
    my $plistPath = File::Spec->rel2abs(plistPathFromBundle($appBundle)); # defaults(1) will complain if the specified path is not absolute.
    chomp(my $bundleIdentifier = `defaults read '$plistPath' CFBundleIdentifier 2> /dev/null`);
    return $bundleIdentifier;
}

sub appDisplayNameFromBundle($)
{
    my ($appBundle) = @_;
    my $plistPath = File::Spec->rel2abs(plistPathFromBundle($appBundle)); # defaults(1) will complain if the specified path is not absolute.
    chomp(my $bundleDisplayName = `defaults read '$plistPath' CFBundleDisplayName 2> /dev/null`);
    return $bundleDisplayName;
}

sub waitUntilIOSSimulatorDeviceIsInState($$)
{
    my ($deviceUDID, $waitUntilState) = @_;
    my $device = iosSimulatorDeviceByUDID($deviceUDID);
    # FIXME: We should add a maximum time limit to wait here.
    while ($device->{state} ne $waitUntilState) {
        usleep(500 * 1000); # Waiting 500ms between file system polls does not make script run-safari feel sluggish.
        $device = iosSimulatorDeviceByUDID($deviceUDID);
    }
}

sub shutDownIOSSimulatorDevice($)
{
    my ($simulatorDevice) = @_;
    system("xcrun --sdk iphonesimulator simctl shutdown $simulatorDevice->{UDID} > /dev/null 2>&1");
}

sub restartIOSSimulatorDevice($)
{
    my ($simulatorDevice) = @_;
    shutDownIOSSimulatorDevice($simulatorDevice);

    exitStatus(system("xcrun", "--sdk", "iphonesimulator", "simctl", "boot", $simulatorDevice->{UDID})) == 0 or die "Failed to boot simulator device $simulatorDevice->{UDID}";
}

sub relaunchIOSSimulator($)
{
    my ($simulatedDevice) = @_;
    quitIOSSimulator($simulatedDevice->{UDID});

    # FIXME: <rdar://problem/20916140> Switch to using CoreSimulator.framework for launching and quitting iOS Simulator
    chomp(my $developerDirectory = $ENV{DEVELOPER_DIR} || `xcode-select --print-path`); 
    my $iosSimulatorPath = File::Spec->catfile($developerDirectory, "Applications", "Simulator.app"); 
    system("open", "-a", $iosSimulatorPath, "--args", "-CurrentDeviceUDID", $simulatedDevice->{UDID}) == 0 or die "Failed to open $iosSimulatorPath: $!"; 

    waitUntilIOSSimulatorDeviceIsInState($simulatedDevice->{UDID}, SIMULATOR_DEVICE_STATE_BOOTED);
}

sub quitIOSSimulator(;$)
{
    my ($waitForShutdownOfSimulatedDeviceUDID) = @_;
    # FIXME: <rdar://problem/20916140> Switch to using CoreSimulator.framework for launching and quitting iOS Simulator
    if (exitStatus(system {"osascript"} "osascript", "-e", 'tell application id "com.apple.iphonesimulator" to quit')) {
        # osascript returns a non-zero exit status if Simulator.app is not registered in LaunchServices.
        return;
    }

    if (!defined($waitForShutdownOfSimulatedDeviceUDID)) {
        return;
    }
    # FIXME: We assume that $waitForShutdownOfSimulatedDeviceUDID was not booted using the simctl command line tool.
    #        Otherwise we will spin indefinitely since quiting the iOS Simulator will not shutdown this device. We
    #        should add a maximum time limit to wait for a device to shutdown and either return an error or die()
    #        on expiration of the time limit.
    waitUntilIOSSimulatorDeviceIsInState($waitForShutdownOfSimulatedDeviceUDID, SIMULATOR_DEVICE_STATE_SHUTDOWN);
}

sub iosSimulatorDeviceByName($)
{
    my ($simulatorName) = @_;
    my $simulatorRuntime = iosSimulatorRuntime();
    my @devices = iOSSimulatorDevices();
    for my $device (@devices) {
        if ($device->{name} eq $simulatorName && $device->{runtime} eq $simulatorRuntime) {
            return $device;
        }
    }
    return undef;
}

sub iosSimulatorDeviceByUDID($)
{
    my ($simulatedDeviceUDID) = @_;
    my $devicePlistPath = File::Spec->catfile(iOSSimulatorDevicesPath(), $simulatedDeviceUDID, "device.plist");
    if (!-f $devicePlistPath) {
        return;
    }
    # FIXME: We should parse the device.plist file ourself and map the dictionary keys in it to known
    #        dictionary keys so as to decouple our representation of the plist from the actual structure
    #        of the plist, which may change.
    eval "require Foundation";
    return Foundation::perlRefFromObjectRef(NSDictionary->dictionaryWithContentsOfFile_($devicePlistPath));
}

sub iosSimulatorRuntime()
{
    my $xcodeSDKVersion = xcodeSDKVersion();
    $xcodeSDKVersion =~ s/\./-/;
    return "com.apple.CoreSimulator.SimRuntime.iOS-$xcodeSDKVersion";
}

sub findOrCreateSimulatorForIOSDevice($)
{
    my ($simulatorNameSuffix) = @_;
    my $simulatorName;
    my $simulatorDeviceType;
    if (architecture() eq "x86_64") {
        $simulatorName = "iPhone 5s " . $simulatorNameSuffix;
        $simulatorDeviceType = "com.apple.CoreSimulator.SimDeviceType.iPhone-5s";
    } else {
        $simulatorName = "iPhone 5 " . $simulatorNameSuffix;
        $simulatorDeviceType = "com.apple.CoreSimulator.SimDeviceType.iPhone-5";
    }
    my $simulatedDevice = iosSimulatorDeviceByName($simulatorName);
    return $simulatedDevice if $simulatedDevice;
    return createiOSSimulatorDevice($simulatorName, $simulatorDeviceType, iosSimulatorRuntime());
}

sub isIOSSimulatorSystemInstalledApp($)
{
    my ($appBundle) = @_;
    my $simulatorApplicationsPath = realpath(iosSimulatorApplicationsPath());
    return substr(realpath($appBundle), 0, length($simulatorApplicationsPath)) eq $simulatorApplicationsPath;
}

sub hasUserInstalledAppInSimulatorDevice($$)
{
    my ($appIdentifier, $simulatedDeviceUDID) = @_;
    my $userInstalledAppPath = File::Spec->catfile($ENV{HOME}, "Library", "Developer", "CoreSimulator", "Devices", $simulatedDeviceUDID, "data", "Containers", "Bundle", "Application");
    if (!-d $userInstalledAppPath) {
        return 0; # No user installed apps.
    }
    local @::userInstalledAppBundles;
    my $wantedFunction = sub {
        my $file = $_;

        # Ignore hidden files and directories.
        if ($file =~ /^\../) {
            $File::Find::prune = 1;
            return;
        }

        return if !-d $file || $file !~ /\.app$/;
        push @::userInstalledAppBundles, $File::Find::name;
        $File::Find::prune = 1; # Do not traverse contents of app bundle.
    };
    find($wantedFunction, $userInstalledAppPath);
    for my $userInstalledAppBundle (@::userInstalledAppBundles) {
        if (appIdentifierFromBundle($userInstalledAppBundle) eq $appIdentifier) {
            return 1; # Has user installed app.
        }
    }
    return 0; # Does not have user installed app.
}

sub isSimulatorDeviceBooted($)
{
    my ($simulatedDeviceUDID) = @_;
    my $device = iosSimulatorDeviceByUDID($simulatedDeviceUDID);
    return $device && $device->{state} eq SIMULATOR_DEVICE_STATE_BOOTED;
}

sub runIOSWebKitAppInSimulator($;$)
{
    my ($appBundle, $simulatorOptions) = @_;
    my $productDir = productDir();
    my $appDisplayName = appDisplayNameFromBundle($appBundle);
    my $appIdentifier = appIdentifierFromBundle($appBundle);
    my $simulatedDevice = findOrCreateSimulatorForIOSDevice(SIMULATOR_DEVICE_SUFFIX_FOR_WEBKIT_DEVELOPMENT);
    my $simulatedDeviceUDID = $simulatedDevice->{UDID};

    my $willUseSystemInstalledApp = isIOSSimulatorSystemInstalledApp($appBundle);
    if ($willUseSystemInstalledApp) {
        if (hasUserInstalledAppInSimulatorDevice($appIdentifier, $simulatedDeviceUDID)) {
            # Restore the system-installed app in the simulator device corresponding to $appBundle as it
            # was previously overwritten with a custom built version of the app.
            # FIXME: Only restore the system-installed version of the app instead of erasing all contents and settings.
            print "Quitting iOS Simulator...\n";
            quitIOSSimulator($simulatedDeviceUDID);
            print "Erasing contents and settings for simulator device \"$simulatedDevice->{name}\".\n";
            exitStatus(system("xcrun", "--sdk", "iphonesimulator", "simctl", "erase", $simulatedDeviceUDID)) == 0 or die;
        }
        # FIXME: We assume that if $simulatedDeviceUDID is not booted then iOS Simulator is not open. However
        #        $simulatedDeviceUDID may have been booted using the simctl command line tool. If $simulatedDeviceUDID
        #        was booted using simctl then we should shutdown the device and launch iOS Simulator to boot it again.
        if (!isSimulatorDeviceBooted($simulatedDeviceUDID)) {
            print "Launching iOS Simulator...\n";
            relaunchIOSSimulator($simulatedDevice);
        }
    } else {
        # FIXME: We should killall(1) any running instances of $appBundle before installing it to ensure
        #        that simctl launch opens the latest installed version of the app. For now we quit and
        #        launch the iOS Simulator again to ensure there are no running instances of $appBundle.
        print "Quitting and launching iOS Simulator...\n";
        relaunchIOSSimulator($simulatedDevice);

        print "Installing $appBundle.\n";
        # Install custom built app, overwriting an app with the same app identifier if one exists.
        exitStatus(system("xcrun", "--sdk", "iphonesimulator", "simctl", "install", $simulatedDeviceUDID, $appBundle)) == 0 or die;

    }

    $simulatorOptions = {} unless $simulatorOptions;

    my %simulatorENV;
    %simulatorENV = %{$simulatorOptions->{applicationEnvironment}} if $simulatorOptions->{applicationEnvironment};
    {
        local %ENV; # Shadow global-scope %ENV so that changes to it will not be seen outside of this scope.
        setupIOSWebKitEnvironment($productDir);
        %simulatorENV = %ENV;
    }
    my $applicationArguments = \@ARGV;
    $applicationArguments = $simulatorOptions->{applicationArguments} if $simulatorOptions && $simulatorOptions->{applicationArguments};

    # Prefix the environment variables with SIMCTL_CHILD_ per `xcrun simctl help launch`.
    foreach my $key (keys %simulatorENV) {
        $ENV{"SIMCTL_CHILD_$key"} = $simulatorENV{$key};
    }

    print "Starting $appDisplayName with DYLD_FRAMEWORK_PATH set to point to built WebKit in $productDir.\n";
    return exitStatus(system("xcrun", "--sdk", "iphonesimulator", "simctl", "launch", $simulatedDeviceUDID, $appIdentifier, @$applicationArguments));
}

sub runIOSWebKitApp($)
{
    my ($appBundle) = @_;
    if (willUseIOSDeviceSDK()) {
        die "Only running Safari in iOS Simulator is supported now.";
    }
    if (willUseIOSSimulatorSDK()) {
        return runIOSWebKitAppInSimulator($appBundle);
    }
    die "Not using an iOS SDK."
}

sub archCommandLineArgumentsForRestrictedEnvironmentVariables()
{
    my @arguments = ();
    foreach my $key (keys(%ENV)) {
        if ($key =~ /^DYLD_/) {
            push @arguments, "-e", "$key=$ENV{$key}";
        }
    }
    return @arguments;
}

sub runMacWebKitApp($;$)
{
    my ($appPath, $useOpenCommand) = @_;
    my $productDir = productDir();
    print "Starting @{[basename($appPath)]} with DYLD_FRAMEWORK_PATH set to point to built WebKit in $productDir.\n";

    local %ENV = %ENV;
    setupMacWebKitEnvironment($productDir);

    if (defined($useOpenCommand) && $useOpenCommand == USE_OPEN_COMMAND) {
        return system("open", "-W", "-a", $appPath, "--args", argumentsForRunAndDebugMacWebKitApp());
    }
    if (architecture()) {
        return system "arch", "-" . architecture(), archCommandLineArgumentsForRestrictedEnvironmentVariables(), $appPath, argumentsForRunAndDebugMacWebKitApp();
    }
    return system { $appPath } $appPath, argumentsForRunAndDebugMacWebKitApp();
}

sub execMacWebKitAppForDebugging($)
{
    my ($appPath) = @_;
    my $architectureSwitch = "--arch";
    my $argumentsSeparator = "--";

    my $debuggerPath = `xcrun -find lldb`;
    chomp $debuggerPath;
    die "Can't find the lldb executable.\n" unless -x $debuggerPath;

    my $productDir = productDir();
    setupMacWebKitEnvironment($productDir);

    my @architectureFlags = ($architectureSwitch, architecture());
    print "Starting @{[basename($appPath)]} under lldb with DYLD_FRAMEWORK_PATH set to point to built WebKit in $productDir.\n";
    exec { $debuggerPath } $debuggerPath, @architectureFlags, $argumentsSeparator, $appPath, argumentsForRunAndDebugMacWebKitApp() or die;
}

sub debugSafari
{
    if (isAppleCocoaWebKit()) {
        checkFrameworks();
        execMacWebKitAppForDebugging(safariPath());
    }

    return 1; # Unsupported platform; can't debug Safari on this platform.
}

sub runSafari
{
    if (isIOSWebKit()) {
        return runIOSWebKitApp(mobileSafariBundle());
    }

    if (isAppleCocoaWebKit()) {
        return runMacWebKitApp(safariPath());
    }

    if (isAppleWinWebKit()) {
        my $result;
        my $webKitLauncherPath = File::Spec->catfile(executableProductDir(), "MiniBrowser.exe");
        return system { $webKitLauncherPath } $webKitLauncherPath, @ARGV;
    }

    return 1; # Unsupported platform; can't run Safari on this platform.
}

sub runMiniBrowser
{
    if (isAppleCocoaWebKit()) {
        return runMacWebKitApp(File::Spec->catfile(productDir(), "MiniBrowser.app", "Contents", "MacOS", "MiniBrowser"));
    } elsif (isAppleWinWebKit()) {
        my $result;
        my $webKitLauncherPath = File::Spec->catfile(executableProductDir(), "MiniBrowser.exe");
        return system { $webKitLauncherPath } $webKitLauncherPath, @ARGV;
    }

    return 1;
}

sub debugMiniBrowser
{
    if (isAppleCocoaWebKit()) {
        execMacWebKitAppForDebugging(File::Spec->catfile(productDir(), "MiniBrowser.app", "Contents", "MacOS", "MiniBrowser"));
    }
    
    return 1;
}

sub runWebKitTestRunner
{
    if (isAppleCocoaWebKit()) {
        return runMacWebKitApp(File::Spec->catfile(productDir(), "WebKitTestRunner"));
    }

    return 1;
}

sub debugWebKitTestRunner
{
    if (isAppleCocoaWebKit()) {
        execMacWebKitAppForDebugging(File::Spec->catfile(productDir(), "WebKitTestRunner"));
    }

    return 1;
}

sub readRegistryString
{
    my ($valueName) = @_;
    chomp(my $string = `regtool --wow32 get "$valueName"`);
    return $string;
}

sub writeRegistryString
{
    my ($valueName, $string) = @_;

    my $error = system "regtool", "--wow32", "set", "-s", $valueName, $string;

    # On Windows Vista/7 with UAC enabled, regtool will fail to modify the registry, but will still
    # return a successful exit code. So we double-check here that the value we tried to write to the
    # registry was really written.
    return !$error && readRegistryString($valueName) eq $string;
}

sub formatBuildTime($)
{
    my ($buildTime) = @_;

    my $buildHours = int($buildTime / 3600);
    my $buildMins = int(($buildTime - $buildHours * 3600) / 60);
    my $buildSecs = $buildTime - $buildHours * 3600 - $buildMins * 60;

    if ($buildHours) {
        return sprintf("%dh:%02dm:%02ds", $buildHours, $buildMins, $buildSecs);
    }
    return sprintf("%02dm:%02ds", $buildMins, $buildSecs);
}

sub runSvnUpdateAndResolveChangeLogs(@)
{
    my @svnOptions = @_;
    my $openCommand = "svn update " . join(" ", @svnOptions);
    open my $update, "$openCommand |" or die "cannot execute command $openCommand";
    my @conflictedChangeLogs;
    while (my $line = <$update>) {
        print $line;
        $line =~ m/^C\s+(.+?)[\r\n]*$/;
        if ($1) {
          my $filename = normalizePath($1);
          push @conflictedChangeLogs, $filename if basename($filename) eq "ChangeLog";
        }
    }
    close $update or die;

    if (@conflictedChangeLogs) {
        print "Attempting to merge conflicted ChangeLogs.\n";
        my $resolveChangeLogsPath = File::Spec->catfile(sourceDir(), "Tools", "Scripts", "resolve-ChangeLogs");
        (system($resolveChangeLogsPath, "--no-warnings", @conflictedChangeLogs) == 0)
            or die "Could not open resolve-ChangeLogs script: $!.\n";
    }
}

sub runGitUpdate()
{
    # Doing a git fetch first allows setups with svn-remote.svn.fetch = trunk:refs/remotes/origin/master
    # to perform the rebase much much faster.
    system("git", "fetch");
    if (isGitSVNDirectory(".")) {
        system("git", "svn", "rebase") == 0 or die;
    } else {
        # This will die if branch.$BRANCHNAME.merge isn't set, which is
        # almost certainly what we want.
        system("git", "pull") == 0 or die;
    }
}

1;<|MERGE_RESOLUTION|>--- conflicted
+++ resolved
@@ -105,11 +105,8 @@
     tvOS     => "tvOS",
     watchOS  => "watchOS",
     Mac      => "Mac",
-<<<<<<< HEAD
+    JSCOnly  => "JSCOnly",
     Qt       => "Qt",
-=======
-    JSCOnly  => "JSCOnly",
->>>>>>> 4ccac179
     WinCairo => "WinCairo",
     WPE      => "WPE",
     Unknown  => "Unknown"
@@ -450,13 +447,9 @@
     push(@args, '--32-bit') if ($architecture ne "x86_64" and !isWin64());
     push(@args, '--64-bit') if (isWin64());
     push(@args, '--gtk') if isGtk();
-<<<<<<< HEAD
-    push(@args, '--efl') if isEfl();
     push(@args, '--qt') if isQt();
-=======
     push(@args, '--wpe') if isWPE();
     push(@args, '--jsc-only') if isJSCOnly();
->>>>>>> 4ccac179
     push(@args, '--wincairo') if isWinCairo();
     push(@args, '--inspector-frontend') if isInspectorFrontend();
     return @args;
@@ -691,11 +684,7 @@
     my $productDirectory = productDir();
 
     my $binaryDirectory;
-<<<<<<< HEAD
-    if (isEfl() || isGtk() || isQt()) {
-=======
-    if (isGtk() || isJSCOnly() || isWPE()) {
->>>>>>> 4ccac179
+    if (isGtk() || isJSCOnly() || isWPE() || isQt()) {
         $binaryDirectory = "bin";
     } elsif (isAnyWindows()) {
         $binaryDirectory = isWin64() ? "bin64" : "bin32";
@@ -1112,14 +1101,10 @@
 
     my %argToPortName = (
         gtk => GTK,
-<<<<<<< HEAD
+        'jsc-only' => JSCOnly,
         qt  => Qt,
-        wincairo => WinCairo
-=======
-        'jsc-only' => JSCOnly,
         wincairo => WinCairo,
         wpe => WPE
->>>>>>> 4ccac179
     );
 
     for my $arg (sort keys %argToPortName) {
@@ -1152,12 +1137,9 @@
         if ($unknownPortProhibited) {
             my $portsChoice = join "\n\t", qw(
                 --gtk
-<<<<<<< HEAD
+                --jsc-only
                 --qt
-=======
-                --jsc-only
                 --wpe
->>>>>>> 4ccac179
             );
             die "Please specify which WebKit port to build using one of the following options:"
                 . "\n\t$portsChoice\n";
@@ -1185,14 +1167,14 @@
     return portName() eq JSCOnly;
 }
 
+sub isQt()
+{
+    return portName() eq Qt;
+}
+
 sub isWPE()
 {
     return portName() eq WPE;
-}
-
-sub isQt()
-{
-    return portName() eq Qt;
 }
 
 # Determine if this is debian, ubuntu, linspire, or something similar.
@@ -1599,11 +1581,7 @@
 sub launcherPath()
 {
     my $relativeScriptsPath = relativeScriptsDir();
-<<<<<<< HEAD
-    if (isGtk() || isEfl() || isQt()) {
-=======
-    if (isGtk() || isWPE()) {
->>>>>>> 4ccac179
+    if (isGtk() || isWPE() || isQt()) {
         return "$relativeScriptsPath/run-minibrowser";
     } elsif (isAppleWebKit()) {
         return "$relativeScriptsPath/run-safari";
@@ -1612,11 +1590,7 @@
 
 sub launcherName()
 {
-<<<<<<< HEAD
-    if (isGtk() || isEfl() || isQt()) {
-=======
-    if (isGtk()) {
->>>>>>> 4ccac179
+    if (isGtk() || isQt()) {
         return "MiniBrowser";
     } elsif (isAppleCocoaWebKit()) {
         return "Safari";
@@ -1923,13 +1897,10 @@
     }
     if (isGtk()) {
         push(@jhbuildPath, "DependenciesGTK");
-<<<<<<< HEAD
     } elsif (isQt()) {
         push(@jhbuildPath, "DependenciesQT");
-=======
     } elsif (isWPE()) {
         push(@jhbuildPath, "DependenciesWPE");
->>>>>>> 4ccac179
     } else {
         die "Cannot get JHBuild path for platform that isn't GTK+.\n";
     }
@@ -1970,13 +1941,10 @@
         my @prefix = (File::Spec->catfile(sourceDir(), "Tools", "jhbuild", "jhbuild-wrapper"));
         if (isGtk()) {
             push(@prefix, "--gtk");
-<<<<<<< HEAD
         } elsif (isQt()) {
             push(@prefix, "--qt");
-=======
         } elsif (isWPE()) {
             push(@prefix, "--wpe");
->>>>>>> 4ccac179
         }
         push(@prefix, "run");
 
@@ -2149,11 +2117,7 @@
     push @args, '-DSHOW_BINDINGS_GENERATION_PROGRESS=1' unless ($willUseNinja && -t STDOUT);
 
     # Some ports have production mode, but build-webkit should always use developer mode.
-<<<<<<< HEAD
-    push @args, "-DDEVELOPER_MODE=ON" if isEfl() || isGtk() || isQt();
-=======
-    push @args, "-DDEVELOPER_MODE=ON" if isGtk() || isJSCOnly() || isWPE();
->>>>>>> 4ccac179
+    push @args, "-DDEVELOPER_MODE=ON" if isGtk() || isJSCOnly() || isQt() || isWPE();
 
     # Don't warn variables which aren't used by cmake ports.
     push @args, "--no-warn-unused-cli";
@@ -2191,13 +2155,8 @@
     my @args = ("--build", $buildPath, "--config", $config);
     push @args, ("--", $makeArgs) if $makeArgs;
 
-<<<<<<< HEAD
-    # GTK can use a build script to preserve colors and pretty-printing.
-    if ((isGtk() || isQt()) && -e "$buildPath/build.sh") {
-=======
     # GTK and JSCOnly can use a build script to preserve colors and pretty-printing.
-    if ((isGtk() || isJSCOnly()) && -e "$buildPath/build.sh") {
->>>>>>> 4ccac179
+    if ((isGtk() || isJSCOnly() || isQt()) && -e "$buildPath/build.sh") {
         chdir "$buildPath" or die;
         $command = "$buildPath/build.sh";
         @args = ($makeArgs);
@@ -2235,13 +2194,12 @@
         system("perl", "$sourceDir/Tools/Scripts/update-webkitgtk-libs") == 0 or die $!;
     }
 
-<<<<<<< HEAD
     if (isQt() && isAnyWindows() && checkForArgumentAndRemoveFromARGV("--update-qt")) {
         system("perl", "$sourceDir/Tools/Scripts/update-qtwebkit-win-libs") == 0 or die $!;
-=======
+    }
+    
     if (isWPE() && checkForArgumentAndRemoveFromARGV("--update-wpe")) {
         system("perl", "$sourceDir/Tools/Scripts/update-webkitwpe-libs") == 0 or die $!;
->>>>>>> 4ccac179
     }
 
     $returnCode = exitStatus(generateBuildSystemFromCMakeProject($prefixPath, @cmakeArgs));
