--- conflicted
+++ resolved
@@ -338,11 +338,7 @@
                 $architecture = 'armv7';
             }
         }
-<<<<<<< HEAD
-    } elsif (isEfl() || isGtk() || isHaiku()) {
-=======
     } elsif (isCMakeBuild()) {
->>>>>>> 6e287dab
         my $host_processor = "";
         $host_processor = `cmake --system-information | grep CMAKE_SYSTEM_PROCESSOR`;
         if ($host_processor =~ m/^CMAKE_SYSTEM_PROCESSOR \"([^"]+)\"/) {
@@ -352,18 +348,6 @@
         }
     }
 
-<<<<<<< HEAD
-    if (!$architecture && (isGtk() || isAppleMacWebKit() || isEfl() || isHaiku())) {
-        # Fall back to output of `arch', if it is present.
-        $architecture = `arch`;
-        chomp $architecture;
-    }
-
-    if (!$architecture && (isGtk() || isAppleMacWebKit() || isEfl() || isHaiku())) {
-        # Fall back to output of `uname -m', if it is present.
-        $architecture = `uname -m`;
-        chomp $architecture;
-=======
     if (!isAnyWindows()) {
         if (!$architecture) {
             # Fall back to output of `arch', if it is present.
@@ -376,7 +360,6 @@
             $architecture = `uname -m`;
             chomp $architecture;
         }
->>>>>>> 6e287dab
     }
 
     $architecture = 'x86_64' if ($architecture =~ /amd64/ && isBSD());
