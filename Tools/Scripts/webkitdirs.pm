--- conflicted
+++ resolved
@@ -833,16 +833,14 @@
         }
         return "NotFound";
     }
-<<<<<<< HEAD
-    if (isEfl() || isHaiku()) {
+    if (isHaiku()) {
         if (isWK2()) {
             return "$configurationProductDir/lib/libewebkit2.so";
         }
         return "$configurationProductDir/lib/libewebkit.so";
-=======
+    }
     if (isEfl()) {
         return "$configurationProductDir/lib/libewebkit2.so";
->>>>>>> 637c55a9
     }
     if (isWinCE()) {
         return "$configurationProductDir/$libraryName";
