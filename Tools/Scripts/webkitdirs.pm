# Copyright (C) 2005-2007, 2010-2014 Apple Inc. All rights reserved.
# Copyright (C) 2009 Google Inc. All rights reserved.
# Copyright (C) 2011 Research In Motion Limited. All rights reserved.
# Copyright (C) 2013 Nokia Corporation and/or its subsidiary(-ies).
#
# Redistribution and use in source and binary forms, with or without
# modification, are permitted provided that the following conditions
# are met:
#
# 1.  Redistributions of source code must retain the above copyright
#     notice, this list of conditions and the following disclaimer. 
# 2.  Redistributions in binary form must reproduce the above copyright
#     notice, this list of conditions and the following disclaimer in the
#     documentation and/or other materials provided with the distribution. 
# 3.  Neither the name of Apple Inc. ("Apple") nor the names of
#     its contributors may be used to endorse or promote products derived
#     from this software without specific prior written permission. 
#
# THIS SOFTWARE IS PROVIDED BY APPLE AND ITS CONTRIBUTORS "AS IS" AND ANY
# EXPRESS OR IMPLIED WARRANTIES, INCLUDING, BUT NOT LIMITED TO, THE IMPLIED
# WARRANTIES OF MERCHANTABILITY AND FITNESS FOR A PARTICULAR PURPOSE ARE
# DISCLAIMED. IN NO EVENT SHALL APPLE OR ITS CONTRIBUTORS BE LIABLE FOR ANY
# DIRECT, INDIRECT, INCIDENTAL, SPECIAL, EXEMPLARY, OR CONSEQUENTIAL DAMAGES
# (INCLUDING, BUT NOT LIMITED TO, PROCUREMENT OF SUBSTITUTE GOODS OR SERVICES;
# LOSS OF USE, DATA, OR PROFITS; OR BUSINESS INTERRUPTION) HOWEVER CAUSED AND
# ON ANY THEORY OF LIABILITY, WHETHER IN CONTRACT, STRICT LIABILITY, OR TORT
# (INCLUDING NEGLIGENCE OR OTHERWISE) ARISING IN ANY WAY OUT OF THE USE OF
# THIS SOFTWARE, EVEN IF ADVISED OF THE POSSIBILITY OF SUCH DAMAGE.

# Module to share code to get to WebKit directories.

use strict;
use version;
use warnings;
use Config;
use Digest::MD5 qw(md5_hex);
use FindBin;
use File::Basename;
use File::Path qw(mkpath rmtree);
use File::Spec;
use File::stat;
use List::Util;
use POSIX;
use VCSUtils;

BEGIN {
   use Exporter   ();
   our ($VERSION, @ISA, @EXPORT, @EXPORT_OK, %EXPORT_TAGS);
   $VERSION     = 1.00;
   @ISA         = qw(Exporter);
   @EXPORT      = qw(
       &XcodeCoverageSupportOptions
       &XcodeOptionString
       &XcodeOptionStringNoConfig
       &XcodeOptions
       &XcodeStaticAnalyzerOption
       &appDisplayNameFromBundle
       &baseProductDir
       &chdirWebKit
       &checkFrameworks
       &cmakeBasedPortArguments
       &cmakeBasedPortName
       &currentSVNRevision
       &debugSafari
       &findOrCreateSimulatorForIOSDevice
       &installAndLaunchIOSWebKitAppInSimulator
       &iosSimulatorDeviceByName
       &nmPath
       &openIOSSimulator
       &passedConfiguration
       &printHelpAndExitForRunAndDebugWebKitAppIfNeeded
       &productDir
       &quitIOSSimulator
       &runIOSWebKitApp
       &runMacWebKitApp
       &safariPath
       &setConfiguration
       &setupMacWebKitEnvironment
       &sharedCommandLineOptions
       &sharedCommandLineOptionsUsage
       USE_OPEN_COMMAND
   );
   %EXPORT_TAGS = ( );
   @EXPORT_OK   = ();
}

use constant USE_OPEN_COMMAND => 1; # Used in runMacWebKitApp().
use constant INCLUDE_OPTIONS_FOR_DEBUGGING => 1;

our @EXPORT_OK;

my $architecture;
my $numberOfCPUs;
my $maxCPULoad;
my $baseProductDir;
my @baseProductDirOption;
my $configuration;
my $xcodeSDK;
my $configurationForVisualStudio;
my $configurationProductDir;
my $sourceDir;
my $currentSVNRevision;
my $debugger;
my $iPhoneSimulatorVersion;
my $didLoadIPhoneSimulatorNotification;
my $nmPath;
my $osXVersion;
my $generateDsym;
my $isGtk;
my $isWinCE;
my $isWinCairo;
my $isWin64;
my $isEfl;
my $isHaiku;
my $isInspectorFrontend;
my $isWK2;
my $shouldTargetWebProcess;
my $shouldUseXPCServiceForWebProcess;
my $shouldUseGuardMalloc;
my $xcodeVersion;

# Variables for Win32 support
my $programFilesPath;
my $vcBuildPath;
my $vsInstallDir;
my $vsVersion;
my $windowsSourceDir;
my $winVersion;
my $willUseVCExpressWhenBuilding = 0;

# Defined in VCSUtils.
sub exitStatus($);

sub findMatchingArguments($$);
sub hasArgument($$);

sub determineSourceDir
{
    return if $sourceDir;
    $sourceDir = $FindBin::Bin;
    $sourceDir =~ s|/+$||; # Remove trailing '/' as we would die later

    # walks up path checking each directory to see if it is the main WebKit project dir, 
    # defined by containing Sources, WebCore, and WebKit
    until ((-d "$sourceDir/Source" && -d "$sourceDir/Source/WebCore" && -d "$sourceDir/Source/WebKit") || (-d "$sourceDir/Internal" && -d "$sourceDir/OpenSource"))
    {
        if ($sourceDir !~ s|/[^/]+$||) {
            die "Could not find top level webkit directory above source directory using FindBin.\n";
        }
    }

    $sourceDir = "$sourceDir/OpenSource" if -d "$sourceDir/OpenSource";
}

sub currentPerlPath()
{
    my $thisPerl = $^X;
    if ($^O ne 'VMS') {
        $thisPerl .= $Config{_exe} unless $thisPerl =~ m/$Config{_exe}$/i;
    }
    return $thisPerl;
}

# used for scripts which are stored in a non-standard location
sub setSourceDir($)
{
    ($sourceDir) = @_;
}

sub determineXcodeVersion
{
    return if defined $xcodeVersion;
    my $xcodebuildVersionOutput = `xcodebuild -version`;
    $xcodeVersion = ($xcodebuildVersionOutput =~ /Xcode ([0-9](\.[0-9]+)*)/) ? $1 : "3.0";
}

sub readXcodeUserDefault($)
{
    my ($unprefixedKey) = @_;

    determineXcodeVersion();

    my $xcodeDefaultsDomain = (eval "v$xcodeVersion" lt v4) ? "com.apple.Xcode" : "com.apple.dt.Xcode";
    my $xcodeDefaultsPrefix = (eval "v$xcodeVersion" lt v4) ? "PBX" : "IDE";
    my $devnull = File::Spec->devnull();

    my $value = `defaults read $xcodeDefaultsDomain ${xcodeDefaultsPrefix}${unprefixedKey} 2> ${devnull}`;
    return if $?;

    chomp $value;
    return $value;
}

sub determineBaseProductDir
{
    return if defined $baseProductDir;
    determineSourceDir();

    my $setSharedPrecompsDir;
    $baseProductDir = $ENV{"WEBKIT_OUTPUTDIR"};

    if (!defined($baseProductDir) and isAppleMacWebKit()) {
        # Silently remove ~/Library/Preferences/xcodebuild.plist which can
        # cause build failure. The presence of
        # ~/Library/Preferences/xcodebuild.plist can prevent xcodebuild from
        # respecting global settings such as a custom build products directory
        # (<rdar://problem/5585899>).
        my $personalPlistFile = $ENV{HOME} . "/Library/Preferences/xcodebuild.plist";
        if (-e $personalPlistFile) {
            unlink($personalPlistFile) || die "Could not delete $personalPlistFile: $!";
        }

        determineXcodeVersion();

        if (eval "v$xcodeVersion" ge v4) {
            my $buildLocationStyle = join '', readXcodeUserDefault("BuildLocationStyle");
            if ($buildLocationStyle eq "Custom") {
                my $buildLocationType = join '', readXcodeUserDefault("CustomBuildLocationType");
                # FIXME: Read CustomBuildIntermediatesPath and set OBJROOT accordingly.
                $baseProductDir = readXcodeUserDefault("CustomBuildProductsPath") if $buildLocationType eq "Absolute";
            }

            # DeterminedByTargets corresponds to a setting of "Legacy" in Xcode.
            # It is the only build location style for which SHARED_PRECOMPS_DIR is not
            # overridden when building from within Xcode.
            $setSharedPrecompsDir = 1 if $buildLocationStyle ne "DeterminedByTargets";
        }

        if (!defined($baseProductDir)) {
            $baseProductDir = join '', readXcodeUserDefault("ApplicationwideBuildSettings");
            $baseProductDir = $1 if $baseProductDir =~ /SYMROOT\s*=\s*\"(.*?)\";/s;
        }

        undef $baseProductDir unless $baseProductDir =~ /^\//;
    }

    if (!defined($baseProductDir)) { # Port-specific checks failed, use default
        $baseProductDir = "$sourceDir/WebKitBuild";
    }

    if (isGit() && isGitBranchBuild()) {
        my $branch = gitBranch();
        $baseProductDir = "$baseProductDir/$branch";
    }

    if (isAppleMacWebKit()) {
        $baseProductDir =~ s|^\Q$(SRCROOT)/..\E$|$sourceDir|;
        $baseProductDir =~ s|^\Q$(SRCROOT)/../|$sourceDir/|;
        $baseProductDir =~ s|^~/|$ENV{HOME}/|;
        die "Can't handle Xcode product directory with a ~ in it.\n" if $baseProductDir =~ /~/;
        die "Can't handle Xcode product directory with a variable in it.\n" if $baseProductDir =~ /\$/;
        @baseProductDirOption = ("SYMROOT=$baseProductDir", "OBJROOT=$baseProductDir");
        push(@baseProductDirOption, "SHARED_PRECOMPS_DIR=${baseProductDir}/PrecompiledHeaders") if $setSharedPrecompsDir;
    }

    if (isCygwin()) {
        my $dosBuildPath = `cygpath --windows \"$baseProductDir\"`;
        chomp $dosBuildPath;
        $ENV{"WEBKIT_OUTPUTDIR"} = $dosBuildPath;
        my $unixBuildPath = `cygpath --unix \"$baseProductDir\"`;
        chomp $unixBuildPath;
        $baseProductDir = $unixBuildPath;
    }
}

sub setBaseProductDir($)
{
    ($baseProductDir) = @_;
}

sub determineConfiguration
{
    return if defined $configuration;
    determineBaseProductDir();
    if (open CONFIGURATION, "$baseProductDir/Configuration") {
        $configuration = <CONFIGURATION>;
        close CONFIGURATION;
    }
    if ($configuration) {
        chomp $configuration;
        # compatibility for people who have old Configuration files
        $configuration = "Release" if $configuration eq "Deployment";
        $configuration = "Debug" if $configuration eq "Development";
    } else {
        $configuration = "Release";
    }

    if ($configuration && isWinCairo()) {
        unless ($configuration =~ /_WinCairo$/) {
            $configuration .= "_WinCairo";
        }
    }
}

sub determineArchitecture
{
    return if defined $architecture;
    # make sure $architecture is defined in all cases
    $architecture = "";

    determineBaseProductDir();
    determineXcodeSDK();

    if (isAppleMacWebKit()) {
        if (open ARCHITECTURE, "$baseProductDir/Architecture") {
            $architecture = <ARCHITECTURE>;
            close ARCHITECTURE;
        }
        if ($architecture) {
            chomp $architecture;
        } else {
            if (not defined $xcodeSDK or $xcodeSDK =~ /^(\/$|macosx)/) {
                my $supports64Bit = `sysctl -n hw.optional.x86_64`;
                chomp $supports64Bit;
                $architecture = 'x86_64' if $supports64Bit;
            } elsif ($xcodeSDK =~ /^iphonesimulator/) {
                $architecture = 'x86_64';
            } elsif ($xcodeSDK =~ /^iphoneos/) {
                $architecture = 'armv7';
            }
        }
    } elsif (isEfl() || isGtk() || isHaiku()) {
        my $host_processor = "";
        $host_processor = `cmake --system-information | grep CMAKE_SYSTEM_PROCESSOR`;
        if ($host_processor =~ m/^CMAKE_SYSTEM_PROCESSOR \"([^"]+)\"/) {
            # We have a configured build tree; use it.
            $architecture = $1;
            $architecture = 'x86_64' if $architecture eq 'amd64';
        }
    }

    if (!$architecture && (isGtk() || isAppleMacWebKit() || isEfl() || isHaiku())) {
        # Fall back to output of `arch', if it is present.
        $architecture = `arch`;
        chomp $architecture;
    }

    if (!$architecture && (isGtk() || isAppleMacWebKit() || isEfl() || isHaiku())) {
        # Fall back to output of `uname -m', if it is present.
        $architecture = `uname -m`;
        chomp $architecture;
    }

    $architecture = 'x86_64' if ($architecture =~ /amd64/ && isBSD());
    $architecture = 'x86' if ($architecture =~ /BePC/ && isHaiku());
}

sub determineNumberOfCPUs
{
    return if defined $numberOfCPUs;
    if (defined($ENV{NUMBER_OF_PROCESSORS})) {
        $numberOfCPUs = $ENV{NUMBER_OF_PROCESSORS};
    } elsif (isHaiku()) {
        $numberOfCPUs = `sysinfo -cpu | grep "CPU #" | wc -l`
    } elsif (isLinux()) {
        # First try the nproc utility, if it exists. If we get no
        # results fall back to just interpretting /proc directly.
        chomp($numberOfCPUs = `nproc --all 2> /dev/null`);
        if ($numberOfCPUs eq "") {
            $numberOfCPUs = (grep /processor/, `cat /proc/cpuinfo`);
        }
    } elsif (isWindows() || isCygwin()) {
        # Assumes cygwin
        $numberOfCPUs = `ls /proc/registry/HKEY_LOCAL_MACHINE/HARDWARE/DESCRIPTION/System/CentralProcessor | wc -w`;
    } elsif (isDarwin() || isBSD()) {
        chomp($numberOfCPUs = `sysctl -n hw.ncpu`);
    }
}

sub determineMaxCPULoad
{
    return if defined $maxCPULoad;
    if (defined($ENV{MAX_CPU_LOAD})) {
        $maxCPULoad = $ENV{MAX_CPU_LOAD};
    }
}

sub jscPath($)
{
    my ($productDir) = @_;
    my $jscName = "jsc";
    $jscName .= "_debug"  if configuration() eq "Debug_All";
    $jscName .= ".exe" if (isWindows() || isCygwin());
    return "$productDir/$jscName" if -e "$productDir/$jscName";
    return "$productDir/JavaScriptCore.framework/Resources/$jscName";
}

sub argumentsForConfiguration()
{
    determineConfiguration();
    determineArchitecture();
    determineXcodeSDK();

    my @args = ();
    push(@args, '--debug') if ($configuration =~ "^Debug");
    push(@args, '--release') if ($configuration =~ "^Release");
    push(@args, '--device') if (defined $xcodeSDK && $xcodeSDK =~ /^iphoneos/);
    push(@args, '--sim') if (defined $xcodeSDK && $xcodeSDK =~ /^iphonesimulator/);
    push(@args, '--ios-simulator') if (defined $xcodeSDK && $xcodeSDK =~ /^iphonesimulator/);
    push(@args, '--32-bit') if ($architecture ne "x86_64" and !isWin64());
    push(@args, '--64-bit') if (isWin64());
    push(@args, '--gtk') if isGtk();
    push(@args, '--efl') if isEfl();
    push(@args, '--haiku') if isHaiku();
    push(@args, '--wincairo') if isWinCairo();
    push(@args, '--wince') if isWinCE();
    push(@args, '--inspector-frontend') if isInspectorFrontend();
    return @args;
}

sub determineXcodeSDK
{
    return if defined $xcodeSDK;
    my $sdk;
    if (checkForArgumentAndRemoveFromARGVGettingValue("--sdk", \$sdk)) {
        $xcodeSDK = $sdk;
    }
    if (checkForArgumentAndRemoveFromARGV("--device")) {
        $xcodeSDK ||= 'iphoneos.internal';
    }
    if (checkForArgumentAndRemoveFromARGV("--sim") ||
        checkForArgumentAndRemoveFromARGV("--simulator") ||
        checkForArgumentAndRemoveFromARGV("--ios-simulator")) {
        $xcodeSDK ||= 'iphonesimulator';
    }
}

sub xcodeSDK
{
    determineXcodeSDK();
    return $xcodeSDK;
}

sub xcodeSDKPlatformName()
{
    determineXcodeSDK();
    return "" if !defined $xcodeSDK;
    return "iphoneos" if $xcodeSDK =~ /iphoneos/i;
    return "iphonesimulator" if $xcodeSDK =~ /iphonesimulator/i;
    return "macosx" if $xcodeSDK =~ /macosx/i;
    die "Couldn't determine platform name from Xcode SDK";
}

sub XcodeSDKPath
{
    determineXcodeSDK();

    die "Can't find the SDK path because no Xcode SDK was specified" if not $xcodeSDK;

    my $sdkPath = `xcrun --sdk $xcodeSDK --show-sdk-path` if $xcodeSDK;
    die 'Failed to get SDK path from xcrun' if $?;
    chomp $sdkPath;

    return $sdkPath;
}

sub xcodeSDKVersion
{
    determineXcodeSDK();

    die "Can't find the SDK version because no Xcode SDK was specified" if !$xcodeSDK;

    chomp(my $sdkVersion = `xcrun --sdk $xcodeSDK --show-sdk-version`);
    die "Failed to get SDK version from xcrun" if exitStatus($?);

    return $sdkVersion;
}

sub programFilesPath
{
    return $programFilesPath if defined $programFilesPath;

    $programFilesPath = $ENV{'PROGRAMFILES(X86)'} || $ENV{'PROGRAMFILES'} || "C:\\Program Files";

    return $programFilesPath;
}

sub visualStudioInstallDir
{
    return $vsInstallDir if defined $vsInstallDir;

    if ($ENV{'VSINSTALLDIR'}) {
        $vsInstallDir = $ENV{'VSINSTALLDIR'};
        $vsInstallDir =~ s|[\\/]$||;
    } else {
        $vsInstallDir = File::Spec->catdir(programFilesPath(), "Microsoft Visual Studio 12.0");
    }
    chomp($vsInstallDir = `cygpath "$vsInstallDir"`) if isCygwin();

    return $vsInstallDir;
}

sub visualStudioVersion
{
    return $vsVersion if defined $vsVersion;

    my $installDir = visualStudioInstallDir();

    $vsVersion = ($installDir =~ /Microsoft Visual Studio ([0-9]+\.[0-9]*)/) ? $1 : "12";

    return $vsVersion;
}

sub determineConfigurationForVisualStudio
{
    return if defined $configurationForVisualStudio;
    determineConfiguration();
    # FIXME: We should detect when Debug_All or Production has been chosen.
    $configurationForVisualStudio = $configuration . (isWin64() ? "|x64" : "|Win32");
}

sub usesPerConfigurationBuildDirectory
{
    # [Gtk] We don't have Release/Debug configurations in straight
    # autotool builds (non build-webkit). In this case and if
    # WEBKIT_OUTPUTDIR exist, use that as our configuration dir. This will
    # allows us to run run-webkit-tests without using build-webkit.
    return ($ENV{"WEBKIT_OUTPUTDIR"} && isGtk()) || isAppleWinWebKit();
}

sub determineConfigurationProductDir
{
    return if defined $configurationProductDir;
    determineBaseProductDir();
    determineConfiguration();
    if (isAppleWinWebKit() || isWinCairo()) {
        my $binDir = isWin64() ? "bin64" : "bin32";
        $configurationProductDir = File::Spec->catdir($baseProductDir, $configuration, $binDir);
    } else {
        if (usesPerConfigurationBuildDirectory()) {
            $configurationProductDir = "$baseProductDir";
        } else {
            $configurationProductDir = "$baseProductDir/$configuration";
            $configurationProductDir .= "-" . xcodeSDKPlatformName() if isIOSWebKit();
        }
    }
}

sub setConfigurationProductDir($)
{
    ($configurationProductDir) = @_;
}

sub determineCurrentSVNRevision
{
    # We always update the current SVN revision here, and leave the caching
    # to currentSVNRevision(), so that changes to the SVN revision while the
    # script is running can be picked up by calling this function again.
    determineSourceDir();
    $currentSVNRevision = svnRevisionForDirectory($sourceDir);
    return $currentSVNRevision;
}


sub chdirWebKit
{
    determineSourceDir();
    chdir $sourceDir or die;
}

sub baseProductDir
{
    determineBaseProductDir();
    return $baseProductDir;
}

sub sourceDir
{
    determineSourceDir();
    return $sourceDir;
}

sub productDir
{
    determineConfigurationProductDir();
    return $configurationProductDir;
}

sub jscProductDir
{
    my $productDir = productDir();
    $productDir .= "/bin" if (isEfl() || isGtk() || isHaiku());

    return $productDir;
}

sub configuration()
{
    determineConfiguration();
    return $configuration;
}

sub configurationForVisualStudio()
{
    determineConfigurationForVisualStudio();
    return $configurationForVisualStudio;
}

sub currentSVNRevision
{
    determineCurrentSVNRevision() if not defined $currentSVNRevision;
    return $currentSVNRevision;
}

sub generateDsym()
{
    determineGenerateDsym();
    return $generateDsym;
}

sub determineGenerateDsym()
{
    return if defined($generateDsym);
    $generateDsym = checkForArgumentAndRemoveFromARGV("--dsym");
}

sub argumentsForXcode()
{
    my @args = ();
    push @args, "DEBUG_INFORMATION_FORMAT=dwarf-with-dsym" if generateDsym();
    return @args;
}

sub XcodeOptions
{
    determineBaseProductDir();
    determineConfiguration();
    determineArchitecture();
    determineXcodeSDK();

    my @sdkOption = ($xcodeSDK ? "SDKROOT=$xcodeSDK" : ());
    my @architectureOption = ($architecture ? "ARCHS=$architecture" : ());

    return (@baseProductDirOption, "-configuration", $configuration, @architectureOption, @sdkOption, argumentsForXcode());
}

sub XcodeOptionString
{
    return join " ", XcodeOptions();
}

sub XcodeOptionStringNoConfig
{
    return join " ", @baseProductDirOption;
}

sub XcodeCoverageSupportOptions()
{
    my @coverageSupportOptions = ();
    push @coverageSupportOptions, "GCC_GENERATE_TEST_COVERAGE_FILES=YES";
    push @coverageSupportOptions, "GCC_INSTRUMENT_PROGRAM_FLOW_ARCS=YES";
    return @coverageSupportOptions;
}

sub XcodeStaticAnalyzerOption()
{
    return "RUN_CLANG_STATIC_ANALYZER=YES";
}

my $passedConfiguration;
my $searchedForPassedConfiguration;
sub determinePassedConfiguration
{
    return if $searchedForPassedConfiguration;
    $searchedForPassedConfiguration = 1;
    $passedConfiguration = undef;

    if (checkForArgumentAndRemoveFromARGV("--debug")) {
        $passedConfiguration = "Debug";
    } elsif(checkForArgumentAndRemoveFromARGV("--release")) {
        $passedConfiguration = "Release";
    } elsif (checkForArgumentAndRemoveFromARGV("--profile") || checkForArgumentAndRemoveFromARGV("--profiling")) {
        $passedConfiguration = "Profiling";
    }

    $passedConfiguration .= "_WinCairo" if (defined($passedConfiguration) && isWinCairo() && isCygwin());
}

sub passedConfiguration
{
    determinePassedConfiguration();
    return $passedConfiguration;
}

sub setConfiguration
{
    setArchitecture();

    if (my $config = shift @_) {
        $configuration = $config;
        return;
    }

    determinePassedConfiguration();
    $configuration = $passedConfiguration if $passedConfiguration;
}


my $passedArchitecture;
my $searchedForPassedArchitecture;
sub determinePassedArchitecture
{
    return if $searchedForPassedArchitecture;
    $searchedForPassedArchitecture = 1;

    $passedArchitecture = undef;
    if (checkForArgumentAndRemoveFromARGV("--32-bit")) {
        if (isAppleMacWebKit()) {
            # PLATFORM_IOS: Don't run `arch` command inside Simulator environment
            local %ENV = %ENV;
            delete $ENV{DYLD_ROOT_PATH};
            delete $ENV{DYLD_FRAMEWORK_PATH};

            $passedArchitecture = `arch`;
            chomp $passedArchitecture;
        }
    }
}

sub passedArchitecture
{
    determinePassedArchitecture();
    return $passedArchitecture;
}

sub architecture()
{
    determineArchitecture();
    return $architecture;
}

sub numberOfCPUs()
{
    determineNumberOfCPUs();
    return $numberOfCPUs;
}

sub maxCPULoad()
{
    determineMaxCPULoad();
    return $maxCPULoad;
}

sub setArchitecture
{
    if (my $arch = shift @_) {
        $architecture = $arch;
        return;
    }

    determinePassedArchitecture();
    $architecture = $passedArchitecture if $passedArchitecture;
}

sub skipSafariExecutableEntitlementChecks
{
    return `defaults read /Library/Preferences/org.webkit.BuildConfiguration SkipSafariExecutableEntitlementChecks 2>/dev/null` eq "1\n";
}

sub executableHasEntitlements
{
    my $executablePath = shift;
    return (`codesign -d --entitlements - $executablePath 2>&1` =~ /<key>/);
}

sub safariPathFromSafariBundle
{
    my ($safariBundle) = @_;

    die "Safari path is only relevant on Apple Mac platform\n" unless isAppleMacWebKit();

    my $safariPath = "$safariBundle/Contents/MacOS/Safari";
    return $safariPath if skipSafariExecutableEntitlementChecks();

    my $safariForWebKitDevelopmentPath = "$safariBundle/Contents/MacOS/SafariForWebKitDevelopment";
    return $safariForWebKitDevelopmentPath if -f $safariForWebKitDevelopmentPath && executableHasEntitlements($safariPath);

    return $safariPath;
}

sub installedSafariPath
{
    return safariPathFromSafariBundle("/Applications/Safari.app");
}

# Locate Safari.
sub safariPath
{
    die "Safari path is only relevant on Apple Mac platform\n" unless isAppleMacWebKit();

    # Use WEBKIT_SAFARI environment variable if present.
    my $safariBundle = $ENV{WEBKIT_SAFARI};
    if (!$safariBundle) {
        determineConfigurationProductDir();
        # Use Safari.app in product directory if present (good for Safari development team).
        if (-d "$configurationProductDir/Safari.app") {
            $safariBundle = "$configurationProductDir/Safari.app";
        }
        if (!$safariBundle) {
            return installedSafariPath();
        }
    }
    my $safariPath = safariPathFromSafariBundle($safariBundle);
    die "Can't find executable at $safariPath.\n" if !-x $safariPath;
    return $safariPath;
}

sub builtDylibPathForName
{
    my $libraryName = shift;
    determineConfigurationProductDir();

    if (isGtk()) {
        my $extension = isDarwin() ? ".dylib" : ".so";
        return "$configurationProductDir/lib/libwebkit2gtk-4.0" . $extension;
    }
    if (isHaiku()) {
        if (isWK2()) {
            return "$configurationProductDir/lib/libWebKit2.so";
        }
        return "$configurationProductDir/lib/libWebKit.so";
    }
    if (isEfl()) {
        return "$configurationProductDir/lib/libewebkit2.so";
    }
    if (isWinCE()) {
        return "$configurationProductDir/$libraryName";
    }
    if (isIOSWebKit()) {
        return "$configurationProductDir/$libraryName.framework/$libraryName";
    }
    if (isAppleMacWebKit()) {
        return "$configurationProductDir/$libraryName.framework/Versions/A/$libraryName";
    }
    if (isAppleWinWebKit()) {
        if ($libraryName eq "JavaScriptCore") {
            return "$baseProductDir/lib/$libraryName.lib";
        } else {
            return "$baseProductDir/$libraryName.intermediate/$configuration/$libraryName.intermediate/$libraryName.lib";
        }
    }

    die "Unsupported platform, can't determine built library locations.\nTry `build-webkit --help` for more information.\n";
}

# Check to see that all the frameworks are built.
sub checkFrameworks # FIXME: This is a poor name since only the Mac calls built WebCore a Framework.
{
    return if isCygwin() || isWindows();
    my @frameworks = ("JavaScriptCore", "WebCore");
    push(@frameworks, "WebKit") if isAppleMacWebKit(); # FIXME: This seems wrong, all ports should have a WebKit these days.
    for my $framework (@frameworks) {
        my $path = builtDylibPathForName($framework);
        die "Can't find built framework at \"$path\".\n" unless -e $path;
    }
}

sub isInspectorFrontend()
{
    determineIsInspectorFrontend();
    return $isInspectorFrontend;
}

sub determineIsInspectorFrontend()
{
    return if defined($isInspectorFrontend);
    $isInspectorFrontend = checkForArgumentAndRemoveFromARGV("--inspector-frontend");
}

sub commandExists($)
{
    my $command = shift;
    my $devnull = File::Spec->devnull();
    return `$command --version 2> $devnull`;
}

sub checkForArgumentAndRemoveFromARGV($)
{
    my $argToCheck = shift;
    return checkForArgumentAndRemoveFromArrayRef($argToCheck, \@ARGV);
}

sub checkForArgumentAndRemoveFromArrayRefGettingValue($$$)
{
    my ($argToCheck, $valueRef, $arrayRef) = @_;
    my $argumentStartRegEx = qr#^$argToCheck(?:=\S|$)#;
    my $i = 0;
    for (; $i < @$arrayRef; ++$i) {
        last if $arrayRef->[$i] =~ $argumentStartRegEx;
    }
    if ($i >= @$arrayRef) {
        return $$valueRef = undef;
    }
    my ($key, $value) = split("=", $arrayRef->[$i]);
    splice(@$arrayRef, $i, 1);
    if (defined($value)) {
        # e.g. --sdk=iphonesimulator
        return $$valueRef = $value;
    }
    return $$valueRef = splice(@$arrayRef, $i, 1); # e.g. --sdk iphonesimulator
}

sub checkForArgumentAndRemoveFromARGVGettingValue($$)
{
    my ($argToCheck, $valueRef) = @_;
    return checkForArgumentAndRemoveFromArrayRefGettingValue($argToCheck, $valueRef, \@ARGV);
}

sub findMatchingArguments($$)
{
    my ($argToCheck, $arrayRef) = @_;
    my @matchingIndices;
    foreach my $index (0 .. $#$arrayRef) {
        my $opt = $$arrayRef[$index];
        if ($opt =~ /^$argToCheck$/i ) {
            push(@matchingIndices, $index);
        }
    }
    return @matchingIndices; 
}

sub hasArgument($$)
{
    my ($argToCheck, $arrayRef) = @_;
    my @matchingIndices = findMatchingArguments($argToCheck, $arrayRef);
    return scalar @matchingIndices > 0;
}

sub checkForArgumentAndRemoveFromArrayRef
{
    my ($argToCheck, $arrayRef) = @_;
    my @indicesToRemove = findMatchingArguments($argToCheck, $arrayRef);
    my $removeOffset = 0;
    foreach my $index (@indicesToRemove) {
        splice(@$arrayRef, $index - $removeOffset++, 1);
    }
    return scalar @indicesToRemove > 0;
}

sub isWK2()
{
    if (defined($isWK2)) {
        return $isWK2;
    }
    if (checkForArgumentAndRemoveFromARGV("-2")) {
        $isWK2 = 1;
    } else {
        $isWK2 = 0;
    }
    return $isWK2;
}

sub determineIsEfl()
{
    return if defined($isEfl);
    $isEfl = checkForArgumentAndRemoveFromARGV("--efl");
}

sub isEfl()
{
    determineIsEfl();
    return $isEfl;
}

sub determineIsGtk()
{
    return if defined($isGtk);
    $isGtk = checkForArgumentAndRemoveFromARGV("--gtk");
}

sub isGtk()
{
    determineIsGtk();
    return $isGtk;
}

sub isWinCE()
{
    determineIsWinCE();
    return $isWinCE;
}

sub determineIsWinCE()
{
    return if defined($isWinCE);
    $isWinCE = checkForArgumentAndRemoveFromARGV("--wince");
}

# Determine if this is debian, ubuntu, linspire, or something similar.
sub isDebianBased()
{
    return -e "/etc/debian_version";
}

sub isFedoraBased()
{
    return -e "/etc/fedora-release";
}

sub isWinCairo()
{
    determineIsWinCairo();
    return $isWinCairo;
}

sub determineIsWinCairo()
{
    return if defined($isWinCairo);
    $isWinCairo = checkForArgumentAndRemoveFromARGV("--wincairo");
}

sub isWin64()
{
    determineIsWin64();
    return $isWin64;
}

sub determineIsWin64()
{
    return if defined($isWin64);
    $isWin64 = checkForArgumentAndRemoveFromARGV("--64-bit");
}

sub isCygwin()
{
    return ($^O eq "cygwin") || 0;
}

sub isAnyWindows()
{
    return isWindows() || isCygwin();
}

sub determineWinVersion()
{
    return if $winVersion;

    if (!isAnyWindows()) {
        $winVersion = -1;
        return;
    }

    my $versionString = `cmd /c ver`;
    $versionString =~ /(\d)\.(\d)\.(\d+)/;

    $winVersion = {
        major => $1,
        minor => $2,
        build => $3,
    };
}

sub winVersion()
{
    determineWinVersion();
    return $winVersion;
}

sub isWindows7SP0()
{
    return isAnyWindows() && winVersion()->{major} == 6 && winVersion()->{minor} == 1 && winVersion()->{build} == 7600;
}

sub isWindowsVista()
{
    return isAnyWindows() && winVersion()->{major} == 6 && winVersion()->{minor} == 0;
}

sub isWindowsXP()
{
    return isAnyWindows() && winVersion()->{major} == 5 && winVersion()->{minor} == 1;
}

sub isDarwin()
{
    return ($^O eq "darwin") || 0;
}

sub isWindows()
{
    return ($^O eq "MSWin32") || 0;
}

sub isLinux()
{
    return ($^O eq "linux") || 0;
}

sub isBSD()
{
    return ($^O eq "freebsd") || ($^O eq "openbsd") || ($^O eq "netbsd") || 0;
}

sub isHaiku()
{
    return ($^O eq "haiku") || 0;
}

sub isARM()
{
    return ($Config{archname} =~ /^arm[v\-]/) || ($Config{archname} =~ /^aarch64[v\-]/);
}

sub isCrossCompilation()
{
  my $compiler = "";
  $compiler = $ENV{'CC'} if (defined($ENV{'CC'}));
  if ($compiler =~ /gcc/) {
      my $compiler_options = `$compiler -v 2>&1`;
      my @host = $compiler_options =~ m/--host=(.*?)\s/;
      my @target = $compiler_options =~ m/--target=(.*?)\s/;

      return ($host[0] ne "" && $target[0] ne "" && $host[0] ne $target[0]);
  }
  return 0;
}

sub isAppleWebKit()
{
    return isAppleMacWebKit() || isAppleWinWebKit();
}

sub isAppleMacWebKit()
{
    return isDarwin() && !isGtk();
}

sub isAppleWinWebKit()
{
    return (isCygwin() || isWindows()) && !isWinCairo() && !isGtk() && !isWinCE();
}

sub iOSSimulatorDevicesPath
{
    return "$ENV{HOME}/Library/Developer/CoreSimulator/Devices";
}

sub iOSSimulatorDevices
{
    eval "require Foundation";
    my $devicesPath = iOSSimulatorDevicesPath();
    opendir(DEVICES, $devicesPath);
    my @udids = grep {
        $_ =~ m/[0-9A-F]{8}-([0-9A-F]{4}-){3}[0-9A-F]{12}/;
    } readdir(DEVICES);
    close(DEVICES);

    my @devices = map {
        Foundation::perlRefFromObjectRef(NSDictionary->dictionaryWithContentsOfFile_("$devicesPath/$_/device.plist"));
    } @udids;

    return @devices;
}

sub createiOSSimulatorDevice
{
    my $name = shift;
    my $deviceTypeId = shift;
    my $runtimeId = shift;

    my $created = system("xcrun", "--sdk", "iphonesimulator", "simctl", "create", $name, $deviceTypeId, $runtimeId) == 0;
    die "Couldn't create simulator device: $name $deviceTypeId $runtimeId" if not $created;

    system("xcrun", "--sdk", "iphonesimulator", "simctl", "list");

    print "Waiting for device to be created ...\n";
    sleep 5;
    for (my $tries = 0; $tries < 5; $tries++){
        my @devices = iOSSimulatorDevices();
        foreach my $device (@devices) {
            return $device if $device->{name} eq $name and $device->{deviceType} eq $deviceTypeId and $device->{runtime} eq $runtimeId;
        }
        sleep 5;
    }
    die "Device $name $deviceTypeId $runtimeId wasn't found in " . iOSSimulatorDevicesPath();
}

sub deleteiOSSimulatorDevice
{
    my $udid = shift;
    return system("xcrun", "--sdk", "iphonesimulator", "simctl", "delete", $udid);
}

sub willUseIOSDeviceSDKWhenBuilding()
{
    return xcodeSDKPlatformName() eq "iphoneos";
}

sub willUseIOSSimulatorSDKWhenBuilding()
{
    return xcodeSDKPlatformName() eq "iphonesimulator";
}

sub isIOSWebKit()
{
    determineXcodeSDK();
    return isAppleMacWebKit() && (willUseIOSDeviceSDKWhenBuilding() || willUseIOSSimulatorSDKWhenBuilding());
}

sub isPerianInstalled()
{
    if (!isAppleWebKit()) {
        return 0;
    }

    if (-d "/Library/QuickTime/Perian.component") {
        return 1;
    }

    if (-d "$ENV{HOME}/Library/QuickTime/Perian.component") {
        return 1;
    }

    return 0;
}

sub determineIPhoneSimulatorVersion()
{
    return if $iPhoneSimulatorVersion;

    if (!isIOSWebKit()) {
        $iPhoneSimulatorVersion = -1;
        return;
    }

    my $version = `/usr/local/bin/psw_vers -productVersion`;
    my @splitVersion = split(/\./, $version);
    @splitVersion >= 2 or die "Invalid version $version";
    $iPhoneSimulatorVersion = {
            "major" => $splitVersion[0],
            "minor" => $splitVersion[1],
            "subminor" => defined($splitVersion[2] ? $splitVersion[2] : 0),
    };
}

sub iPhoneSimulatorVersion()
{
    determineIPhoneSimulatorVersion();
    return $iPhoneSimulatorVersion;
}

sub determineNmPath()
{
    return if $nmPath;

    if (isAppleMacWebKit()) {
        $nmPath = `xcrun -find nm`;
        chomp $nmPath;
    }
    $nmPath = "nm" if !$nmPath;
}

sub nmPath()
{
    determineNmPath();
    return $nmPath;
}

sub determineOSXVersion()
{
    return if $osXVersion;

    if (!isDarwin()) {
        $osXVersion = -1;
        return;
    }

    my $version = `sw_vers -productVersion`;
    my @splitVersion = split(/\./, $version);
    @splitVersion >= 2 or die "Invalid version $version";
    $osXVersion = {
            "major" => $splitVersion[0],
            "minor" => $splitVersion[1],
            "subminor" => (defined($splitVersion[2]) ? $splitVersion[2] : 0),
    };
}

sub osXVersion()
{
    determineOSXVersion();
    return $osXVersion;
}

sub isSnowLeopard()
{
    return isDarwin() && osXVersion()->{"minor"} == 6;
}

sub isLion()
{
    return isDarwin() && osXVersion()->{"minor"} == 7;
}

sub isWindowsNT()
{
    return $ENV{'OS'} eq 'Windows_NT';
}

sub shouldTargetWebProcess
{
    determineShouldTargetWebProcess();
    return $shouldTargetWebProcess;
}

sub determineShouldTargetWebProcess
{
    return if defined($shouldTargetWebProcess);
    $shouldTargetWebProcess = checkForArgumentAndRemoveFromARGV("--target-web-process");
}

sub shouldUseXPCServiceForWebProcess
{
    determineShouldUseXPCServiceForWebProcess();
    return $shouldUseXPCServiceForWebProcess;
}

sub determineShouldUseXPCServiceForWebProcess
{
    return if defined($shouldUseXPCServiceForWebProcess);
    $shouldUseXPCServiceForWebProcess = checkForArgumentAndRemoveFromARGV("--use-web-process-xpc-service");
}

sub debugger
{
    determineDebugger();
    return $debugger;
}

sub determineDebugger
{
    return if defined($debugger);

    determineXcodeVersion();
    if (eval "v$xcodeVersion" ge v4.5) {
        $debugger = "lldb";
    } else {
        $debugger = "gdb";
    }

    if (checkForArgumentAndRemoveFromARGV("--use-lldb")) {
        $debugger = "lldb";
    }

    if (checkForArgumentAndRemoveFromARGV("--use-gdb")) {
        $debugger = "gdb";
    }
}

sub appendToEnvironmentVariableList
{
    my ($environmentVariableName, $value) = @_;

    if (defined($ENV{$environmentVariableName})) {
        $ENV{$environmentVariableName} .= ":" . $value;
    } else {
        $ENV{$environmentVariableName} = $value;
    }
}

sub sharedCommandLineOptions()
{
    return (
        "g|guard-malloc" => \$shouldUseGuardMalloc,
    );
}

sub sharedCommandLineOptionsUsage
{
    my %opts = @_;

    my %switches = (
        '-g|--guard-malloc' => 'Use guardmalloc when running executable',
    );

    my $indent = " " x ($opts{indent} || 2);
    my $switchWidth = List::Util::max(int($opts{switchWidth}), List::Util::max(map { length($_) } keys %switches) + ($opts{brackets} ? 2 : 0));

    my $result = "Common switches:\n";

    for my $switch (keys %switches) {
        my $switchName = $opts{brackets} ? "[" . $switch . "]" : $switch;
        $result .= sprintf("%s%-" . $switchWidth . "s %s\n", $indent, $switchName, $switches{$switch});
    }

    return $result;
}

sub setUpGuardMallocIfNeeded
{
    if (!isDarwin()) {
        return;
    }

    if (!defined($shouldUseGuardMalloc)) {
        $shouldUseGuardMalloc = checkForArgumentAndRemoveFromARGV("-g") || checkForArgumentAndRemoveFromARGV("--guard-malloc");
    }

    if ($shouldUseGuardMalloc) {
        appendToEnvironmentVariableList("DYLD_INSERT_LIBRARIES", "/usr/lib/libgmalloc.dylib");
    }
}

sub relativeScriptsDir()
{
    my $scriptDir = File::Spec->catpath("", File::Spec->abs2rel($FindBin::Bin, getcwd()), "");
    if ($scriptDir eq "") {
        $scriptDir = ".";
    }
    return $scriptDir;
}

sub launcherPath()
{
    my $relativeScriptsPath = relativeScriptsDir();
    if (isGtk() || isEfl() || isWinCE() || isHaiku()) {
        return "$relativeScriptsPath/run-launcher";
    } elsif (isAppleWebKit()) {
        return "$relativeScriptsPath/run-safari";
    }
}

sub launcherName()
{
    if (isGtk() || isEfl()) {
        return "MiniBrowser";
    } elsif (isAppleMacWebKit()) {
        return "Safari";
    } elsif (isAppleWinWebKit()) {
        return "WinLauncher";
<<<<<<< HEAD
    } elsif (isEfl()) {
        return "EWebLauncher/MiniBrowser";
    } elsif (isHaiku()) {
        return "HaikuLauncher";
=======
>>>>>>> ac8f39fb
    } elsif (isWinCE()) {
        return "WinCELauncher";
    }
}

sub checkRequiredSystemConfig
{
    if (isDarwin()) {
        chomp(my $productVersion = `sw_vers -productVersion`);
        if (eval "v$productVersion" lt v10.7.5) {
            print "*************************************************************\n";
            print "Mac OS X Version 10.7.5 or later is required to build WebKit.\n";
            print "You have " . $productVersion . ", thus the build will most likely fail.\n";
            print "*************************************************************\n";
        }
        my $xcodebuildVersionOutput = `xcodebuild -version`;
        my $xcodeVersion = ($xcodebuildVersionOutput =~ /Xcode ([0-9](\.[0-9]+)*)/) ? $1 : undef;
        if (!$xcodeVersion || $xcodeVersion && eval "v$xcodeVersion" lt v4.6) {
            print "*************************************************************\n";
            print "Xcode Version 4.6 or later is required to build WebKit.\n";
            print "You have an earlier version of Xcode, thus the build will\n";
            print "most likely fail. The latest Xcode is available from the App Store.\n";
            print "*************************************************************\n";
        }
    } elsif (isGtk() or isEfl() or isWindows() or isHaiku()) {
        my @cmds = qw(bison gperf flex);
        my @missing = ();
        my $oldPath = $ENV{PATH};
        foreach my $cmd (@cmds) {
            push @missing, $cmd if not commandExists($cmd);
        }

        if (@missing) {
            my $list = join ", ", @missing;
            die "ERROR: $list missing but required to build WebKit.\n";
        }
    }
    # Win32 and other platforms may want to check for minimum config
}

sub determineWindowsSourceDir()
{
    return if $windowsSourceDir;
    $windowsSourceDir = sourceDir();
    chomp($windowsSourceDir = `cygpath -w '$windowsSourceDir'`) if isCygwin();
}

sub windowsSourceDir()
{
    determineWindowsSourceDir();
    return $windowsSourceDir;
}

sub windowsSourceSourceDir()
{
    return windowsSourceDir() . "\\Source";
}

sub windowsLibrariesDir()
{
    return windowsSourceDir() . "\\WebKitLibraries\\win";
}

sub windowsOutputDir()
{
    return windowsSourceDir() . "\\WebKitBuild";
}

sub fontExists($)
{
    my $font = shift;
    my $val = system qw(regtool get), '\\HKLM\\SOFTWARE\\Microsoft\\Windows NT\\CurrentVersion\\Fonts\\' . $font . ' (TrueType)';
    return 0 == $val;
}

sub checkInstalledTools()
{
    # SVN 1.7.10 is known to be compatible with current servers. SVN 1.8.x seems to be missing some authentication
    # protocols we use for svn.webkit.org:
    my $svnVersion = `svn --version | grep "\\sversion"`;
    chomp($svnVersion);
    if (!$? and $svnVersion =~ /1\.8\./) {
        print "svn 1.7.10 is known to be compatible with our servers. You are running $svnVersion,\nwhich may not work properly.\n"
    }

    # environment variables. Avoid until this is corrected.
    my $pythonVer = `python --version 2>&1`;
    die "You must have Python installed to build WebKit.\n" if ($?);

    # cURL 7.34.0 has a bug that prevents authentication with opensource.apple.com (and other things using SSL3).
    my $curlVer = `curl --version | grep "curl"`;
    chomp($curlVer);
    if (!$? and $curlVer =~ /libcurl\/7\.34\.0/) {
        print "cURL version 7.34.0 has a bug that prevents authentication with SSL v2 or v3.\n";
        print "cURL 7.33.0 is known to work. The cURL projects is preparing an update to\n";
        print "correct this problem.\n\n";
        die "Please install a working cURL and try again.\n";
    }

    # MathML requires fonts that do not ship with Windows (at least through Windows 8). Warn the user if they are missing
    my @fonts = qw(STIXGeneral-Regular MathJax_Main-Regular);
    my @missing = ();
    foreach my $font (@fonts) {
        push @missing, $font if not fontExists($font);
    }

    if (scalar @missing > 0) {
        print "*************************************************************\n";
        print "Mathematical fonts, such as STIX and MathJax, are needed to\n";
        print "use the MathML feature.  You do not appear to have these fonts\n";
        print "on your system.\n\n";
        print "You can download a suitable set of fonts from the following URL:\n";
        print "https://developer.mozilla.org/Mozilla/MathML_Projects/Fonts\n";
        print "*************************************************************\n";
    }

    print "Installed tools are correct for the WebKit build.\n";
}

sub setupAppleWinEnv()
{
    return unless isAppleWinWebKit();

    checkInstalledTools();

    if (isWindowsNT()) {
        my $restartNeeded = 0;
        my %variablesToSet = ();

        # FIXME: We should remove this explicit version check for cygwin once we stop supporting Cygwin 1.7.9 or older versions. 
        # https://bugs.webkit.org/show_bug.cgi?id=85791
        my $uname_version = (POSIX::uname())[2];
        $uname_version =~ s/\(.*\)//;  # Remove the trailing cygwin version, if any.
        if (version->parse($uname_version) < version->parse("1.7.10")) {
            # Setting the environment variable 'CYGWIN' to 'tty' makes cygwin enable extra support (i.e., termios)
            # for UNIX-like ttys in the Windows console
            $variablesToSet{CYGWIN} = "tty" unless $ENV{CYGWIN};
        }
        
        # Those environment variables must be set to be able to build inside Visual Studio.
        $variablesToSet{WEBKIT_LIBRARIES} = windowsLibrariesDir() unless $ENV{WEBKIT_LIBRARIES};
        $variablesToSet{WEBKIT_OUTPUTDIR} = windowsOutputDir() unless $ENV{WEBKIT_OUTPUTDIR};
        $variablesToSet{MSBUILDDISABLENODEREUSE} = "1" unless $ENV{MSBUILDDISABLENODEREUSE};

        foreach my $variable (keys %variablesToSet) {
            print "Setting the Environment Variable '" . $variable . "' to '" . $variablesToSet{$variable} . "'\n\n";
            system qw(regtool -s set), '\\HKEY_CURRENT_USER\\Environment\\' . $variable, $variablesToSet{$variable};
            $restartNeeded ||=  $variable eq "WEBKIT_LIBRARIES" || $variable eq "WEBKIT_OUTPUTDIR";
        }

        if ($restartNeeded) {
            print "Please restart your computer before attempting to build inside Visual Studio.\n\n";
        }
    } else {
        if (!defined $ENV{'WEBKIT_LIBRARIES'} || !$ENV{'WEBKIT_LIBRARIES'}) {
            print "Warning: You must set the 'WebKit_Libraries' environment variable\n";
            print "         to be able build WebKit from within Visual Studio 2013 and newer.\n";
            print "         Make sure that 'WebKit_Libraries' points to the\n";
            print "         'WebKitLibraries/win' directory, not the 'WebKitLibraries/' directory.\n\n";
        }
        if (!defined $ENV{'WEBKIT_OUTPUTDIR'} || !$ENV{'WEBKIT_OUTPUTDIR'}) {
            print "Warning: You must set the 'WebKit_OutputDir' environment variable\n";
            print "         to be able build WebKit from within Visual Studio 2013 and newer.\n\n";
        }
        if (!defined $ENV{'MSBUILDDISABLENODEREUSE'} || !$ENV{'MSBUILDDISABLENODEREUSE'}) {
            print "Warning: You should set the 'MSBUILDDISABLENODEREUSE' environment variable to '1'\n";
            print "         to avoid periodic locked log files when building.\n\n";
        }
    }
    # FIXME (125180): Remove the following temporary 64-bit support once official support is available.
    if (isWin64() and !$ENV{'WEBKIT_64_SUPPORT'}) {
        print "Warning: You must set the 'WEBKIT_64_SUPPORT' environment variable\n";
        print "         to be able run WebKit or JavaScriptCore tests.\n\n";
    }
}

sub setupCygwinEnv()
{
    return if !isCygwin() && !isWindows();
    return if $vcBuildPath;

    my $programFilesPath = programFilesPath();
    $vcBuildPath = File::Spec->catfile(visualStudioInstallDir(), qw(Common7 IDE devenv.com));
    if (-e $vcBuildPath) {
        # Visual Studio is installed;
        if (visualStudioVersion() eq "12") {
            $vcBuildPath = File::Spec->catfile(visualStudioInstallDir(), qw(Common7 IDE devenv.exe));
        }
    } else {
        # Visual Studio not found, try VC++ Express
        $vcBuildPath = File::Spec->catfile(visualStudioInstallDir(), qw(Common7 IDE WDExpress.exe));
        if (! -e $vcBuildPath) {
            print "*************************************************************\n";
            print "Cannot find '$vcBuildPath'\n";
            print "Please execute the file 'vcvars32.bat' from\n";
            print "'$programFilesPath\\Microsoft Visual Studio 12.0\\VC\\bin\\'\n";
            print "to setup the necessary environment variables.\n";
            print "*************************************************************\n";
            die;
        }
        $willUseVCExpressWhenBuilding = 1;
    }

    print "Building results into: ", baseProductDir(), "\n";
    print "WEBKIT_OUTPUTDIR is set to: ", $ENV{"WEBKIT_OUTPUTDIR"}, "\n";
    print "WEBKIT_LIBRARIES is set to: ", $ENV{"WEBKIT_LIBRARIES"}, "\n";
    # FIXME (125180): Remove the following temporary 64-bit support once official support is available.
    print "WEBKIT_64_SUPPORT is set to: ", $ENV{"WEBKIT_64_SUPPORT"}, "\n" if isWin64();
}

sub dieIfWindowsPlatformSDKNotInstalled
{
    my $registry32Path = "/proc/registry/";
    my $registry64Path = "/proc/registry64/";
    my @windowsPlatformSDKRegistryEntries = (
        "HKEY_LOCAL_MACHINE/SOFTWARE/Microsoft/Microsoft SDKs/Windows/v8.0A",
        "HKEY_LOCAL_MACHINE/SOFTWARE/Microsoft/Microsoft SDKs/Windows/v8.0",
        "HKEY_LOCAL_MACHINE/SOFTWARE/Microsoft/Microsoft SDKs/Windows/v7.1A",
        "HKEY_LOCAL_MACHINE/SOFTWARE/Microsoft/Microsoft SDKs/Windows/v7.0A",
        "HKEY_LOCAL_MACHINE/SOFTWARE/Microsoft/MicrosoftSDK/InstalledSDKs/D2FF9F89-8AA2-4373-8A31-C838BF4DBBE1",
    );

    # FIXME: It would be better to detect whether we are using 32- or 64-bit Windows
    # and only check the appropriate entry. But for now we just blindly check both.
    my $recommendedPlatformSDK = $windowsPlatformSDKRegistryEntries[0];

    while (@windowsPlatformSDKRegistryEntries) {
        my $windowsPlatformSDKRegistryEntry = shift @windowsPlatformSDKRegistryEntries;
        return if (-e $registry32Path . $windowsPlatformSDKRegistryEntry) || (-e $registry64Path . $windowsPlatformSDKRegistryEntry);
    }

    print "*************************************************************\n";
    print "Cannot find registry entry '$recommendedPlatformSDK'.\n";
    print "Please download and install the Microsoft Windows SDK\n";
    print "from <http://www.microsoft.com/en-us/download/details.aspx?id=8279>.\n\n";
    print "Then follow step 2 in the Windows section of the \"Installing Developer\n";
    print "Tools\" instructions at <http://www.webkit.org/building/tools.html>.\n";
    print "*************************************************************\n";
    die;
}

sub buildXCodeProject($$@)
{
    my ($project, $clean, @extraOptions) = @_;

    if ($clean) {
        push(@extraOptions, "-alltargets");
        push(@extraOptions, "clean");
    }

    push(@extraOptions, ("-sdk", "iphonesimulator")) if willUseIOSSimulatorSDKWhenBuilding();
    push(@extraOptions, ("-sdk", "iphoneos.internal")) if willUseIOSDeviceSDKWhenBuilding();

    chomp($ENV{DSYMUTIL_NUM_THREADS} = `sysctl -n hw.activecpu`);
    return system "xcodebuild", "-project", "$project.xcodeproj", @extraOptions;
}

sub usingVisualStudioExpress()
{
    setupCygwinEnv();
    return $willUseVCExpressWhenBuilding;
}

sub buildVisualStudioProject
{
    my ($project, $clean) = @_;
    setupCygwinEnv();

    my $config = configurationForVisualStudio();

    dieIfWindowsPlatformSDKNotInstalled() if $willUseVCExpressWhenBuilding;

    chomp($project = `cygpath -w "$project"`) if isCygwin();

    my $action = "/build";
    if ($clean) {
        $action = "/clean";
    }

    my @command = ($vcBuildPath, $project, $action, $config);

    print join(" ", @command), "\n";
    return system @command;
}

sub getJhbuildPath()
{
    my @jhbuildPath = File::Spec->splitdir(baseProductDir());
    if (isGit() && isGitBranchBuild() && gitBranch()) {
        pop(@jhbuildPath);
    }
    push(@jhbuildPath, "Dependencies");
    return File::Spec->catdir(@jhbuildPath);
}

sub isCachedArgumentfileOutOfDate($@)
{
    my ($filename, $currentContents) = @_;

    if (! -e $filename) {
        return 1;
    }

    open(CONTENTS_FILE, $filename);
    chomp(my $previousContents = <CONTENTS_FILE>);
    close(CONTENTS_FILE);

    if ($previousContents ne $currentContents) {
        print "Contents for file $filename have changed.\n";
        print "Previous contents were: $previousContents\n\n";
        print "New contents are: $currentContents\n";
        return 1;
    }

    return 0;
}

sub jhbuildWrapperPrefixIfNeeded()
{
    if (-e getJhbuildPath()) {
        my @prefix = (File::Spec->catfile(sourceDir(), "Tools", "jhbuild", "jhbuild-wrapper"));
        if (isEfl()) {
            push(@prefix, "--efl");
        } elsif (isGtk()) {
            push(@prefix, "--gtk");
        }
        push(@prefix, "run");

        return @prefix;
    }

    return ();
}

sub cmakeCachePath()
{
    return File::Spec->catdir(baseProductDir(), configuration(), "CMakeCache.txt");
}

sub shouldRemoveCMakeCache(@)
{
    my ($cacheFilePath, @buildArgs) = @_;
    if (isWinCE()) {
        return 0;
    }

    if (!isGtk()) {
        return 1;
    }

    # We check this first, because we always want to create this file for a fresh build.
    my $productDir = File::Spec->catdir(baseProductDir(), configuration());
    my $optionsCache = File::Spec->catdir($productDir, "build-webkit-options.txt");
    my $joinedBuildArgs = join(" ", @buildArgs);
    if (isCachedArgumentfileOutOfDate($optionsCache, $joinedBuildArgs)) {
        File::Path::mkpath($productDir) unless -d $productDir;
        open(CACHED_ARGUMENTS, ">", $optionsCache);
        print CACHED_ARGUMENTS $joinedBuildArgs;
        close(CACHED_ARGUMENTS);

        return 1;
    }

    my $cmakeCache = cmakeCachePath();
    unless (-e $cmakeCache) {
        return 0;
    }

    my $cacheFileModifiedTime = stat($cmakeCache)->mtime;
    my $platformConfiguration = File::Spec->catdir(sourceDir(), "Source", "cmake", "Options" . cmakeBasedPortName() . ".cmake");
    if ($cacheFileModifiedTime < stat($platformConfiguration)->mtime) {
        return 1;
    }

    my $globalConfiguration = File::Spec->catdir(sourceDir(), "Source", "cmake", "OptionsCommon.cmake");
    if ($cacheFileModifiedTime < stat($globalConfiguration)->mtime) {
        return 1;
    }

    return 0;
}

sub removeCMakeCache(@)
{
    my (@buildArgs) = @_;
    if (shouldRemoveCMakeCache(@buildArgs)) {
        my $cmakeCache = cmakeCachePath();
        unlink($cmakeCache) if -e $cmakeCache;
    }
}

sub canUseNinja(@)
{
    # Test both ninja and ninja-build. Fedora uses ninja-build and has patched CMake to also call ninja-build.
    system('which ninja > /dev/null || which ninja-build > /dev/null');
    return $? == 0;
}

sub canUseEclipse(@)
{
    system('which eclipse > /dev/null');
    return $? == 0;
}

sub cmakeGeneratedBuildfile(@)
{
    my ($willUseNinja) = @_;
    if ($willUseNinja) {
        return File::Spec->catfile(baseProductDir(), configuration(), "build.ninja")
    } else {
        return File::Spec->catfile(baseProductDir(), configuration(), "Makefile")
    }
}

sub generateBuildSystemFromCMakeProject
{
    my ($port, $prefixPath, @cmakeArgs, $additionalCMakeArgs) = @_;
    my $config = configuration();
    my $buildPath = File::Spec->catdir(baseProductDir(), $config);
    File::Path::mkpath($buildPath) unless -d $buildPath;
    my $originalWorkingDirectory = getcwd();
    chdir($buildPath) or die;

    # For GTK+ we try to be smart about when to rerun cmake, so that we can have faster incremental builds.
    my $willUseNinja = (isGtk() || isHaiku()) && canUseNinja();
    if (isGtk() && -e cmakeCachePath() && -e cmakeGeneratedBuildfile($willUseNinja)) {
        return 0;
    }

    my @args;
    push @args, "-DPORT=\"$port\"";
    push @args, "-DCMAKE_INSTALL_PREFIX=\"$prefixPath\"" if $prefixPath;
    push @args, "-DCMAKE_EXPORT_COMPILE_COMMANDS=ON" if isGtk();
    if ($config =~ /release/i) {
        push @args, "-DCMAKE_BUILD_TYPE=Release";
    } elsif ($config =~ /debug/i) {
        push @args, "-DCMAKE_BUILD_TYPE=Debug";
    }

    if ($willUseNinja) {
        push @args, "-G";
        if (canUseEclipse()) {
            push @args, "'Eclipse CDT4 - Ninja'";
        } else {
            push @args, "Ninja";
        }
    }

    # GTK+ has a production mode, but build-webkit should always use developer mode.
    push @args, "-DDEVELOPER_MODE=ON" if isEfl() || isGtk();

    # Don't warn variables which aren't used by cmake ports.
    push @args, "--no-warn-unused-cli";
    push @args, @cmakeArgs if @cmakeArgs;
    push @args, $additionalCMakeArgs if $additionalCMakeArgs;

    push @args, '"' . sourceDir() . '"';

    # Compiler options to keep floating point values consistent
    # between 32-bit and 64-bit architectures.
    determineArchitecture();
    if ($architecture ne "x86_64" && !isARM() && !isCrossCompilation() && !isHaiku()) {
        $ENV{'CXXFLAGS'} = "-march=pentium4 -msse2 -mfpmath=sse " . ($ENV{'CXXFLAGS'} || "");
    }

    # We call system("cmake @args") instead of system("cmake", @args) so that @args is
    # parsed for shell metacharacters.
    my $wrapper = join(" ", jhbuildWrapperPrefixIfNeeded()) . " ";
    my $returnCode = system($wrapper . "cmake @args");

    chdir($originalWorkingDirectory);
    return $returnCode;
}

sub buildCMakeGeneratedProject($)
{
    my ($makeArgs) = @_;
    my $config = configuration();
    my $buildPath = File::Spec->catdir(baseProductDir(), $config);
    if (! -d $buildPath) {
        die "Must call generateBuildSystemFromCMakeProject() before building CMake project.";
    }

    my $command = "cmake";
    my @args = ("--build", $buildPath, "--config", $config);
    push @args, ("--", $makeArgs) if $makeArgs;

    # GTK uses a build script to preserve colors and pretty-printing.
    if (isGtk()) {
        chdir "$buildPath" or die;
        $command = "$buildPath/build.sh";
        @args = ($makeArgs);
    }

    # We call system("cmake @args") instead of system("cmake", @args) so that @args is
    # parsed for shell metacharacters. In particular, $makeArgs may contain such metacharacters.
    my $wrapper = join(" ", jhbuildWrapperPrefixIfNeeded()) . " ";
    return system($wrapper . "$command @args");

}

sub cleanCMakeGeneratedProject()
{
    my $config = configuration();
    my $buildPath = File::Spec->catdir(baseProductDir(), $config);
    if (-d $buildPath) {
        return system("cmake", "--build", $buildPath, "--config", $config, "--target", "clean");
    }
    return 0;
}

sub buildCMakeProjectOrExit($$$$@)
{
    my ($clean, $port, $prefixPath, $makeArgs, @cmakeArgs) = @_;
    my $returnCode;

    exit(exitStatus(cleanCMakeGeneratedProject())) if $clean;

    if (isEfl() && checkForArgumentAndRemoveFromARGV("--update-efl")) {
        system("perl", "$sourceDir/Tools/Scripts/update-webkitefl-libs") == 0 or die $!;
    }

    if (isGtk() && checkForArgumentAndRemoveFromARGV("--update-gtk")) {
        system("perl", "$sourceDir/Tools/Scripts/update-webkitgtk-libs") == 0 or die $!;
    }

    $returnCode = exitStatus(generateBuildSystemFromCMakeProject($port, $prefixPath, @cmakeArgs));
    exit($returnCode) if $returnCode;

    $returnCode = exitStatus(buildCMakeGeneratedProject($makeArgs));
    exit($returnCode) if $returnCode;
    return 0;
}

sub cmakeBasedPortArguments()
{
    return ('-G "Visual Studio 8 2005 STANDARDSDK_500 (ARMV4I)"') if isWinCE();
    return ();
}

sub cmakeBasedPortName()
{
    return "Efl" if isEfl();
    return "Haiku" if isHaiku();
    return "WinCE" if isWinCE();
    return "GTK" if isGtk();
    return "";
}

sub isCMakeBuild()
{
    return isEfl() || isWinCE() || isGtk() || isHaiku();
}

sub promptUser
{
    my ($prompt, $default) = @_;
    my $defaultValue = $default ? "[$default]" : "";
    print "$prompt $defaultValue: ";
    chomp(my $input = <STDIN>);
    return $input ? $input : $default;
}

sub appleApplicationSupportPath
{
    open INSTALL_DIR, "</proc/registry/HKEY_LOCAL_MACHINE/SOFTWARE/Apple\ Inc./Apple\ Application\ Support/InstallDir";
    my $path = <INSTALL_DIR>;
    $path =~ s/[\r\n\x00].*//;
    close INSTALL_DIR;

    my $unixPath = `cygpath -u '$path'`;
    chomp $unixPath;
    return $unixPath;
}

sub setPathForRunningWebKitApp
{
    my ($env) = @_;

    if (isAppleWinWebKit()) {
        $env->{PATH} = join(':', productDir(), appleApplicationSupportPath(), $env->{PATH} || "");
    } elsif (isWinCairo()) {
        my $winCairoBin = sourceDir() . "/WebKitLibraries/win/" . (isWin64() ? "bin64/" : "bin32/");
        my $gstreamerBin = isWin64() ? $ENV{"GSTREAMER_1_0_ROOT_X86_64"} . "bin" : $ENV{"GSTREAMER_1_0_ROOT_X86"} . "bin";
        $env->{PATH} = join(':', productDir(), $winCairoBin, $gstreamerBin, $env->{PATH} || "");
    }
}

sub printHelpAndExitForRunAndDebugWebKitAppIfNeeded
{
    return unless checkForArgumentAndRemoveFromARGV("--help");

    my ($includeOptionsForDebugging) = @_;

    print STDERR <<EOF;
Usage: @{[basename($0)]} [options] [args ...]
  --help                            Show this help message
  --no-saved-state                  Launch the application without state restoration (OS X 10.7 and later)
  -g|--guard-malloc                 Enable Guard Malloc (OS X only)
  --use-web-process-xpc-service     Launch the Web Process as an XPC Service (OS X only)
EOF

    if ($includeOptionsForDebugging) {
        print STDERR <<EOF;
  --target-web-process              Debug the web process
  --use-gdb                         Use GDB (this is the default when using Xcode 4.4 or earlier)
  --use-lldb                        Use LLDB (this is the default when using Xcode 4.5 or later)
EOF
    }

    exit(1);
}

sub argumentsForRunAndDebugMacWebKitApp()
{
    my @args = ();
    if (checkForArgumentAndRemoveFromARGV("--no-saved-state")) {
        push @args, ("-ApplePersistenceIgnoreStateQuietly", "YES");
        # FIXME: Don't set ApplePersistenceIgnoreState once all supported OS versions respect ApplePersistenceIgnoreStateQuietly (rdar://15032886).
        push @args, ("-ApplePersistenceIgnoreState", "YES");
    }
    push @args, ("-WebKit2UseXPCServiceForWebProcess", "YES") if shouldUseXPCServiceForWebProcess();
    unshift @args, @ARGV;

    return @args;
}

sub setupMacWebKitEnvironment($)
{
    my ($dyldFrameworkPath) = @_;

    $dyldFrameworkPath = File::Spec->rel2abs($dyldFrameworkPath);

    $ENV{DYLD_FRAMEWORK_PATH} = $ENV{DYLD_FRAMEWORK_PATH} ? join(":", $dyldFrameworkPath, $ENV{DYLD_FRAMEWORK_PATH}) : $dyldFrameworkPath;
    $ENV{__XPC_DYLD_FRAMEWORK_PATH} = $dyldFrameworkPath;
    $ENV{WEBKIT_UNSET_DYLD_FRAMEWORK_PATH} = "YES";

    setUpGuardMallocIfNeeded();
}

sub setupIOSWebKitEnvironment($)
{
    my ($dyldFrameworkPath) = @_;
    $dyldFrameworkPath = File::Spec->rel2abs($dyldFrameworkPath);

    $ENV{DYLD_FRAMEWORK_PATH} = $dyldFrameworkPath;
    $ENV{DYLD_LIBRARY_PATH} = $dyldFrameworkPath;

    setUpGuardMallocIfNeeded();
}

sub installedMobileSafariBundle()
{
    return File::Spec->catfile(XcodeSDKPath(), "Applications", "MobileSafari.app");
}

sub mobileSafariBundle()
{
    determineConfigurationProductDir();

    # Use MobileSafari.app in product directory if present.
    if (isAppleMacWebKit() && -d "$configurationProductDir/MobileSafari.app") {
        return "$configurationProductDir/MobileSafari.app";
    }
    return installedMobileSafariBundle();
}

sub plistPathFromBundle($)
{
    my ($appBundle) = @_;
    return "$appBundle/Info.plist" if -f "$appBundle/Info.plist"; # iOS app bundle
    return "$appBundle/Contents/Info.plist" if "$appBundle/Contents/Info.plist"; # Mac app bundle
    return "";
}

sub appIdentiferFromBundle($)
{
    my ($appBundle) = @_;
    my $plistPath = plistPathFromBundle($appBundle);
    chomp(my $bundleIdentifer = `defaults read '$plistPath' CFBundleIdentifier 2> /dev/null`);
    return $bundleIdentifer;
}

sub appDisplayNameFromBundle($)
{
    my ($appBundle) = @_;
    my $plistPath = plistPathFromBundle($appBundle);
    chomp(my $bundleDisplayName = `defaults read '$plistPath' CFBundleDisplayName 2> /dev/null`);
    return $bundleDisplayName;
}

sub loadIPhoneSimulatorNotificationIfNeeded()
{
    return if $didLoadIPhoneSimulatorNotification;
    push(@INC, productDir() . "/lib/perl5/darwin-thread-multi-2level");
    require IPhoneSimulatorNotification;
    $didLoadIPhoneSimulatorNotification = 1;
}

sub openIOSSimulator()
{
    chomp(my $developerDirectory = $ENV{DEVELOPER_DIR} || `xcode-select --print-path`);
    my $iosSimulatorPath = File::Spec->catfile($developerDirectory, "Applications", "iOS Simulator.app");

    loadIPhoneSimulatorNotificationIfNeeded();

    my $iPhoneSimulatorNotification = new IPhoneSimulatorNotification;
    $iPhoneSimulatorNotification->startObservingReadyNotification();
    system("open", "-a", $iosSimulatorPath, "--args", "-SessionOnLaunch", "NO") == 0 or die "Failed to open $iosSimulatorPath: $!";
    while (!$iPhoneSimulatorNotification->hasReceivedReadyNotification()) {
        my $date = NSDate->alloc()->initWithTimeIntervalSinceNow_(0.1);
        NSRunLoop->currentRunLoop->runUntilDate_($date);
        $date->release();
    }
    $iPhoneSimulatorNotification->stopObservingReadyNotification();
}

sub quitIOSSimulator()
{
    return system {"osascript"} "osascript", "-e", 'tell application "iOS Simulator" to quit';
}

sub iosSimulatorDeviceByName($)
{
    my ($simulatorName) = @_;
    my @devices = grep {$_->{name} eq $simulatorName} iOSSimulatorDevices();
    my $deviceToUse = $devices[0];
    if (@devices > 1) {
        print "Warning: Found more than one simulator device named '$simulatorName'.\n";
        print "         Using simulator device with UDID: $deviceToUse->{UDID}.\n";
        print "         To see the list of simulator devices, run:\n";
        print "         xcrun --sdk iphonesimulator simctl list\n";
    }
    return $deviceToUse;
}

sub iosSimulatorRuntime()
{
    my $xcodeSDKVersion = xcodeSDKVersion();
    $xcodeSDKVersion =~ s/\./-/;
    return "com.apple.CoreSimulator.SimRuntime.iOS-$xcodeSDKVersion";
}

sub findOrCreateSimulatorForIOSDevice($)
{
    my ($simulatorNameSuffix) = @_;
    my $simulatorName;
    my $simulatorDeviceType;
    if (architecture() eq "x86_64") {
        $simulatorName = "iPhone 5s " . $simulatorNameSuffix;
        $simulatorDeviceType = "com.apple.CoreSimulator.SimDeviceType.iPhone-5s";
    } else {
        $simulatorName = "iPhone 5 " . $simulatorNameSuffix;
        $simulatorDeviceType = "com.apple.CoreSimulator.SimDeviceType.iPhone-5";
    }
    my $simulatedDevice = iosSimulatorDeviceByName($simulatorName);
    return $simulatedDevice if $simulatedDevice;
    return createiOSSimulatorDevice($simulatorName, $simulatorDeviceType, iosSimulatorRuntime());
}

sub runIOSWebKitAppInSimulator($;$)
{
    my ($appBundle, $simulatorOptions) = @_;
    my $productDir = productDir();
    my $appDisplayName = appDisplayNameFromBundle($appBundle);
    print "Starting $appDisplayName with DYLD_FRAMEWORK_PATH set to point to built WebKit in $productDir.\n";

    $simulatorOptions = {} unless $simulatorOptions;

    my %simulatorENV;
    %simulatorENV = %{$simulatorOptions->{applicationEnvironment}} if $simulatorOptions->{applicationEnvironment};
    {
        local %ENV; # Shadow global-scope %ENV so that changes to it will not be seen outside of this scope.
        setupIOSWebKitEnvironment($productDir);
        %simulatorENV = %ENV;
    }
    $simulatorOptions->{applicationEnvironment} = \%simulatorENV;
    return installAndLaunchIOSWebKitAppInSimulator($appBundle, findOrCreateSimulatorForIOSDevice("For WebKit Development"), $simulatorOptions) <= 0;
}

# Launches the iOS WebKit-based application in the specified simulator device and dynamically
# linked against the built WebKit. The application will be installed if applicable.
#
# Args:
#   $appBundle: the path to the app bundle to launch.
#   $simulatedDevice: the simulator device to use to run the app.
#   $simulatorOptions: a hash reference representing optional simulator options.
#     sessionUUID: a unique identifer to use for the iOS Simulator session. Defaults to an identifer
#                  of the form "theAwesomeUniqueSessionIdentifierForX" where X is the display name of
#                  the specified app.
#     applicationArguments: an array reference representing the arguments to pass to the app (defaults to \@ARGV).
#     applicationEnvironment: a hash reference representing the environment variables to use when launching the app (defaults to {}).
#
# Returns the process identifier of the launched app.
sub installAndLaunchIOSWebKitAppInSimulator($$;$)
{
    my ($appBundle, $simulatedDevice, $simulatorOptions) = @_;

    loadIPhoneSimulatorNotificationIfNeeded();

    my $makeNSDictionaryFromHash = sub {
        my ($dict) = @_;
        my $result = NSMutableDictionary->alloc()->initWithCapacity_(scalar(keys %{$dict}));
        for my $key (keys %{$dict}) {
            $result->setObject_forKey_(NSString->stringWithCString_($dict->{$key}), NSString->stringWithCString_($key));
        }
        return $result->autorelease();
    };
    my $makeNSArrayFromArray = sub {
        my ($array) = @_;
        my $result = NSMutableArray->alloc()->initWithCapacity_(scalar(@{$array}));
        for my $item (@{$array}) {
            $result->addObject_(NSString->stringWithCString_($item));
        }
        return $result->autorelease();
    };

    my $simulatorENVHashRef = {};
    $simulatorENVHashRef = $simulatorOptions->{applicationEnvironment} if $simulatorOptions && $simulatorOptions->{applicationEnvironment};
    my $applicationArguments = \@ARGV;
    $applicationArguments = $simulatorOptions->{applicationArguments} if $simulatorOptions && $simulatorOptions->{applicationArguments};
    my $sessionUUID;
    if ($simulatorOptions && $simulatorOptions->{sessionUUID}) {
        $sessionUUID = $simulatorOptions->{sessionUUID};
    } else {
        $sessionUUID = "theAwesomeUniqueSessionIdentifierFor" . appDisplayNameFromBundle($appBundle);
    }
    # FIXME: We should have the iOS application adopt the files descriptors for our standard output and error streams.
    my $sessionInfo = {
        applicationArguments => &$makeNSArrayFromArray($applicationArguments),
        applicationEnvironment => &$makeNSDictionaryFromHash($simulatorENVHashRef),
        applicationIdentifier => NSString->stringWithCString_(appIdentiferFromBundle($appBundle)),
        applicationPath => NSString->stringWithCString_($appBundle),
        deviceUDID => NSString->stringWithCString_($simulatedDevice->{UDID}),
        sessionUUID => NSString->stringWithCString_($sessionUUID),
    };

    openIOSSimulator();

    my $iPhoneSimulatorNotification = new IPhoneSimulatorNotification;
    $iPhoneSimulatorNotification->startObservingApplicationLaunchedNotification();
    $iPhoneSimulatorNotification->postStartSessionNotification($sessionInfo);
    while (!$iPhoneSimulatorNotification->hasReceivedApplicationLaunchedNotification()) {
        my $date = NSDate->alloc()->initWithTimeIntervalSinceNow_(0.1);
        NSRunLoop->currentRunLoop->runUntilDate_($date);
        $date->release();
    }
    $iPhoneSimulatorNotification->stopObservingApplicationLaunchedNotification();
    return $iPhoneSimulatorNotification->applicationLaunchedApplicationPID();
}

sub runIOSWebKitApp($)
{
    my ($appBundle) = @_;
    if (willUseIOSDeviceSDKWhenBuilding()) {
        die "Only running Safari in iOS Simulator is supported now.";
    }
    if (willUseIOSSimulatorSDKWhenBuilding()) {
        return runIOSWebKitAppInSimulator($appBundle);
    }
    die "Not using an iOS SDK."
}

sub runMacWebKitApp($;$)
{
    my ($appPath, $useOpenCommand) = @_;
    my $productDir = productDir();
    print "Starting @{[basename($appPath)]} with DYLD_FRAMEWORK_PATH set to point to built WebKit in $productDir.\n";

    local %ENV = %ENV;
    setupMacWebKitEnvironment($productDir);

    if (defined($useOpenCommand) && $useOpenCommand == USE_OPEN_COMMAND) {
        return system("open", "-W", "-a", $appPath, "--args", argumentsForRunAndDebugMacWebKitApp());
    }
    if (architecture()) {
        return system "arch", "-" . architecture(), $appPath, argumentsForRunAndDebugMacWebKitApp();
    }
    return system { $appPath } $appPath, argumentsForRunAndDebugMacWebKitApp();
}

sub execMacWebKitAppForDebugging($)
{
    my ($appPath) = @_;
    my $architectureSwitch;
    my $argumentsSeparator;

    if (debugger() eq "lldb") {
        $architectureSwitch = "--arch";
        $argumentsSeparator = "--";
    } elsif (debugger() eq "gdb") {
        $architectureSwitch = "-arch";
        $argumentsSeparator = "--args";
    } else {
        die "Unknown debugger $debugger.\n";
    }

    my $debuggerPath = `xcrun -find $debugger`;
    chomp $debuggerPath;
    die "Can't find the $debugger executable.\n" unless -x $debuggerPath;

    my $productDir = productDir();
    setupMacWebKitEnvironment($productDir);

    my @architectureFlags = ($architectureSwitch, architecture());
    if (!shouldTargetWebProcess()) {
        print "Starting @{[basename($appPath)]} under $debugger with DYLD_FRAMEWORK_PATH set to point to built WebKit in $productDir.\n";
        exec { $debuggerPath } $debuggerPath, @architectureFlags, $argumentsSeparator, $appPath, argumentsForRunAndDebugMacWebKitApp() or die;
    } else {
        if (shouldUseXPCServiceForWebProcess()) {
            die "Targetting the Web Process is not compatible with using an XPC Service for the Web Process at this time.";
        }
        
        my $webProcessShimPath = File::Spec->catfile($productDir, "SecItemShim.dylib");
        my $webProcessPath = File::Spec->catdir($productDir, "WebProcess.app");
        my $webKit2ExecutablePath = File::Spec->catfile($productDir, "WebKit2.framework", "WebKit2");

        appendToEnvironmentVariableList("DYLD_INSERT_LIBRARIES", $webProcessShimPath);

        print "Starting WebProcess under $debugger with DYLD_FRAMEWORK_PATH set to point to built WebKit in $productDir.\n";
        exec { $debuggerPath } $debuggerPath, @architectureFlags, $argumentsSeparator, $webProcessPath, $webKit2ExecutablePath, "-type", "webprocess", "-client-executable", $appPath or die;
    }
}

sub debugSafari
{
    if (isAppleMacWebKit()) {
        checkFrameworks();
        execMacWebKitAppForDebugging(safariPath());
    }

    return 1; # Unsupported platform; can't debug Safari on this platform.
}

sub runSafari
{
    if (isIOSWebKit()) {
        return runIOSWebKitApp(mobileSafariBundle());
    }

    if (isAppleMacWebKit()) {
        return runMacWebKitApp(safariPath());
    }

    if (isAppleWinWebKit()) {
        my $result;
        my $productDir = productDir();
        my $webKitLauncherPath = File::Spec->catfile(productDir(), "WinLauncher.exe");
        return system { $webKitLauncherPath } $webKitLauncherPath, @ARGV;
    }

    return 1; # Unsupported platform; can't run Safari on this platform.
}

sub runMiniBrowser
{
    if (isAppleMacWebKit()) {
        return runMacWebKitApp(File::Spec->catfile(productDir(), "MiniBrowser.app", "Contents", "MacOS", "MiniBrowser"));
    }

    return 1;
}

sub debugMiniBrowser
{
    if (isAppleMacWebKit()) {
        execMacWebKitAppForDebugging(File::Spec->catfile(productDir(), "MiniBrowser.app", "Contents", "MacOS", "MiniBrowser"));
    }
    
    return 1;
}

sub runWebKitTestRunner
{
    if (isAppleMacWebKit()) {
        return runMacWebKitApp(File::Spec->catfile(productDir(), "WebKitTestRunner"));
    }

    return 1;
}

sub debugWebKitTestRunner
{
    if (isAppleMacWebKit()) {
        execMacWebKitAppForDebugging(File::Spec->catfile(productDir(), "WebKitTestRunner"));
    }

    return 1;
}

sub readRegistryString
{
    my ($valueName) = @_;
    chomp(my $string = `regtool --wow32 get "$valueName"`);
    return $string;
}

sub writeRegistryString
{
    my ($valueName, $string) = @_;

    my $error = system "regtool", "--wow32", "set", "-s", $valueName, $string;

    # On Windows Vista/7 with UAC enabled, regtool will fail to modify the registry, but will still
    # return a successful exit code. So we double-check here that the value we tried to write to the
    # registry was really written.
    return !$error && readRegistryString($valueName) eq $string;
}

sub formatBuildTime($)
{
    my ($buildTime) = @_;

    my $buildHours = int($buildTime / 3600);
    my $buildMins = int(($buildTime - $buildHours * 3600) / 60);
    my $buildSecs = $buildTime - $buildHours * 3600 - $buildMins * 60;

    if ($buildHours) {
        return sprintf("%dh:%02dm:%02ds", $buildHours, $buildMins, $buildSecs);
    }
    return sprintf("%02dm:%02ds", $buildMins, $buildSecs);
}

sub runSvnUpdateAndResolveChangeLogs(@)
{
    my @svnOptions = @_;
    open UPDATE, "-|", "svn", "update", @svnOptions or die;
    my @conflictedChangeLogs;
    while (my $line = <UPDATE>) {
        print $line;
        $line =~ m/^C\s+(.+?)[\r\n]*$/;
        if ($1) {
          my $filename = normalizePath($1);
          push @conflictedChangeLogs, $filename if basename($filename) eq "ChangeLog";
        }
    }
    close UPDATE or die;

    if (@conflictedChangeLogs) {
        print "Attempting to merge conflicted ChangeLogs.\n";
        my $resolveChangeLogsPath = File::Spec->catfile(sourceDir(), "Tools", "Scripts", "resolve-ChangeLogs");
        (system($resolveChangeLogsPath, "--no-warnings", @conflictedChangeLogs) == 0)
            or die "Could not open resolve-ChangeLogs script: $!.\n";
    }
}

sub runGitUpdate()
{
    # Doing a git fetch first allows setups with svn-remote.svn.fetch = trunk:refs/remotes/origin/master
    # to perform the rebase much much faster.
    system("git", "fetch");
    if (isGitSVN()) {
        system("git", "svn", "rebase") == 0 or die;
    } else {
        # This will die if branch.$BRANCHNAME.merge isn't set, which is
        # almost certainly what we want.
        system("git", "pull") == 0 or die;
    }
}

1;<|MERGE_RESOLUTION|>--- conflicted
+++ resolved
@@ -1427,13 +1427,8 @@
         return "Safari";
     } elsif (isAppleWinWebKit()) {
         return "WinLauncher";
-<<<<<<< HEAD
-    } elsif (isEfl()) {
-        return "EWebLauncher/MiniBrowser";
     } elsif (isHaiku()) {
         return "HaikuLauncher";
-=======
->>>>>>> ac8f39fb
     } elsif (isWinCE()) {
         return "WinCELauncher";
     }
