# Copyright (C) 2005-2007, 2010-2014 Apple Inc. All rights reserved.
# Copyright (C) 2009 Google Inc. All rights reserved.
# Copyright (C) 2011 Research In Motion Limited. All rights reserved.
# Copyright (C) 2013 Nokia Corporation and/or its subsidiary(-ies).
#
# Redistribution and use in source and binary forms, with or without
# modification, are permitted provided that the following conditions
# are met:
#
# 1.  Redistributions of source code must retain the above copyright
#     notice, this list of conditions and the following disclaimer. 
# 2.  Redistributions in binary form must reproduce the above copyright
#     notice, this list of conditions and the following disclaimer in the
#     documentation and/or other materials provided with the distribution. 
# 3.  Neither the name of Apple Inc. ("Apple") nor the names of
#     its contributors may be used to endorse or promote products derived
#     from this software without specific prior written permission. 
#
# THIS SOFTWARE IS PROVIDED BY APPLE AND ITS CONTRIBUTORS "AS IS" AND ANY
# EXPRESS OR IMPLIED WARRANTIES, INCLUDING, BUT NOT LIMITED TO, THE IMPLIED
# WARRANTIES OF MERCHANTABILITY AND FITNESS FOR A PARTICULAR PURPOSE ARE
# DISCLAIMED. IN NO EVENT SHALL APPLE OR ITS CONTRIBUTORS BE LIABLE FOR ANY
# DIRECT, INDIRECT, INCIDENTAL, SPECIAL, EXEMPLARY, OR CONSEQUENTIAL DAMAGES
# (INCLUDING, BUT NOT LIMITED TO, PROCUREMENT OF SUBSTITUTE GOODS OR SERVICES;
# LOSS OF USE, DATA, OR PROFITS; OR BUSINESS INTERRUPTION) HOWEVER CAUSED AND
# ON ANY THEORY OF LIABILITY, WHETHER IN CONTRACT, STRICT LIABILITY, OR TORT
# (INCLUDING NEGLIGENCE OR OTHERWISE) ARISING IN ANY WAY OUT OF THE USE OF
# THIS SOFTWARE, EVEN IF ADVISED OF THE POSSIBILITY OF SUCH DAMAGE.

# Module to share code to get to WebKit directories.

use strict;
use version;
use warnings;
use Config;
use Digest::MD5 qw(md5_hex);
use FindBin;
use File::Basename;
use File::Path qw(mkpath rmtree);
use File::Spec;
use File::stat;
use List::Util;
use POSIX;
use VCSUtils;

BEGIN {
   use Exporter   ();
   our ($VERSION, @ISA, @EXPORT, @EXPORT_OK, %EXPORT_TAGS);
   $VERSION     = 1.00;
   @ISA         = qw(Exporter);
   @EXPORT      = qw(
       &XcodeCoverageSupportOptions
       &XcodeOptionString
       &XcodeOptionStringNoConfig
       &XcodeOptions
       &XcodeStaticAnalyzerOption
       &appDisplayNameFromBundle
       &baseProductDir
       &chdirWebKit
       &checkFrameworks
       &cmakeBasedPortArguments
       &cmakeBasedPortName
       &currentSVNRevision
       &debugSafari
       &findOrCreateSimulatorForIOSDevice
       &installAndLaunchIOSWebKitAppInSimulator
       &iosSimulatorDeviceByName
       &nmPath
       &openIOSSimulator
       &passedConfiguration
       &printHelpAndExitForRunAndDebugWebKitAppIfNeeded
       &productDir
       &quitIOSSimulator
       &runIOSWebKitApp
       &runMacWebKitApp
       &safariPath
       &setConfiguration
       &setupMacWebKitEnvironment
       &sharedCommandLineOptions
       &sharedCommandLineOptionsUsage
       USE_OPEN_COMMAND
   );
   %EXPORT_TAGS = ( );
   @EXPORT_OK   = ();
}

use constant USE_OPEN_COMMAND => 1; # Used in runMacWebKitApp().
use constant INCLUDE_OPTIONS_FOR_DEBUGGING => 1;

our @EXPORT_OK;

my $architecture;
my $numberOfCPUs;
my $maxCPULoad;
my $baseProductDir;
my @baseProductDirOption;
my $configuration;
my $xcodeSDK;
my $configurationForVisualStudio;
my $configurationProductDir;
my $sourceDir;
my $currentSVNRevision;
my $debugger;
my $didLoadIPhoneSimulatorNotification;
my $nmPath;
my $osXVersion;
my $generateDsym;
my $isGtk;
my $isWinCairo;
my $isWin64;
my $isEfl;
my $isHaiku;
my $isInspectorFrontend;
my $isWK2;
my $shouldTargetWebProcess;
my $shouldUseXPCServiceForWebProcess;
my $shouldUseGuardMalloc;
my $xcodeVersion;

# Variables for Win32 support
my $programFilesPath;
my $vcBuildPath;
my $vsInstallDir;
my $vsVersion;
my $windowsSourceDir;
my $winVersion;
my $willUseVCExpressWhenBuilding = 0;

# Defined in VCSUtils.
sub exitStatus($);

sub findMatchingArguments($$);
sub hasArgument($$);

sub determineSourceDir
{
    return if $sourceDir;
    $sourceDir = $FindBin::Bin;
    $sourceDir =~ s|/+$||; # Remove trailing '/' as we would die later

    # walks up path checking each directory to see if it is the main WebKit project dir, 
    # defined by containing Sources, WebCore, and WebKit
    until ((-d "$sourceDir/Source" && -d "$sourceDir/Source/WebCore" && -d "$sourceDir/Source/WebKit") || (-d "$sourceDir/Internal" && -d "$sourceDir/OpenSource"))
    {
        if ($sourceDir !~ s|/[^/]+$||) {
            die "Could not find top level webkit directory above source directory using FindBin.\n";
        }
    }

    $sourceDir = "$sourceDir/OpenSource" if -d "$sourceDir/OpenSource";
}

sub currentPerlPath()
{
    my $thisPerl = $^X;
    if ($^O ne 'VMS') {
        $thisPerl .= $Config{_exe} unless $thisPerl =~ m/$Config{_exe}$/i;
    }
    return $thisPerl;
}

# used for scripts which are stored in a non-standard location
sub setSourceDir($)
{
    ($sourceDir) = @_;
}

sub determineXcodeVersion
{
    return if defined $xcodeVersion;
    my $xcodebuildVersionOutput = `xcodebuild -version`;
    $xcodeVersion = ($xcodebuildVersionOutput =~ /Xcode ([0-9](\.[0-9]+)*)/) ? $1 : "3.0";
}

sub readXcodeUserDefault($)
{
    my ($unprefixedKey) = @_;

    determineXcodeVersion();

    my $xcodeDefaultsDomain = (eval "v$xcodeVersion" lt v4) ? "com.apple.Xcode" : "com.apple.dt.Xcode";
    my $xcodeDefaultsPrefix = (eval "v$xcodeVersion" lt v4) ? "PBX" : "IDE";
    my $devnull = File::Spec->devnull();

    my $value = `defaults read $xcodeDefaultsDomain ${xcodeDefaultsPrefix}${unprefixedKey} 2> ${devnull}`;
    return if $?;

    chomp $value;
    return $value;
}

sub determineBaseProductDir
{
    return if defined $baseProductDir;
    determineSourceDir();

    my $setSharedPrecompsDir;
    $baseProductDir = $ENV{"WEBKIT_OUTPUTDIR"};

    if (!defined($baseProductDir) and isAppleMacWebKit()) {
        # Silently remove ~/Library/Preferences/xcodebuild.plist which can
        # cause build failure. The presence of
        # ~/Library/Preferences/xcodebuild.plist can prevent xcodebuild from
        # respecting global settings such as a custom build products directory
        # (<rdar://problem/5585899>).
        my $personalPlistFile = $ENV{HOME} . "/Library/Preferences/xcodebuild.plist";
        if (-e $personalPlistFile) {
            unlink($personalPlistFile) || die "Could not delete $personalPlistFile: $!";
        }

        determineXcodeVersion();

        if (eval "v$xcodeVersion" ge v4) {
            my $buildLocationStyle = join '', readXcodeUserDefault("BuildLocationStyle");
            if ($buildLocationStyle eq "Custom") {
                my $buildLocationType = join '', readXcodeUserDefault("CustomBuildLocationType");
                # FIXME: Read CustomBuildIntermediatesPath and set OBJROOT accordingly.
                $baseProductDir = readXcodeUserDefault("CustomBuildProductsPath") if $buildLocationType eq "Absolute";
            }

            # DeterminedByTargets corresponds to a setting of "Legacy" in Xcode.
            # It is the only build location style for which SHARED_PRECOMPS_DIR is not
            # overridden when building from within Xcode.
            $setSharedPrecompsDir = 1 if $buildLocationStyle ne "DeterminedByTargets";
        }

        if (!defined($baseProductDir)) {
            $baseProductDir = join '', readXcodeUserDefault("ApplicationwideBuildSettings");
            $baseProductDir = $1 if $baseProductDir =~ /SYMROOT\s*=\s*\"(.*?)\";/s;
        }

        undef $baseProductDir unless $baseProductDir =~ /^\//;
    }

    if (!defined($baseProductDir)) { # Port-specific checks failed, use default
        $baseProductDir = "$sourceDir/WebKitBuild";
    }

    if (isGit() && isGitBranchBuild()) {
        my $branch = gitBranch();
        $baseProductDir = "$baseProductDir/$branch";
    }

    if (isAppleMacWebKit()) {
        $baseProductDir =~ s|^\Q$(SRCROOT)/..\E$|$sourceDir|;
        $baseProductDir =~ s|^\Q$(SRCROOT)/../|$sourceDir/|;
        $baseProductDir =~ s|^~/|$ENV{HOME}/|;
        die "Can't handle Xcode product directory with a ~ in it.\n" if $baseProductDir =~ /~/;
        die "Can't handle Xcode product directory with a variable in it.\n" if $baseProductDir =~ /\$/;
        @baseProductDirOption = ("SYMROOT=$baseProductDir", "OBJROOT=$baseProductDir");
        push(@baseProductDirOption, "SHARED_PRECOMPS_DIR=${baseProductDir}/PrecompiledHeaders") if $setSharedPrecompsDir;
    }

    if (isCygwin()) {
        my $dosBuildPath = `cygpath --windows \"$baseProductDir\"`;
        chomp $dosBuildPath;
        $ENV{"WEBKIT_OUTPUTDIR"} = $dosBuildPath;
        my $unixBuildPath = `cygpath --unix \"$baseProductDir\"`;
        chomp $unixBuildPath;
        $baseProductDir = $unixBuildPath;
    }
}

sub setBaseProductDir($)
{
    ($baseProductDir) = @_;
}

sub determineConfiguration
{
    return if defined $configuration;
    determineBaseProductDir();
    if (open CONFIGURATION, "$baseProductDir/Configuration") {
        $configuration = <CONFIGURATION>;
        close CONFIGURATION;
    }
    if ($configuration) {
        chomp $configuration;
        # compatibility for people who have old Configuration files
        $configuration = "Release" if $configuration eq "Deployment";
        $configuration = "Debug" if $configuration eq "Development";
    } else {
        $configuration = "Release";
    }

    if ($configuration && isWinCairo()) {
        unless ($configuration =~ /_WinCairo$/) {
            $configuration .= "_WinCairo";
        }
    }
}

sub determineArchitecture
{
    return if defined $architecture;
    # make sure $architecture is defined in all cases
    $architecture = "";

    determineBaseProductDir();
    determineXcodeSDK();

    if (isAppleMacWebKit()) {
        if (open ARCHITECTURE, "$baseProductDir/Architecture") {
            $architecture = <ARCHITECTURE>;
            close ARCHITECTURE;
        }
        if ($architecture) {
            chomp $architecture;
        } else {
            if (not defined $xcodeSDK or $xcodeSDK =~ /^(\/$|macosx)/) {
                my $supports64Bit = `sysctl -n hw.optional.x86_64`;
                chomp $supports64Bit;
                $architecture = 'x86_64' if $supports64Bit;
            } elsif ($xcodeSDK =~ /^iphonesimulator/) {
                $architecture = 'x86_64';
            } elsif ($xcodeSDK =~ /^iphoneos/) {
                $architecture = 'armv7';
            }
        }
    } elsif (isEfl() || isGtk() || isHaiku()) {
        my $host_processor = "";
        $host_processor = `cmake --system-information | grep CMAKE_SYSTEM_PROCESSOR`;
        if ($host_processor =~ m/^CMAKE_SYSTEM_PROCESSOR \"([^"]+)\"/) {
            # We have a configured build tree; use it.
            $architecture = $1;
            $architecture = 'x86_64' if $architecture eq 'amd64';
        }
    }

    if (!$architecture && (isGtk() || isAppleMacWebKit() || isEfl() || isHaiku())) {
        # Fall back to output of `arch', if it is present.
        $architecture = `arch`;
        chomp $architecture;
    }

    if (!$architecture && (isGtk() || isAppleMacWebKit() || isEfl() || isHaiku())) {
        # Fall back to output of `uname -m', if it is present.
        $architecture = `uname -m`;
        chomp $architecture;
    }

    $architecture = 'x86_64' if ($architecture =~ /amd64/ && isBSD());
    $architecture = 'x86' if ($architecture =~ /BePC/ && isHaiku());
}

sub determineNumberOfCPUs
{
    return if defined $numberOfCPUs;
    if (defined($ENV{NUMBER_OF_PROCESSORS})) {
        $numberOfCPUs = $ENV{NUMBER_OF_PROCESSORS};
    } elsif (isHaiku()) {
        $numberOfCPUs = `sysinfo -cpu | grep "CPU #" | wc -l`
    } elsif (isLinux()) {
        # First try the nproc utility, if it exists. If we get no
        # results fall back to just interpretting /proc directly.
        chomp($numberOfCPUs = `nproc --all 2> /dev/null`);
        if ($numberOfCPUs eq "") {
            $numberOfCPUs = (grep /processor/, `cat /proc/cpuinfo`);
        }
    } elsif (isWindows() || isCygwin()) {
        # Assumes cygwin
        $numberOfCPUs = `ls /proc/registry/HKEY_LOCAL_MACHINE/HARDWARE/DESCRIPTION/System/CentralProcessor | wc -w`;
    } elsif (isDarwin() || isBSD()) {
        chomp($numberOfCPUs = `sysctl -n hw.ncpu`);
    }
}

sub determineMaxCPULoad
{
    return if defined $maxCPULoad;
    if (defined($ENV{MAX_CPU_LOAD})) {
        $maxCPULoad = $ENV{MAX_CPU_LOAD};
    }
}

sub jscPath($)
{
    my ($productDir) = @_;
    my $jscName = "jsc";
    $jscName .= "_debug"  if configuration() eq "Debug_All";
    $jscName .= ".exe" if (isWindows() || isCygwin());
    return "$productDir/$jscName" if -e "$productDir/$jscName";
    return "$productDir/JavaScriptCore.framework/Resources/$jscName";
}

sub argumentsForConfiguration()
{
    determineConfiguration();
    determineArchitecture();
    determineXcodeSDK();

    my @args = ();
    push(@args, '--debug') if ($configuration =~ "^Debug");
    push(@args, '--release') if ($configuration =~ "^Release");
    push(@args, '--device') if (defined $xcodeSDK && $xcodeSDK =~ /^iphoneos/);
    push(@args, '--sim') if (defined $xcodeSDK && $xcodeSDK =~ /^iphonesimulator/);
    push(@args, '--ios-simulator') if (defined $xcodeSDK && $xcodeSDK =~ /^iphonesimulator/);
    push(@args, '--32-bit') if ($architecture ne "x86_64" and !isWin64());
    push(@args, '--64-bit') if (isWin64());
    push(@args, '--gtk') if isGtk();
    push(@args, '--efl') if isEfl();
    push(@args, '--haiku') if isHaiku();
    push(@args, '--wincairo') if isWinCairo();
    push(@args, '--inspector-frontend') if isInspectorFrontend();
    return @args;
}

sub determineXcodeSDK
{
    return if defined $xcodeSDK;
    my $sdk;
    if (checkForArgumentAndRemoveFromARGVGettingValue("--sdk", \$sdk)) {
        $xcodeSDK = $sdk;
    }
    if (checkForArgumentAndRemoveFromARGV("--device")) {
        $xcodeSDK ||= 'iphoneos.internal';
    }
    if (checkForArgumentAndRemoveFromARGV("--sim") ||
        checkForArgumentAndRemoveFromARGV("--simulator") ||
        checkForArgumentAndRemoveFromARGV("--ios-simulator")) {
        $xcodeSDK ||= 'iphonesimulator';
    }
}

sub xcodeSDK
{
    determineXcodeSDK();
    return $xcodeSDK;
}

sub xcodeSDKPlatformName()
{
    determineXcodeSDK();
    return "" if !defined $xcodeSDK;
    return "iphoneos" if $xcodeSDK =~ /iphoneos/i;
    return "iphonesimulator" if $xcodeSDK =~ /iphonesimulator/i;
    return "macosx" if $xcodeSDK =~ /macosx/i;
    die "Couldn't determine platform name from Xcode SDK";
}

sub XcodeSDKPath
{
    determineXcodeSDK();

    die "Can't find the SDK path because no Xcode SDK was specified" if not $xcodeSDK;

    my $sdkPath = `xcrun --sdk $xcodeSDK --show-sdk-path` if $xcodeSDK;
    die 'Failed to get SDK path from xcrun' if $?;
    chomp $sdkPath;

    return $sdkPath;
}

sub xcodeSDKVersion
{
    determineXcodeSDK();

    die "Can't find the SDK version because no Xcode SDK was specified" if !$xcodeSDK;

    chomp(my $sdkVersion = `xcrun --sdk $xcodeSDK --show-sdk-version`);
    die "Failed to get SDK version from xcrun" if exitStatus($?);

    return $sdkVersion;
}

sub programFilesPath
{
    return $programFilesPath if defined $programFilesPath;

    $programFilesPath = $ENV{'PROGRAMFILES(X86)'} || $ENV{'PROGRAMFILES'} || "C:\\Program Files";

    return $programFilesPath;
}

sub visualStudioInstallDir
{
    return $vsInstallDir if defined $vsInstallDir;

    if ($ENV{'VSINSTALLDIR'}) {
        $vsInstallDir = $ENV{'VSINSTALLDIR'};
        $vsInstallDir =~ s|[\\/]$||;
    } else {
        $vsInstallDir = File::Spec->catdir(programFilesPath(), "Microsoft Visual Studio 12.0");
    }
    chomp($vsInstallDir = `cygpath "$vsInstallDir"`) if isCygwin();

    return $vsInstallDir;
}

sub visualStudioVersion
{
    return $vsVersion if defined $vsVersion;

    my $installDir = visualStudioInstallDir();

    $vsVersion = ($installDir =~ /Microsoft Visual Studio ([0-9]+\.[0-9]*)/) ? $1 : "12";

    return $vsVersion;
}

sub determineConfigurationForVisualStudio
{
    return if defined $configurationForVisualStudio;
    determineConfiguration();
    # FIXME: We should detect when Debug_All or Production has been chosen.
    $configurationForVisualStudio = $configuration . (isWin64() ? "|x64" : "|Win32");
}

sub usesPerConfigurationBuildDirectory
{
    # [Gtk] We don't have Release/Debug configurations in straight
    # autotool builds (non build-webkit). In this case and if
    # WEBKIT_OUTPUTDIR exist, use that as our configuration dir. This will
    # allows us to run run-webkit-tests without using build-webkit.
    return ($ENV{"WEBKIT_OUTPUTDIR"} && isGtk()) || isAppleWinWebKit();
}

sub determineConfigurationProductDir
{
    return if defined $configurationProductDir;
    determineBaseProductDir();
    determineConfiguration();
    if (isAppleWinWebKit() || isWinCairo()) {
        my $binDir = isWin64() ? "bin64" : "bin32";
        $configurationProductDir = File::Spec->catdir($baseProductDir, $configuration, $binDir);
    } else {
        if (usesPerConfigurationBuildDirectory()) {
            $configurationProductDir = "$baseProductDir";
        } else {
            $configurationProductDir = "$baseProductDir/$configuration";
            $configurationProductDir .= "-" . xcodeSDKPlatformName() if isIOSWebKit();
        }
    }
}

sub setConfigurationProductDir($)
{
    ($configurationProductDir) = @_;
}

sub determineCurrentSVNRevision
{
    # We always update the current SVN revision here, and leave the caching
    # to currentSVNRevision(), so that changes to the SVN revision while the
    # script is running can be picked up by calling this function again.
    determineSourceDir();
    $currentSVNRevision = svnRevisionForDirectory($sourceDir);
    return $currentSVNRevision;
}


sub chdirWebKit
{
    determineSourceDir();
    chdir $sourceDir or die;
}

sub baseProductDir
{
    determineBaseProductDir();
    return $baseProductDir;
}

sub sourceDir
{
    determineSourceDir();
    return $sourceDir;
}

sub productDir
{
    determineConfigurationProductDir();
    return $configurationProductDir;
}

sub jscProductDir
{
    my $productDir = productDir();
    $productDir .= "/bin" if (isEfl() || isGtk() || isHaiku());

    return $productDir;
}

sub configuration()
{
    determineConfiguration();
    return $configuration;
}

sub configurationForVisualStudio()
{
    determineConfigurationForVisualStudio();
    return $configurationForVisualStudio;
}

sub currentSVNRevision
{
    determineCurrentSVNRevision() if not defined $currentSVNRevision;
    return $currentSVNRevision;
}

sub generateDsym()
{
    determineGenerateDsym();
    return $generateDsym;
}

sub determineGenerateDsym()
{
    return if defined($generateDsym);
    $generateDsym = checkForArgumentAndRemoveFromARGV("--dsym");
}

sub argumentsForXcode()
{
    my @args = ();
    push @args, "DEBUG_INFORMATION_FORMAT=dwarf-with-dsym" if generateDsym();
    return @args;
}

sub XcodeOptions
{
    determineBaseProductDir();
    determineConfiguration();
    determineArchitecture();
    determineXcodeSDK();

    my @sdkOption = ($xcodeSDK ? "SDKROOT=$xcodeSDK" : ());
    my @architectureOption = ($architecture ? "ARCHS=$architecture" : ());

    return (@baseProductDirOption, "-configuration", $configuration, @architectureOption, @sdkOption, argumentsForXcode());
}

sub XcodeOptionString
{
    return join " ", XcodeOptions();
}

sub XcodeOptionStringNoConfig
{
    return join " ", @baseProductDirOption;
}

sub XcodeCoverageSupportOptions()
{
    my @coverageSupportOptions = ();
    push @coverageSupportOptions, "GCC_GENERATE_TEST_COVERAGE_FILES=YES";
    push @coverageSupportOptions, "GCC_INSTRUMENT_PROGRAM_FLOW_ARCS=YES";
    return @coverageSupportOptions;
}

sub XcodeStaticAnalyzerOption()
{
    return "RUN_CLANG_STATIC_ANALYZER=YES";
}

my $passedConfiguration;
my $searchedForPassedConfiguration;
sub determinePassedConfiguration
{
    return if $searchedForPassedConfiguration;
    $searchedForPassedConfiguration = 1;
    $passedConfiguration = undef;

    if (checkForArgumentAndRemoveFromARGV("--debug")) {
        $passedConfiguration = "Debug";
    } elsif(checkForArgumentAndRemoveFromARGV("--release")) {
        $passedConfiguration = "Release";
    } elsif (checkForArgumentAndRemoveFromARGV("--profile") || checkForArgumentAndRemoveFromARGV("--profiling")) {
        $passedConfiguration = "Profiling";
    }

    $passedConfiguration .= "_WinCairo" if (defined($passedConfiguration) && isWinCairo() && isCygwin());
}

sub passedConfiguration
{
    determinePassedConfiguration();
    return $passedConfiguration;
}

sub setConfiguration
{
    setArchitecture();

    if (my $config = shift @_) {
        $configuration = $config;
        return;
    }

    determinePassedConfiguration();
    $configuration = $passedConfiguration if $passedConfiguration;
}


my $passedArchitecture;
my $searchedForPassedArchitecture;
sub determinePassedArchitecture
{
    return if $searchedForPassedArchitecture;
    $searchedForPassedArchitecture = 1;

    $passedArchitecture = undef;
    if (checkForArgumentAndRemoveFromARGV("--32-bit")) {
        if (isAppleMacWebKit()) {
            # PLATFORM_IOS: Don't run `arch` command inside Simulator environment
            local %ENV = %ENV;
            delete $ENV{DYLD_ROOT_PATH};
            delete $ENV{DYLD_FRAMEWORK_PATH};

            $passedArchitecture = `arch`;
            chomp $passedArchitecture;
        }
    }
}

sub passedArchitecture
{
    determinePassedArchitecture();
    return $passedArchitecture;
}

sub architecture()
{
    determineArchitecture();
    return $architecture;
}

sub numberOfCPUs()
{
    determineNumberOfCPUs();
    return $numberOfCPUs;
}

sub maxCPULoad()
{
    determineMaxCPULoad();
    return $maxCPULoad;
}

sub setArchitecture
{
    if (my $arch = shift @_) {
        $architecture = $arch;
        return;
    }

    determinePassedArchitecture();
    $architecture = $passedArchitecture if $passedArchitecture;
}

sub skipSafariExecutableEntitlementChecks
{
    return `defaults read /Library/Preferences/org.webkit.BuildConfiguration SkipSafariExecutableEntitlementChecks 2>/dev/null` eq "1\n";
}

sub executableHasEntitlements
{
    my $executablePath = shift;
    return (`codesign -d --entitlements - $executablePath 2>&1` =~ /<key>/);
}

sub safariPathFromSafariBundle
{
    my ($safariBundle) = @_;

    die "Safari path is only relevant on Apple Mac platform\n" unless isAppleMacWebKit();

    my $safariPath = "$safariBundle/Contents/MacOS/Safari";
    return $safariPath if skipSafariExecutableEntitlementChecks();

    my $safariForWebKitDevelopmentPath = "$safariBundle/Contents/MacOS/SafariForWebKitDevelopment";
    return $safariForWebKitDevelopmentPath if -f $safariForWebKitDevelopmentPath && executableHasEntitlements($safariPath);

    return $safariPath;
}

sub installedSafariPath
{
    return safariPathFromSafariBundle("/Applications/Safari.app");
}

# Locate Safari.
sub safariPath
{
    die "Safari path is only relevant on Apple Mac platform\n" unless isAppleMacWebKit();

    # Use WEBKIT_SAFARI environment variable if present.
    my $safariBundle = $ENV{WEBKIT_SAFARI};
    if (!$safariBundle) {
        determineConfigurationProductDir();
        # Use Safari.app in product directory if present (good for Safari development team).
        if (-d "$configurationProductDir/Safari.app") {
            $safariBundle = "$configurationProductDir/Safari.app";
        }
        if (!$safariBundle) {
            return installedSafariPath();
        }
    }
    my $safariPath = safariPathFromSafariBundle($safariBundle);
    die "Can't find executable at $safariPath.\n" if !-x $safariPath;
    return $safariPath;
}

sub builtDylibPathForName
{
    my $libraryName = shift;
    determineConfigurationProductDir();

    if (isGtk()) {
        my $extension = isDarwin() ? ".dylib" : ".so";
        return "$configurationProductDir/lib/libwebkit2gtk-4.0" . $extension;
    }
    if (isHaiku()) {
        if (isWK2()) {
            return "$configurationProductDir/lib/libWebKit2.so";
        }
        return "$configurationProductDir/lib/libWebKit.so";
    }
    if (isEfl()) {
        return "$configurationProductDir/lib/libewebkit2.so";
    }
    if (isIOSWebKit()) {
        return "$configurationProductDir/$libraryName.framework/$libraryName";
    }
    if (isAppleMacWebKit()) {
        return "$configurationProductDir/$libraryName.framework/Versions/A/$libraryName";
    }
    if (isAppleWinWebKit()) {
        if ($libraryName eq "JavaScriptCore") {
            return "$baseProductDir/lib/$libraryName.lib";
        } else {
            return "$baseProductDir/$libraryName.intermediate/$configuration/$libraryName.intermediate/$libraryName.lib";
        }
    }

    die "Unsupported platform, can't determine built library locations.\nTry `build-webkit --help` for more information.\n";
}

# Check to see that all the frameworks are built.
sub checkFrameworks # FIXME: This is a poor name since only the Mac calls built WebCore a Framework.
{
    return if isCygwin() || isWindows();
    my @frameworks = ("JavaScriptCore", "WebCore");
    push(@frameworks, "WebKit") if isAppleMacWebKit(); # FIXME: This seems wrong, all ports should have a WebKit these days.
    for my $framework (@frameworks) {
        my $path = builtDylibPathForName($framework);
        die "Can't find built framework at \"$path\".\n" unless -e $path;
    }
}

sub isInspectorFrontend()
{
    determineIsInspectorFrontend();
    return $isInspectorFrontend;
}

sub determineIsInspectorFrontend()
{
    return if defined($isInspectorFrontend);
    $isInspectorFrontend = checkForArgumentAndRemoveFromARGV("--inspector-frontend");
}

sub commandExists($)
{
    my $command = shift;
    my $devnull = File::Spec->devnull();
    return `$command --version 2> $devnull`;
}

sub checkForArgumentAndRemoveFromARGV($)
{
    my $argToCheck = shift;
    return checkForArgumentAndRemoveFromArrayRef($argToCheck, \@ARGV);
}

sub checkForArgumentAndRemoveFromArrayRefGettingValue($$$)
{
    my ($argToCheck, $valueRef, $arrayRef) = @_;
    my $argumentStartRegEx = qr#^$argToCheck(?:=\S|$)#;
    my $i = 0;
    for (; $i < @$arrayRef; ++$i) {
        last if $arrayRef->[$i] =~ $argumentStartRegEx;
    }
    if ($i >= @$arrayRef) {
        return $$valueRef = undef;
    }
    my ($key, $value) = split("=", $arrayRef->[$i]);
    splice(@$arrayRef, $i, 1);
    if (defined($value)) {
        # e.g. --sdk=iphonesimulator
        return $$valueRef = $value;
    }
    return $$valueRef = splice(@$arrayRef, $i, 1); # e.g. --sdk iphonesimulator
}

sub checkForArgumentAndRemoveFromARGVGettingValue($$)
{
    my ($argToCheck, $valueRef) = @_;
    return checkForArgumentAndRemoveFromArrayRefGettingValue($argToCheck, $valueRef, \@ARGV);
}

sub findMatchingArguments($$)
{
    my ($argToCheck, $arrayRef) = @_;
    my @matchingIndices;
    foreach my $index (0 .. $#$arrayRef) {
        my $opt = $$arrayRef[$index];
        if ($opt =~ /^$argToCheck$/i ) {
            push(@matchingIndices, $index);
        }
    }
    return @matchingIndices; 
}

sub hasArgument($$)
{
    my ($argToCheck, $arrayRef) = @_;
    my @matchingIndices = findMatchingArguments($argToCheck, $arrayRef);
    return scalar @matchingIndices > 0;
}

sub checkForArgumentAndRemoveFromArrayRef
{
    my ($argToCheck, $arrayRef) = @_;
    my @indicesToRemove = findMatchingArguments($argToCheck, $arrayRef);
    my $removeOffset = 0;
    foreach my $index (@indicesToRemove) {
        splice(@$arrayRef, $index - $removeOffset++, 1);
    }
    return scalar @indicesToRemove > 0;
}

sub isWK2()
{
    if (defined($isWK2)) {
        return $isWK2;
    }
    if (checkForArgumentAndRemoveFromARGV("-2")) {
        $isWK2 = 1;
    } else {
        $isWK2 = 0;
    }
    return $isWK2;
}

sub determineIsEfl()
{
    return if defined($isEfl);
    $isEfl = checkForArgumentAndRemoveFromARGV("--efl");
}

sub isEfl()
{
    determineIsEfl();
    return $isEfl;
}

sub determineIsGtk()
{
    return if defined($isGtk);
    $isGtk = checkForArgumentAndRemoveFromARGV("--gtk");
}

sub isGtk()
{
    determineIsGtk();
    return $isGtk;
}

# Determine if this is debian, ubuntu, linspire, or something similar.
sub isDebianBased()
{
    return -e "/etc/debian_version";
}

sub isFedoraBased()
{
    return -e "/etc/fedora-release";
}

sub isWinCairo()
{
    determineIsWinCairo();
    return $isWinCairo;
}

sub determineIsWinCairo()
{
    return if defined($isWinCairo);
    $isWinCairo = checkForArgumentAndRemoveFromARGV("--wincairo");
}

sub isWin64()
{
    determineIsWin64();
    return $isWin64;
}

sub determineIsWin64()
{
    return if defined($isWin64);
    $isWin64 = checkForArgumentAndRemoveFromARGV("--64-bit");
}

sub isCygwin()
{
    return ($^O eq "cygwin") || 0;
}

sub isAnyWindows()
{
    return isWindows() || isCygwin();
}

sub determineWinVersion()
{
    return if $winVersion;

    if (!isAnyWindows()) {
        $winVersion = -1;
        return;
    }

    my $versionString = `cmd /c ver`;
    $versionString =~ /(\d)\.(\d)\.(\d+)/;

    $winVersion = {
        major => $1,
        minor => $2,
        build => $3,
    };
}

sub winVersion()
{
    determineWinVersion();
    return $winVersion;
}

sub isWindows7SP0()
{
    return isAnyWindows() && winVersion()->{major} == 6 && winVersion()->{minor} == 1 && winVersion()->{build} == 7600;
}

sub isWindowsVista()
{
    return isAnyWindows() && winVersion()->{major} == 6 && winVersion()->{minor} == 0;
}

sub isWindowsXP()
{
    return isAnyWindows() && winVersion()->{major} == 5 && winVersion()->{minor} == 1;
}

sub isDarwin()
{
    return ($^O eq "darwin") || 0;
}

sub isWindows()
{
    return ($^O eq "MSWin32") || 0;
}

sub isLinux()
{
    return ($^O eq "linux") || 0;
}

sub isBSD()
{
    return ($^O eq "freebsd") || ($^O eq "openbsd") || ($^O eq "netbsd") || 0;
}

sub isHaiku()
{
    return ($^O eq "haiku") || 0;
}

sub isARM()
{
    return ($Config{archname} =~ /^arm[v\-]/) || ($Config{archname} =~ /^aarch64[v\-]/);
}

sub isCrossCompilation()
{
  my $compiler = "";
  $compiler = $ENV{'CC'} if (defined($ENV{'CC'}));
  if ($compiler =~ /gcc/) {
      my $compiler_options = `$compiler -v 2>&1`;
      my @host = $compiler_options =~ m/--host=(.*?)\s/;
      my @target = $compiler_options =~ m/--target=(.*?)\s/;

      return (@host && @target && $host[0] ne "" && $target[0] ne "" && $host[0] ne $target[0]);
  }
  return 0;
}

sub isAppleWebKit()
{
    return isAppleMacWebKit() || isAppleWinWebKit();
}

sub isAppleMacWebKit()
{
    return isDarwin() && !isGtk();
}

sub isAppleWinWebKit()
{
    return (isCygwin() || isWindows()) && !isWinCairo() && !isGtk();
}

sub iOSSimulatorDevicesPath
{
    return "$ENV{HOME}/Library/Developer/CoreSimulator/Devices";
}

sub iOSSimulatorDevices
{
    eval "require Foundation";
    my $devicesPath = iOSSimulatorDevicesPath();
    opendir(DEVICES, $devicesPath);
    my @udids = grep {
        $_ =~ m/[0-9A-F]{8}-([0-9A-F]{4}-){3}[0-9A-F]{12}/;
    } readdir(DEVICES);
    close(DEVICES);

    my @devices = map {
        Foundation::perlRefFromObjectRef(NSDictionary->dictionaryWithContentsOfFile_("$devicesPath/$_/device.plist"));
    } @udids;

    return @devices;
}

sub createiOSSimulatorDevice
{
    my $name = shift;
    my $deviceTypeId = shift;
    my $runtimeId = shift;

    my $created = system("xcrun", "--sdk", "iphonesimulator", "simctl", "create", $name, $deviceTypeId, $runtimeId) == 0;
    die "Couldn't create simulator device: $name $deviceTypeId $runtimeId" if not $created;

    system("xcrun", "--sdk", "iphonesimulator", "simctl", "list");

    print "Waiting for device to be created ...\n";
    sleep 5;
    for (my $tries = 0; $tries < 5; $tries++){
        my @devices = iOSSimulatorDevices();
        foreach my $device (@devices) {
            return $device if $device->{name} eq $name and $device->{deviceType} eq $deviceTypeId and $device->{runtime} eq $runtimeId;
        }
        sleep 5;
    }
    die "Device $name $deviceTypeId $runtimeId wasn't found in " . iOSSimulatorDevicesPath();
}

sub deleteiOSSimulatorDevice
{
    my $udid = shift;
    return system("xcrun", "--sdk", "iphonesimulator", "simctl", "delete", $udid);
}

sub willUseIOSDeviceSDKWhenBuilding()
{
    return xcodeSDKPlatformName() eq "iphoneos";
}

sub willUseIOSSimulatorSDKWhenBuilding()
{
    return xcodeSDKPlatformName() eq "iphonesimulator";
}

sub isIOSWebKit()
{
    determineXcodeSDK();
    return isAppleMacWebKit() && (willUseIOSDeviceSDKWhenBuilding() || willUseIOSSimulatorSDKWhenBuilding());
}

sub determineNmPath()
{
    return if $nmPath;

    if (isAppleMacWebKit()) {
        $nmPath = `xcrun -find nm`;
        chomp $nmPath;
    }
    $nmPath = "nm" if !$nmPath;
}

sub nmPath()
{
    determineNmPath();
    return $nmPath;
}

sub determineOSXVersion()
{
    return if $osXVersion;

    if (!isDarwin()) {
        $osXVersion = -1;
        return;
    }

    my $version = `sw_vers -productVersion`;
    my @splitVersion = split(/\./, $version);
    @splitVersion >= 2 or die "Invalid version $version";
    $osXVersion = {
            "major" => $splitVersion[0],
            "minor" => $splitVersion[1],
            "subminor" => (defined($splitVersion[2]) ? $splitVersion[2] : 0),
    };
}

sub osXVersion()
{
    determineOSXVersion();
    return $osXVersion;
}

sub isWindowsNT()
{
    return $ENV{'OS'} eq 'Windows_NT';
}

sub shouldTargetWebProcess
{
    determineShouldTargetWebProcess();
    return $shouldTargetWebProcess;
}

sub determineShouldTargetWebProcess
{
    return if defined($shouldTargetWebProcess);
    $shouldTargetWebProcess = checkForArgumentAndRemoveFromARGV("--target-web-process");
}

sub shouldUseXPCServiceForWebProcess
{
    determineShouldUseXPCServiceForWebProcess();
    return $shouldUseXPCServiceForWebProcess;
}

sub determineShouldUseXPCServiceForWebProcess
{
    return if defined($shouldUseXPCServiceForWebProcess);
    $shouldUseXPCServiceForWebProcess = checkForArgumentAndRemoveFromARGV("--use-web-process-xpc-service");
}

sub debugger
{
    determineDebugger();
    return $debugger;
}

sub determineDebugger
{
    return if defined($debugger);

    determineXcodeVersion();
    if (eval "v$xcodeVersion" ge v4.5) {
        $debugger = "lldb";
    } else {
        $debugger = "gdb";
    }

    if (checkForArgumentAndRemoveFromARGV("--use-lldb")) {
        $debugger = "lldb";
    }

    if (checkForArgumentAndRemoveFromARGV("--use-gdb")) {
        $debugger = "gdb";
    }
}

sub appendToEnvironmentVariableList
{
    my ($environmentVariableName, $value) = @_;

    if (defined($ENV{$environmentVariableName})) {
        $ENV{$environmentVariableName} .= ":" . $value;
    } else {
        $ENV{$environmentVariableName} = $value;
    }
}

sub sharedCommandLineOptions()
{
    return (
        "g|guard-malloc" => \$shouldUseGuardMalloc,
    );
}

sub sharedCommandLineOptionsUsage
{
    my %opts = @_;

    my %switches = (
        '-g|--guard-malloc' => 'Use guardmalloc when running executable',
    );

    my $indent = " " x ($opts{indent} || 2);
    my $switchWidth = List::Util::max(int($opts{switchWidth}), List::Util::max(map { length($_) } keys %switches) + ($opts{brackets} ? 2 : 0));

    my $result = "Common switches:\n";

    for my $switch (keys %switches) {
        my $switchName = $opts{brackets} ? "[" . $switch . "]" : $switch;
        $result .= sprintf("%s%-" . $switchWidth . "s %s\n", $indent, $switchName, $switches{$switch});
    }

    return $result;
}

sub setUpGuardMallocIfNeeded
{
    if (!isDarwin()) {
        return;
    }

    if (!defined($shouldUseGuardMalloc)) {
        $shouldUseGuardMalloc = checkForArgumentAndRemoveFromARGV("-g") || checkForArgumentAndRemoveFromARGV("--guard-malloc");
    }

    if ($shouldUseGuardMalloc) {
        appendToEnvironmentVariableList("DYLD_INSERT_LIBRARIES", "/usr/lib/libgmalloc.dylib");
    }
}

sub relativeScriptsDir()
{
    my $scriptDir = File::Spec->catpath("", File::Spec->abs2rel($FindBin::Bin, getcwd()), "");
    if ($scriptDir eq "") {
        $scriptDir = ".";
    }
    return $scriptDir;
}

sub launcherPath()
{
    my $relativeScriptsPath = relativeScriptsDir();
    if (isGtk() || isEfl() || isHaiku()) {
        return "$relativeScriptsPath/run-launcher";
    } elsif (isAppleWebKit()) {
        return "$relativeScriptsPath/run-safari";
    }
}

sub launcherName()
{
    if (isGtk() || isEfl()) {
        return "MiniBrowser";
    } elsif (isAppleMacWebKit()) {
        return "Safari";
    } elsif (isAppleWinWebKit()) {
        return "WinLauncher";
    } elsif (isHaiku()) {
        return "HaikuLauncher";
    }
}

sub checkRequiredSystemConfig
{
    if (isDarwin()) {
        chomp(my $productVersion = `sw_vers -productVersion`);
        if (eval "v$productVersion" lt v10.7.5) {
            print "*************************************************************\n";
            print "Mac OS X Version 10.7.5 or later is required to build WebKit.\n";
            print "You have " . $productVersion . ", thus the build will most likely fail.\n";
            print "*************************************************************\n";
        }
        my $xcodebuildVersionOutput = `xcodebuild -version`;
        my $xcodeVersion = ($xcodebuildVersionOutput =~ /Xcode ([0-9](\.[0-9]+)*)/) ? $1 : undef;
        if (!$xcodeVersion || $xcodeVersion && eval "v$xcodeVersion" lt v4.6) {
            print "*************************************************************\n";
            print "Xcode Version 4.6 or later is required to build WebKit.\n";
            print "You have an earlier version of Xcode, thus the build will\n";
            print "most likely fail. The latest Xcode is available from the App Store.\n";
            print "*************************************************************\n";
        }
    } elsif (isGtk() or isEfl() or isWindows() or isHaiku()) {
        my @cmds = qw(bison gperf flex);
        my @missing = ();
        my $oldPath = $ENV{PATH};
        foreach my $cmd (@cmds) {
            push @missing, $cmd if not commandExists($cmd);
        }

        if (@missing) {
            my $list = join ", ", @missing;
            die "ERROR: $list missing but required to build WebKit.\n";
        }
    }
    # Win32 and other platforms may want to check for minimum config
}

sub determineWindowsSourceDir()
{
    return if $windowsSourceDir;
    $windowsSourceDir = sourceDir();
    chomp($windowsSourceDir = `cygpath -w '$windowsSourceDir'`) if isCygwin();
}

sub windowsSourceDir()
{
    determineWindowsSourceDir();
    return $windowsSourceDir;
}

sub windowsSourceSourceDir()
{
    return windowsSourceDir() . "\\Source";
}

sub windowsLibrariesDir()
{
    return windowsSourceDir() . "\\WebKitLibraries\\win";
}

sub windowsOutputDir()
{
    return windowsSourceDir() . "\\WebKitBuild";
}

sub fontExists($)
{
    my $font = shift;
    my $val = system qw(regtool get), '\\HKLM\\SOFTWARE\\Microsoft\\Windows NT\\CurrentVersion\\Fonts\\' . $font . ' (TrueType)';
    return 0 == $val;
}

sub checkInstalledTools()
{
    # SVN 1.7.10 is known to be compatible with current servers. SVN 1.8.x seems to be missing some authentication
    # protocols we use for svn.webkit.org:
    my $svnVersion = `svn --version | grep "\\sversion"`;
    chomp($svnVersion);
    if (!$? and $svnVersion =~ /1\.8\./) {
        print "svn 1.7.10 is known to be compatible with our servers. You are running $svnVersion,\nwhich may not work properly.\n"
    }

    # environment variables. Avoid until this is corrected.
    my $pythonVer = `python --version 2>&1`;
    die "You must have Python installed to build WebKit.\n" if ($?);

    # cURL 7.34.0 has a bug that prevents authentication with opensource.apple.com (and other things using SSL3).
    my $curlVer = `curl --version | grep "curl"`;
    chomp($curlVer);
    if (!$? and $curlVer =~ /libcurl\/7\.34\.0/) {
        print "cURL version 7.34.0 has a bug that prevents authentication with SSL v2 or v3.\n";
        print "cURL 7.33.0 is known to work. The cURL projects is preparing an update to\n";
        print "correct this problem.\n\n";
        die "Please install a working cURL and try again.\n";
    }

    # MathML requires fonts that do not ship with Windows (at least through Windows 8). Warn the user if they are missing
    my @fonts = qw(STIXGeneral-Regular MathJax_Main-Regular);
    my @missing = ();
    foreach my $font (@fonts) {
        push @missing, $font if not fontExists($font);
    }

    if (scalar @missing > 0) {
        print "*************************************************************\n";
        print "Mathematical fonts, such as STIX and MathJax, are needed to\n";
        print "use the MathML feature.  You do not appear to have these fonts\n";
        print "on your system.\n\n";
        print "You can download a suitable set of fonts from the following URL:\n";
        print "https://developer.mozilla.org/Mozilla/MathML_Projects/Fonts\n";
        print "*************************************************************\n";
    }

    print "Installed tools are correct for the WebKit build.\n";
}

sub setupAppleWinEnv()
{
    return unless isAppleWinWebKit();

    checkInstalledTools();

    if (isWindowsNT()) {
        my $restartNeeded = 0;
        my %variablesToSet = ();

        # FIXME: We should remove this explicit version check for cygwin once we stop supporting Cygwin 1.7.9 or older versions. 
        # https://bugs.webkit.org/show_bug.cgi?id=85791
        my $uname_version = (POSIX::uname())[2];
        $uname_version =~ s/\(.*\)//;  # Remove the trailing cygwin version, if any.
        if (version->parse($uname_version) < version->parse("1.7.10")) {
            # Setting the environment variable 'CYGWIN' to 'tty' makes cygwin enable extra support (i.e., termios)
            # for UNIX-like ttys in the Windows console
            $variablesToSet{CYGWIN} = "tty" unless $ENV{CYGWIN};
        }
        
        # Those environment variables must be set to be able to build inside Visual Studio.
        $variablesToSet{WEBKIT_LIBRARIES} = windowsLibrariesDir() unless $ENV{WEBKIT_LIBRARIES};
        $variablesToSet{WEBKIT_OUTPUTDIR} = windowsOutputDir() unless $ENV{WEBKIT_OUTPUTDIR};
        $variablesToSet{MSBUILDDISABLENODEREUSE} = "1" unless $ENV{MSBUILDDISABLENODEREUSE};

        foreach my $variable (keys %variablesToSet) {
            print "Setting the Environment Variable '" . $variable . "' to '" . $variablesToSet{$variable} . "'\n\n";
            system qw(regtool -s set), '\\HKEY_CURRENT_USER\\Environment\\' . $variable, $variablesToSet{$variable};
            $restartNeeded ||=  $variable eq "WEBKIT_LIBRARIES" || $variable eq "WEBKIT_OUTPUTDIR";
        }

        if ($restartNeeded) {
            print "Please restart your computer before attempting to build inside Visual Studio.\n\n";
        }
    } else {
        if (!defined $ENV{'WEBKIT_LIBRARIES'} || !$ENV{'WEBKIT_LIBRARIES'}) {
            print "Warning: You must set the 'WebKit_Libraries' environment variable\n";
            print "         to be able build WebKit from within Visual Studio 2013 and newer.\n";
            print "         Make sure that 'WebKit_Libraries' points to the\n";
            print "         'WebKitLibraries/win' directory, not the 'WebKitLibraries/' directory.\n\n";
        }
        if (!defined $ENV{'WEBKIT_OUTPUTDIR'} || !$ENV{'WEBKIT_OUTPUTDIR'}) {
            print "Warning: You must set the 'WebKit_OutputDir' environment variable\n";
            print "         to be able build WebKit from within Visual Studio 2013 and newer.\n\n";
        }
        if (!defined $ENV{'MSBUILDDISABLENODEREUSE'} || !$ENV{'MSBUILDDISABLENODEREUSE'}) {
            print "Warning: You should set the 'MSBUILDDISABLENODEREUSE' environment variable to '1'\n";
            print "         to avoid periodic locked log files when building.\n\n";
        }
    }
    # FIXME (125180): Remove the following temporary 64-bit support once official support is available.
    if (isWin64() and !$ENV{'WEBKIT_64_SUPPORT'}) {
        print "Warning: You must set the 'WEBKIT_64_SUPPORT' environment variable\n";
        print "         to be able run WebKit or JavaScriptCore tests.\n\n";
    }
}

sub setupCygwinEnv()
{
    return if !isCygwin() && !isWindows();
    return if $vcBuildPath;

    my $programFilesPath = programFilesPath();
    $vcBuildPath = File::Spec->catfile(visualStudioInstallDir(), qw(Common7 IDE devenv.com));
    if (-e $vcBuildPath) {
        # Visual Studio is installed;
        if (visualStudioVersion() eq "12") {
            $vcBuildPath = File::Spec->catfile(visualStudioInstallDir(), qw(Common7 IDE devenv.exe));
        }
    } else {
        # Visual Studio not found, try VC++ Express
        $vcBuildPath = File::Spec->catfile(visualStudioInstallDir(), qw(Common7 IDE WDExpress.exe));
        if (! -e $vcBuildPath) {
            print "*************************************************************\n";
            print "Cannot find '$vcBuildPath'\n";
            print "Please execute the file 'vcvars32.bat' from\n";
            print "'$programFilesPath\\Microsoft Visual Studio 12.0\\VC\\bin\\'\n";
            print "to setup the necessary environment variables.\n";
            print "*************************************************************\n";
            die;
        }
        $willUseVCExpressWhenBuilding = 1;
    }

    print "Building results into: ", baseProductDir(), "\n";
    print "WEBKIT_OUTPUTDIR is set to: ", $ENV{"WEBKIT_OUTPUTDIR"}, "\n";
    print "WEBKIT_LIBRARIES is set to: ", $ENV{"WEBKIT_LIBRARIES"}, "\n";
    # FIXME (125180): Remove the following temporary 64-bit support once official support is available.
    print "WEBKIT_64_SUPPORT is set to: ", $ENV{"WEBKIT_64_SUPPORT"}, "\n" if isWin64();
}

sub dieIfWindowsPlatformSDKNotInstalled
{
    my $registry32Path = "/proc/registry/";
    my $registry64Path = "/proc/registry64/";
    my @windowsPlatformSDKRegistryEntries = (
        "HKEY_LOCAL_MACHINE/SOFTWARE/Microsoft/Microsoft SDKs/Windows/v8.0A",
        "HKEY_LOCAL_MACHINE/SOFTWARE/Microsoft/Microsoft SDKs/Windows/v8.0",
        "HKEY_LOCAL_MACHINE/SOFTWARE/Microsoft/Microsoft SDKs/Windows/v7.1A",
        "HKEY_LOCAL_MACHINE/SOFTWARE/Microsoft/Microsoft SDKs/Windows/v7.0A",
        "HKEY_LOCAL_MACHINE/SOFTWARE/Microsoft/MicrosoftSDK/InstalledSDKs/D2FF9F89-8AA2-4373-8A31-C838BF4DBBE1",
    );

    # FIXME: It would be better to detect whether we are using 32- or 64-bit Windows
    # and only check the appropriate entry. But for now we just blindly check both.
    my $recommendedPlatformSDK = $windowsPlatformSDKRegistryEntries[0];

    while (@windowsPlatformSDKRegistryEntries) {
        my $windowsPlatformSDKRegistryEntry = shift @windowsPlatformSDKRegistryEntries;
        return if (-e $registry32Path . $windowsPlatformSDKRegistryEntry) || (-e $registry64Path . $windowsPlatformSDKRegistryEntry);
    }

    print "*************************************************************\n";
    print "Cannot find registry entry '$recommendedPlatformSDK'.\n";
    print "Please download and install the Microsoft Windows SDK\n";
    print "from <http://www.microsoft.com/en-us/download/details.aspx?id=8279>.\n\n";
    print "Then follow step 2 in the Windows section of the \"Installing Developer\n";
    print "Tools\" instructions at <http://www.webkit.org/building/tools.html>.\n";
    print "*************************************************************\n";
    die;
}

sub buildXCodeProject($$@)
{
    my ($project, $clean, @extraOptions) = @_;

    if ($clean) {
        push(@extraOptions, "-alltargets");
        push(@extraOptions, "clean");
    }

    push(@extraOptions, ("-sdk", "iphonesimulator")) if willUseIOSSimulatorSDKWhenBuilding();
    push(@extraOptions, ("-sdk", "iphoneos.internal")) if willUseIOSDeviceSDKWhenBuilding();

    chomp($ENV{DSYMUTIL_NUM_THREADS} = `sysctl -n hw.activecpu`);
    return system "xcodebuild", "-project", "$project.xcodeproj", @extraOptions;
}

sub usingVisualStudioExpress()
{
    setupCygwinEnv();
    return $willUseVCExpressWhenBuilding;
}

sub buildVisualStudioProject
{
    my ($project, $clean) = @_;
    setupCygwinEnv();

    my $config = configurationForVisualStudio();

    dieIfWindowsPlatformSDKNotInstalled() if $willUseVCExpressWhenBuilding;

    chomp($project = `cygpath -w "$project"`) if isCygwin();

    my $action = "/build";
    if ($clean) {
        $action = "/clean";
    }

    my @command = ($vcBuildPath, $project, $action, $config);

    print join(" ", @command), "\n";
    return system @command;
}

sub getJhbuildPath()
{
    my @jhbuildPath = File::Spec->splitdir(baseProductDir());
    if (isGit() && isGitBranchBuild() && gitBranch()) {
        pop(@jhbuildPath);
    }
    push(@jhbuildPath, "Dependencies");
    return File::Spec->catdir(@jhbuildPath);
}

sub isCachedArgumentfileOutOfDate($@)
{
    my ($filename, $currentContents) = @_;

    if (! -e $filename) {
        return 1;
    }

    open(CONTENTS_FILE, $filename);
    chomp(my $previousContents = <CONTENTS_FILE>);
    close(CONTENTS_FILE);

    if ($previousContents ne $currentContents) {
        print "Contents for file $filename have changed.\n";
        print "Previous contents were: $previousContents\n\n";
        print "New contents are: $currentContents\n";
        return 1;
    }

    return 0;
}

sub jhbuildWrapperPrefixIfNeeded()
{
    if (-e getJhbuildPath()) {
        my @prefix = (File::Spec->catfile(sourceDir(), "Tools", "jhbuild", "jhbuild-wrapper"));
        if (isEfl()) {
            push(@prefix, "--efl");
        } elsif (isGtk()) {
            push(@prefix, "--gtk");
        }
        push(@prefix, "run");

        return @prefix;
    }

    return ();
}

sub cmakeCachePath()
{
    return File::Spec->catdir(baseProductDir(), configuration(), "CMakeCache.txt");
}

sub shouldRemoveCMakeCache(@)
{
    my ($cacheFilePath, @buildArgs) = @_;

    if (!isGtk()) {
        return 1;
    }

    # We check this first, because we always want to create this file for a fresh build.
    my $productDir = File::Spec->catdir(baseProductDir(), configuration());
    my $optionsCache = File::Spec->catdir($productDir, "build-webkit-options.txt");
    my $joinedBuildArgs = join(" ", @buildArgs);
    if (isCachedArgumentfileOutOfDate($optionsCache, $joinedBuildArgs)) {
        File::Path::mkpath($productDir) unless -d $productDir;
        open(CACHED_ARGUMENTS, ">", $optionsCache);
        print CACHED_ARGUMENTS $joinedBuildArgs;
        close(CACHED_ARGUMENTS);

        return 1;
    }

    my $cmakeCache = cmakeCachePath();
    unless (-e $cmakeCache) {
        return 0;
    }

    my $cacheFileModifiedTime = stat($cmakeCache)->mtime;
    my $platformConfiguration = File::Spec->catdir(sourceDir(), "Source", "cmake", "Options" . cmakeBasedPortName() . ".cmake");
    if ($cacheFileModifiedTime < stat($platformConfiguration)->mtime) {
        return 1;
    }

    my $globalConfiguration = File::Spec->catdir(sourceDir(), "Source", "cmake", "OptionsCommon.cmake");
    if ($cacheFileModifiedTime < stat($globalConfiguration)->mtime) {
        return 1;
    }

    return 0;
}

sub removeCMakeCache(@)
{
    my (@buildArgs) = @_;
    if (shouldRemoveCMakeCache(@buildArgs)) {
        my $cmakeCache = cmakeCachePath();
        unlink($cmakeCache) if -e $cmakeCache;
    }
}

sub canUseNinja(@)
{
    # Test both ninja and ninja-build. Fedora uses ninja-build and has patched CMake to also call ninja-build.
    system('which ninja > /dev/null || which ninja-build > /dev/null');
    return $? == 0;
}

sub canUseEclipse(@)
{
    system('which eclipse > /dev/null');
    return $? == 0;
}

sub cmakeGeneratedBuildfile(@)
{
    my ($willUseNinja) = @_;
    if ($willUseNinja) {
        return File::Spec->catfile(baseProductDir(), configuration(), "build.ninja")
    } else {
        return File::Spec->catfile(baseProductDir(), configuration(), "Makefile")
    }
}

sub generateBuildSystemFromCMakeProject
{
    my ($port, $prefixPath, @cmakeArgs, $additionalCMakeArgs) = @_;
    my $config = configuration();
    my $buildPath = File::Spec->catdir(baseProductDir(), $config);
    File::Path::mkpath($buildPath) unless -d $buildPath;
    my $originalWorkingDirectory = getcwd();
    chdir($buildPath) or die;

    # For GTK+ we try to be smart about when to rerun cmake, so that we can have faster incremental builds.
<<<<<<< HEAD
    my $willUseNinja = (isGtk() || isHaiku()) && canUseNinja();
    if (isGtk() && -e cmakeCachePath() && -e cmakeGeneratedBuildfile($willUseNinja)) {
=======
    my $willUseNinja = canUseNinja();
    if (-e cmakeCachePath() && -e cmakeGeneratedBuildfile($willUseNinja)) {
>>>>>>> 952681aa
        return 0;
    }

    my @args;
    push @args, "-DPORT=\"$port\"";
    push @args, "-DCMAKE_INSTALL_PREFIX=\"$prefixPath\"" if $prefixPath;
    push @args, "-DCMAKE_EXPORT_COMPILE_COMMANDS=ON" if isGtk();
    if ($config =~ /release/i) {
        push @args, "-DCMAKE_BUILD_TYPE=Release";
    } elsif ($config =~ /debug/i) {
        push @args, "-DCMAKE_BUILD_TYPE=Debug";
    }

    if ($willUseNinja) {
        push @args, "-G";
        if (canUseEclipse()) {
            push @args, "'Eclipse CDT4 - Ninja'";
        } else {
            push @args, "Ninja";
        }
    }

    # GTK+ has a production mode, but build-webkit should always use developer mode.
    push @args, "-DDEVELOPER_MODE=ON" if isEfl() || isGtk();

    # Don't warn variables which aren't used by cmake ports.
    push @args, "--no-warn-unused-cli";
    push @args, @cmakeArgs if @cmakeArgs;
    push @args, $additionalCMakeArgs if $additionalCMakeArgs;

    push @args, '"' . sourceDir() . '"';

    # Compiler options to keep floating point values consistent
    # between 32-bit and 64-bit architectures.
    determineArchitecture();
    if ($architecture ne "x86_64" && !isARM() && !isCrossCompilation() && !isHaiku()) {
        $ENV{'CXXFLAGS'} = "-march=pentium4 -msse2 -mfpmath=sse " . ($ENV{'CXXFLAGS'} || "");
    }

    # We call system("cmake @args") instead of system("cmake", @args) so that @args is
    # parsed for shell metacharacters.
    my $wrapper = join(" ", jhbuildWrapperPrefixIfNeeded()) . " ";
    my $returnCode = system($wrapper . "cmake @args");

    chdir($originalWorkingDirectory);
    return $returnCode;
}

sub buildCMakeGeneratedProject($)
{
    my ($makeArgs) = @_;
    my $config = configuration();
    my $buildPath = File::Spec->catdir(baseProductDir(), $config);
    if (! -d $buildPath) {
        die "Must call generateBuildSystemFromCMakeProject() before building CMake project.";
    }

    my $command = "cmake";
    my @args = ("--build", $buildPath, "--config", $config);
    push @args, ("--", $makeArgs) if $makeArgs;

    # GTK can use a build script to preserve colors and pretty-printing.
    if (isGtk() && -e "$buildPath/build.sh") {
        chdir "$buildPath" or die;
        $command = "$buildPath/build.sh";
        @args = ($makeArgs);
    }
    push @args, "-v" if ($ENV{VERBOSE} && canUseNinja());

    # We call system("cmake @args") instead of system("cmake", @args) so that @args is
    # parsed for shell metacharacters. In particular, $makeArgs may contain such metacharacters.
    my $wrapper = join(" ", jhbuildWrapperPrefixIfNeeded()) . " ";
    return system($wrapper . "$command @args");

}

sub cleanCMakeGeneratedProject()
{
    my $config = configuration();
    my $buildPath = File::Spec->catdir(baseProductDir(), $config);
    if (-d $buildPath) {
        return system("cmake", "--build", $buildPath, "--config", $config, "--target", "clean");
    }
    return 0;
}

sub buildCMakeProjectOrExit($$$$@)
{
    my ($clean, $port, $prefixPath, $makeArgs, @cmakeArgs) = @_;
    my $returnCode;

    exit(exitStatus(cleanCMakeGeneratedProject())) if $clean;

    if (isEfl() && checkForArgumentAndRemoveFromARGV("--update-efl")) {
        system("perl", "$sourceDir/Tools/Scripts/update-webkitefl-libs") == 0 or die $!;
    }

    if (isGtk() && checkForArgumentAndRemoveFromARGV("--update-gtk")) {
        system("perl", "$sourceDir/Tools/Scripts/update-webkitgtk-libs") == 0 or die $!;
    }

    $returnCode = exitStatus(generateBuildSystemFromCMakeProject($port, $prefixPath, @cmakeArgs));
    exit($returnCode) if $returnCode;

    $returnCode = exitStatus(buildCMakeGeneratedProject($makeArgs));
    exit($returnCode) if $returnCode;
    return 0;
}

sub cmakeBasedPortArguments()
{
    return ();
}

sub cmakeBasedPortName()
{
    return "Efl" if isEfl();
    return "Haiku" if isHaiku();
    return "GTK" if isGtk();
    return "";
}

sub isCMakeBuild()
{
    return isEfl() || isGtk() || isHaiku();
}

sub promptUser
{
    my ($prompt, $default) = @_;
    my $defaultValue = $default ? "[$default]" : "";
    print "$prompt $defaultValue: ";
    chomp(my $input = <STDIN>);
    return $input ? $input : $default;
}

sub appleApplicationSupportPath
{
    open INSTALL_DIR, "</proc/registry/HKEY_LOCAL_MACHINE/SOFTWARE/Apple\ Inc./Apple\ Application\ Support/InstallDir";
    my $path = <INSTALL_DIR>;
    $path =~ s/[\r\n\x00].*//;
    close INSTALL_DIR;

    my $unixPath = `cygpath -u '$path'`;
    chomp $unixPath;
    return $unixPath;
}

sub setPathForRunningWebKitApp
{
    my ($env) = @_;

    if (isAppleWinWebKit()) {
        $env->{PATH} = join(':', productDir(), appleApplicationSupportPath(), $env->{PATH} || "");
    } elsif (isWinCairo()) {
        my $winCairoBin = sourceDir() . "/WebKitLibraries/win/" . (isWin64() ? "bin64/" : "bin32/");
        my $gstreamerBin = isWin64() ? $ENV{"GSTREAMER_1_0_ROOT_X86_64"} . "bin" : $ENV{"GSTREAMER_1_0_ROOT_X86"} . "bin";
        $env->{PATH} = join(':', productDir(), $winCairoBin, $gstreamerBin, $env->{PATH} || "");
    }
}

sub printHelpAndExitForRunAndDebugWebKitAppIfNeeded
{
    return unless checkForArgumentAndRemoveFromARGV("--help");

    my ($includeOptionsForDebugging) = @_;

    print STDERR <<EOF;
Usage: @{[basename($0)]} [options] [args ...]
  --help                            Show this help message
  --no-saved-state                  Launch the application without state restoration (OS X 10.7 and later)
  -g|--guard-malloc                 Enable Guard Malloc (OS X only)
  --use-web-process-xpc-service     Launch the Web Process as an XPC Service (OS X only)
EOF

    if ($includeOptionsForDebugging) {
        print STDERR <<EOF;
  --target-web-process              Debug the web process
  --use-gdb                         Use GDB (this is the default when using Xcode 4.4 or earlier)
  --use-lldb                        Use LLDB (this is the default when using Xcode 4.5 or later)
EOF
    }

    exit(1);
}

sub argumentsForRunAndDebugMacWebKitApp()
{
    my @args = ();
    if (checkForArgumentAndRemoveFromARGV("--no-saved-state")) {
        push @args, ("-ApplePersistenceIgnoreStateQuietly", "YES");
        # FIXME: Don't set ApplePersistenceIgnoreState once all supported OS versions respect ApplePersistenceIgnoreStateQuietly (rdar://15032886).
        push @args, ("-ApplePersistenceIgnoreState", "YES");
    }
    push @args, ("-WebKit2UseXPCServiceForWebProcess", "YES") if shouldUseXPCServiceForWebProcess();
    unshift @args, @ARGV;

    return @args;
}

sub setupMacWebKitEnvironment($)
{
    my ($dyldFrameworkPath) = @_;

    $dyldFrameworkPath = File::Spec->rel2abs($dyldFrameworkPath);

    $ENV{DYLD_FRAMEWORK_PATH} = $ENV{DYLD_FRAMEWORK_PATH} ? join(":", $dyldFrameworkPath, $ENV{DYLD_FRAMEWORK_PATH}) : $dyldFrameworkPath;
    $ENV{__XPC_DYLD_FRAMEWORK_PATH} = $dyldFrameworkPath;
    $ENV{WEBKIT_UNSET_DYLD_FRAMEWORK_PATH} = "YES";

    setUpGuardMallocIfNeeded();
}

sub setupIOSWebKitEnvironment($)
{
    my ($dyldFrameworkPath) = @_;
    $dyldFrameworkPath = File::Spec->rel2abs($dyldFrameworkPath);

    $ENV{DYLD_FRAMEWORK_PATH} = $dyldFrameworkPath;
    $ENV{DYLD_LIBRARY_PATH} = $dyldFrameworkPath;

    setUpGuardMallocIfNeeded();
}

sub installedMobileSafariBundle()
{
    return File::Spec->catfile(XcodeSDKPath(), "Applications", "MobileSafari.app");
}

sub mobileSafariBundle()
{
    determineConfigurationProductDir();

    # Use MobileSafari.app in product directory if present.
    if (isAppleMacWebKit() && -d "$configurationProductDir/MobileSafari.app") {
        return "$configurationProductDir/MobileSafari.app";
    }
    return installedMobileSafariBundle();
}

sub plistPathFromBundle($)
{
    my ($appBundle) = @_;
    return "$appBundle/Info.plist" if -f "$appBundle/Info.plist"; # iOS app bundle
    return "$appBundle/Contents/Info.plist" if "$appBundle/Contents/Info.plist"; # Mac app bundle
    return "";
}

sub appIdentiferFromBundle($)
{
    my ($appBundle) = @_;
    my $plistPath = plistPathFromBundle($appBundle);
    chomp(my $bundleIdentifer = `defaults read '$plistPath' CFBundleIdentifier 2> /dev/null`);
    return $bundleIdentifer;
}

sub appDisplayNameFromBundle($)
{
    my ($appBundle) = @_;
    my $plistPath = plistPathFromBundle($appBundle);
    chomp(my $bundleDisplayName = `defaults read '$plistPath' CFBundleDisplayName 2> /dev/null`);
    return $bundleDisplayName;
}

sub loadIPhoneSimulatorNotificationIfNeeded()
{
    return if $didLoadIPhoneSimulatorNotification;
    push(@INC, productDir() . "/lib/perl5/darwin-thread-multi-2level");
    require IPhoneSimulatorNotification;
    $didLoadIPhoneSimulatorNotification = 1;
}

sub openIOSSimulator()
{
    chomp(my $developerDirectory = $ENV{DEVELOPER_DIR} || `xcode-select --print-path`);
    my $iosSimulatorPath = File::Spec->catfile($developerDirectory, "Applications", "iOS Simulator.app");

    loadIPhoneSimulatorNotificationIfNeeded();

    my $iPhoneSimulatorNotification = new IPhoneSimulatorNotification;
    $iPhoneSimulatorNotification->startObservingReadyNotification();
    system("open", "-a", $iosSimulatorPath, "--args", "-SessionOnLaunch", "NO") == 0 or die "Failed to open $iosSimulatorPath: $!";
    while (!$iPhoneSimulatorNotification->hasReceivedReadyNotification()) {
        my $date = NSDate->alloc()->initWithTimeIntervalSinceNow_(0.1);
        NSRunLoop->currentRunLoop->runUntilDate_($date);
        $date->release();
    }
    $iPhoneSimulatorNotification->stopObservingReadyNotification();
}

sub iosSimulatorDeviceByName($)
{
    my ($simulatorName) = @_;
    my @devices = grep {$_->{name} eq $simulatorName} iOSSimulatorDevices();
    my $deviceToUse = $devices[0];
    if (@devices > 1) {
        print "Warning: Found more than one simulator device named '$simulatorName'.\n";
        print "         Using simulator device with UDID: $deviceToUse->{UDID}.\n";
        print "         To see the list of simulator devices, run:\n";
        print "         xcrun --sdk iphonesimulator simctl list\n";
    }
    return $deviceToUse;
}

sub iosSimulatorRuntime()
{
    my $xcodeSDKVersion = xcodeSDKVersion();
    $xcodeSDKVersion =~ s/\./-/;
    return "com.apple.CoreSimulator.SimRuntime.iOS-$xcodeSDKVersion";
}

sub findOrCreateSimulatorForIOSDevice($)
{
    my ($simulatorNameSuffix) = @_;
    my $simulatorName;
    my $simulatorDeviceType;
    if (architecture() eq "x86_64") {
        $simulatorName = "iPhone 5s " . $simulatorNameSuffix;
        $simulatorDeviceType = "com.apple.CoreSimulator.SimDeviceType.iPhone-5s";
    } else {
        $simulatorName = "iPhone 5 " . $simulatorNameSuffix;
        $simulatorDeviceType = "com.apple.CoreSimulator.SimDeviceType.iPhone-5";
    }
    my $simulatedDevice = iosSimulatorDeviceByName($simulatorName);
    return $simulatedDevice if $simulatedDevice;
    return createiOSSimulatorDevice($simulatorName, $simulatorDeviceType, iosSimulatorRuntime());
}

sub runIOSWebKitAppInSimulator($;$)
{
    my ($appBundle, $simulatorOptions) = @_;
    my $productDir = productDir();
    my $appDisplayName = appDisplayNameFromBundle($appBundle);
    print "Starting $appDisplayName with DYLD_FRAMEWORK_PATH set to point to built WebKit in $productDir.\n";

    $simulatorOptions = {} unless $simulatorOptions;

    my %simulatorENV;
    %simulatorENV = %{$simulatorOptions->{applicationEnvironment}} if $simulatorOptions->{applicationEnvironment};
    {
        local %ENV; # Shadow global-scope %ENV so that changes to it will not be seen outside of this scope.
        setupIOSWebKitEnvironment($productDir);
        %simulatorENV = %ENV;
    }
    $simulatorOptions->{applicationEnvironment} = \%simulatorENV;
    return installAndLaunchIOSWebKitAppInSimulator($appBundle, findOrCreateSimulatorForIOSDevice("For WebKit Development"), $simulatorOptions) <= 0;
}

# Launches the iOS WebKit-based application in the specified simulator device and dynamically
# linked against the built WebKit. The application will be installed if applicable.
#
# Args:
#   $appBundle: the path to the app bundle to launch.
#   $simulatedDevice: the simulator device to use to run the app.
#   $simulatorOptions: a hash reference representing optional simulator options.
#     sessionUUID: a unique identifer to use for the iOS Simulator session. Defaults to an identifer
#                  of the form "theAwesomeUniqueSessionIdentifierForX" where X is the display name of
#                  the specified app.
#     applicationArguments: an array reference representing the arguments to pass to the app (defaults to \@ARGV).
#     applicationEnvironment: a hash reference representing the environment variables to use when launching the app (defaults to {}).
#
# Returns the process identifier of the launched app.
sub installAndLaunchIOSWebKitAppInSimulator($$;$)
{
    my ($appBundle, $simulatedDevice, $simulatorOptions) = @_;

    loadIPhoneSimulatorNotificationIfNeeded();

    my $makeNSDictionaryFromHash = sub {
        my ($dict) = @_;
        my $result = NSMutableDictionary->alloc()->initWithCapacity_(scalar(keys %{$dict}));
        for my $key (keys %{$dict}) {
            $result->setObject_forKey_(NSString->stringWithCString_($dict->{$key}), NSString->stringWithCString_($key));
        }
        return $result->autorelease();
    };
    my $makeNSArrayFromArray = sub {
        my ($array) = @_;
        my $result = NSMutableArray->alloc()->initWithCapacity_(scalar(@{$array}));
        for my $item (@{$array}) {
            $result->addObject_(NSString->stringWithCString_($item));
        }
        return $result->autorelease();
    };

    my $simulatorENVHashRef = {};
    $simulatorENVHashRef = $simulatorOptions->{applicationEnvironment} if $simulatorOptions && $simulatorOptions->{applicationEnvironment};
    my $applicationArguments = \@ARGV;
    $applicationArguments = $simulatorOptions->{applicationArguments} if $simulatorOptions && $simulatorOptions->{applicationArguments};
    my $sessionUUID;
    if ($simulatorOptions && $simulatorOptions->{sessionUUID}) {
        $sessionUUID = $simulatorOptions->{sessionUUID};
    } else {
        $sessionUUID = "theAwesomeUniqueSessionIdentifierFor" . appDisplayNameFromBundle($appBundle);
    }
    # FIXME: We should have the iOS application adopt the files descriptors for our standard output and error streams.
    my $sessionInfo = {
        applicationArguments => &$makeNSArrayFromArray($applicationArguments),
        applicationEnvironment => &$makeNSDictionaryFromHash($simulatorENVHashRef),
        applicationIdentifier => NSString->stringWithCString_(appIdentiferFromBundle($appBundle)),
        applicationPath => NSString->stringWithCString_($appBundle),
        deviceUDID => NSString->stringWithCString_($simulatedDevice->{UDID}),
        sessionUUID => NSString->stringWithCString_($sessionUUID),
    };

    openIOSSimulator();

    my $iPhoneSimulatorNotification = new IPhoneSimulatorNotification;
    $iPhoneSimulatorNotification->startObservingApplicationLaunchedNotification();
    $iPhoneSimulatorNotification->postStartSessionNotification($sessionInfo);
    while (!$iPhoneSimulatorNotification->hasReceivedApplicationLaunchedNotification()) {
        my $date = NSDate->alloc()->initWithTimeIntervalSinceNow_(0.1);
        NSRunLoop->currentRunLoop->runUntilDate_($date);
        $date->release();
    }
    $iPhoneSimulatorNotification->stopObservingApplicationLaunchedNotification();
    return $iPhoneSimulatorNotification->applicationLaunchedApplicationPID();
}

sub runIOSWebKitApp($)
{
    my ($appBundle) = @_;
    if (willUseIOSDeviceSDKWhenBuilding()) {
        die "Only running Safari in iOS Simulator is supported now.";
    }
    if (willUseIOSSimulatorSDKWhenBuilding()) {
        return runIOSWebKitAppInSimulator($appBundle);
    }
    die "Not using an iOS SDK."
}

sub runMacWebKitApp($;$)
{
    my ($appPath, $useOpenCommand) = @_;
    my $productDir = productDir();
    print "Starting @{[basename($appPath)]} with DYLD_FRAMEWORK_PATH set to point to built WebKit in $productDir.\n";

    local %ENV = %ENV;
    setupMacWebKitEnvironment($productDir);

    if (defined($useOpenCommand) && $useOpenCommand == USE_OPEN_COMMAND) {
        return system("open", "-W", "-a", $appPath, "--args", argumentsForRunAndDebugMacWebKitApp());
    }
    if (architecture()) {
        return system "arch", "-" . architecture(), $appPath, argumentsForRunAndDebugMacWebKitApp();
    }
    return system { $appPath } $appPath, argumentsForRunAndDebugMacWebKitApp();
}

sub execMacWebKitAppForDebugging($)
{
    my ($appPath) = @_;
    my $architectureSwitch;
    my $argumentsSeparator;

    if (debugger() eq "lldb") {
        $architectureSwitch = "--arch";
        $argumentsSeparator = "--";
    } elsif (debugger() eq "gdb") {
        $architectureSwitch = "-arch";
        $argumentsSeparator = "--args";
    } else {
        die "Unknown debugger $debugger.\n";
    }

    my $debuggerPath = `xcrun -find $debugger`;
    chomp $debuggerPath;
    die "Can't find the $debugger executable.\n" unless -x $debuggerPath;

    my $productDir = productDir();
    setupMacWebKitEnvironment($productDir);

    my @architectureFlags = ($architectureSwitch, architecture());
    if (!shouldTargetWebProcess()) {
        print "Starting @{[basename($appPath)]} under $debugger with DYLD_FRAMEWORK_PATH set to point to built WebKit in $productDir.\n";
        exec { $debuggerPath } $debuggerPath, @architectureFlags, $argumentsSeparator, $appPath, argumentsForRunAndDebugMacWebKitApp() or die;
    } else {
        if (shouldUseXPCServiceForWebProcess()) {
            die "Targetting the Web Process is not compatible with using an XPC Service for the Web Process at this time.";
        }
        
        my $webProcessShimPath = File::Spec->catfile($productDir, "SecItemShim.dylib");
        my $webProcessPath = File::Spec->catdir($productDir, "WebProcess.app");
        my $webKit2ExecutablePath = File::Spec->catfile($productDir, "WebKit2.framework", "WebKit2");

        appendToEnvironmentVariableList("DYLD_INSERT_LIBRARIES", $webProcessShimPath);

        print "Starting WebProcess under $debugger with DYLD_FRAMEWORK_PATH set to point to built WebKit in $productDir.\n";
        exec { $debuggerPath } $debuggerPath, @architectureFlags, $argumentsSeparator, $webProcessPath, $webKit2ExecutablePath, "-type", "webprocess", "-client-executable", $appPath or die;
    }
}

sub debugSafari
{
    if (isAppleMacWebKit()) {
        checkFrameworks();
        execMacWebKitAppForDebugging(safariPath());
    }

    return 1; # Unsupported platform; can't debug Safari on this platform.
}

sub runSafari
{
    if (isIOSWebKit()) {
        return runIOSWebKitApp(mobileSafariBundle());
    }

    if (isAppleMacWebKit()) {
        return runMacWebKitApp(safariPath());
    }

    if (isAppleWinWebKit()) {
        my $result;
        my $productDir = productDir();
        my $webKitLauncherPath = File::Spec->catfile(productDir(), "WinLauncher.exe");
        return system { $webKitLauncherPath } $webKitLauncherPath, @ARGV;
    }

    return 1; # Unsupported platform; can't run Safari on this platform.
}

sub runMiniBrowser
{
    if (isAppleMacWebKit()) {
        return runMacWebKitApp(File::Spec->catfile(productDir(), "MiniBrowser.app", "Contents", "MacOS", "MiniBrowser"));
    }

    return 1;
}

sub debugMiniBrowser
{
    if (isAppleMacWebKit()) {
        execMacWebKitAppForDebugging(File::Spec->catfile(productDir(), "MiniBrowser.app", "Contents", "MacOS", "MiniBrowser"));
    }
    
    return 1;
}

sub runWebKitTestRunner
{
    if (isAppleMacWebKit()) {
        return runMacWebKitApp(File::Spec->catfile(productDir(), "WebKitTestRunner"));
    }

    return 1;
}

sub debugWebKitTestRunner
{
    if (isAppleMacWebKit()) {
        execMacWebKitAppForDebugging(File::Spec->catfile(productDir(), "WebKitTestRunner"));
    }

    return 1;
}

sub readRegistryString
{
    my ($valueName) = @_;
    chomp(my $string = `regtool --wow32 get "$valueName"`);
    return $string;
}

sub writeRegistryString
{
    my ($valueName, $string) = @_;

    my $error = system "regtool", "--wow32", "set", "-s", $valueName, $string;

    # On Windows Vista/7 with UAC enabled, regtool will fail to modify the registry, but will still
    # return a successful exit code. So we double-check here that the value we tried to write to the
    # registry was really written.
    return !$error && readRegistryString($valueName) eq $string;
}

sub formatBuildTime($)
{
    my ($buildTime) = @_;

    my $buildHours = int($buildTime / 3600);
    my $buildMins = int(($buildTime - $buildHours * 3600) / 60);
    my $buildSecs = $buildTime - $buildHours * 3600 - $buildMins * 60;

    if ($buildHours) {
        return sprintf("%dh:%02dm:%02ds", $buildHours, $buildMins, $buildSecs);
    }
    return sprintf("%02dm:%02ds", $buildMins, $buildSecs);
}

sub runSvnUpdateAndResolveChangeLogs(@)
{
    my @svnOptions = @_;
    open UPDATE, "-|", "svn", "update", @svnOptions or die;
    my @conflictedChangeLogs;
    while (my $line = <UPDATE>) {
        print $line;
        $line =~ m/^C\s+(.+?)[\r\n]*$/;
        if ($1) {
          my $filename = normalizePath($1);
          push @conflictedChangeLogs, $filename if basename($filename) eq "ChangeLog";
        }
    }
    close UPDATE or die;

    if (@conflictedChangeLogs) {
        print "Attempting to merge conflicted ChangeLogs.\n";
        my $resolveChangeLogsPath = File::Spec->catfile(sourceDir(), "Tools", "Scripts", "resolve-ChangeLogs");
        (system($resolveChangeLogsPath, "--no-warnings", @conflictedChangeLogs) == 0)
            or die "Could not open resolve-ChangeLogs script: $!.\n";
    }
}

sub runGitUpdate()
{
    # Doing a git fetch first allows setups with svn-remote.svn.fetch = trunk:refs/remotes/origin/master
    # to perform the rebase much much faster.
    system("git", "fetch");
    if (isGitSVN()) {
        system("git", "svn", "rebase") == 0 or die;
    } else {
        # This will die if branch.$BRANCHNAME.merge isn't set, which is
        # almost certainly what we want.
        system("git", "pull") == 0 or die;
    }
}

1;<|MERGE_RESOLUTION|>--- conflicted
+++ resolved
@@ -1777,14 +1777,9 @@
     my $originalWorkingDirectory = getcwd();
     chdir($buildPath) or die;
 
-    # For GTK+ we try to be smart about when to rerun cmake, so that we can have faster incremental builds.
-<<<<<<< HEAD
-    my $willUseNinja = (isGtk() || isHaiku()) && canUseNinja();
-    if (isGtk() && -e cmakeCachePath() && -e cmakeGeneratedBuildfile($willUseNinja)) {
-=======
+    # We try to be smart about when to rerun cmake, so that we can have faster incremental builds.
     my $willUseNinja = canUseNinja();
     if (-e cmakeCachePath() && -e cmakeGeneratedBuildfile($willUseNinja)) {
->>>>>>> 952681aa
         return 0;
     }
 
