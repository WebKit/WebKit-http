--- conflicted
+++ resolved
@@ -2248,18 +2248,6 @@
     my $cmakeSourceDir = isCygwin() ? windowsSourceDir() : sourceDir();
     push @args, '"' . $cmakeSourceDir . '"';
 
-<<<<<<< HEAD
-    # Compiler options to keep floating point values consistent
-    # between 32-bit and 64-bit architectures. This makes us use SSE
-    # when our architecture is 32-bit ('i686') or when it's not but
-    # the user has requested a 32-bit build.
-    if ((architecture() eq "i686" || architecture() eq "x86" || (architecture() eq "x86_64" && shouldBuild32Bit())) && !isCrossCompilation() && !isAnyWindows()) {
-        $ENV{'CFLAGS'} = "-march=pentium4 -msse2 -mfpmath=sse " . ($ENV{'CFLAGS'} || "");
-        $ENV{'CXXFLAGS'} = "-march=pentium4 -msse2 -mfpmath=sse " . ($ENV{'CXXFLAGS'} || "");
-    }
-
-=======
->>>>>>> 5878df6a
     # We call system("cmake @args") instead of system("cmake", @args) so that @args is
     # parsed for shell metacharacters.
     my $wrapper = join(" ", wrapperPrefixIfNeeded()) . " ";
