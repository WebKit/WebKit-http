# Copyright (C) 2005-2007, 2010-2014 Apple Inc. All rights reserved.
# Copyright (C) 2009 Google Inc. All rights reserved.
# Copyright (C) 2011 Research In Motion Limited. All rights reserved.
# Copyright (C) 2013 Nokia Corporation and/or its subsidiary(-ies).
#
# Redistribution and use in source and binary forms, with or without
# modification, are permitted provided that the following conditions
# are met:
#
# 1.  Redistributions of source code must retain the above copyright
#     notice, this list of conditions and the following disclaimer. 
# 2.  Redistributions in binary form must reproduce the above copyright
#     notice, this list of conditions and the following disclaimer in the
#     documentation and/or other materials provided with the distribution. 
# 3.  Neither the name of Apple Inc. ("Apple") nor the names of
#     its contributors may be used to endorse or promote products derived
#     from this software without specific prior written permission. 
#
# THIS SOFTWARE IS PROVIDED BY APPLE AND ITS CONTRIBUTORS "AS IS" AND ANY
# EXPRESS OR IMPLIED WARRANTIES, INCLUDING, BUT NOT LIMITED TO, THE IMPLIED
# WARRANTIES OF MERCHANTABILITY AND FITNESS FOR A PARTICULAR PURPOSE ARE
# DISCLAIMED. IN NO EVENT SHALL APPLE OR ITS CONTRIBUTORS BE LIABLE FOR ANY
# DIRECT, INDIRECT, INCIDENTAL, SPECIAL, EXEMPLARY, OR CONSEQUENTIAL DAMAGES
# (INCLUDING, BUT NOT LIMITED TO, PROCUREMENT OF SUBSTITUTE GOODS OR SERVICES;
# LOSS OF USE, DATA, OR PROFITS; OR BUSINESS INTERRUPTION) HOWEVER CAUSED AND
# ON ANY THEORY OF LIABILITY, WHETHER IN CONTRACT, STRICT LIABILITY, OR TORT
# (INCLUDING NEGLIGENCE OR OTHERWISE) ARISING IN ANY WAY OUT OF THE USE OF
# THIS SOFTWARE, EVEN IF ADVISED OF THE POSSIBILITY OF SUCH DAMAGE.

# Module to share code to get to WebKit directories.

use strict;
use version;
use warnings;
use Config;
use Cwd qw(realpath);
use Digest::MD5 qw(md5_hex);
use FindBin;
use File::Basename;
use File::Find;
use File::Path qw(make_path mkpath rmtree);
use File::Spec;
use File::stat;
use List::Util;
use POSIX;
use Time::HiRes qw(usleep);
use VCSUtils;

BEGIN {
   use Exporter   ();
   our ($VERSION, @ISA, @EXPORT, @EXPORT_OK, %EXPORT_TAGS);
   $VERSION     = 1.00;
   @ISA         = qw(Exporter);
   @EXPORT      = qw(
       &XcodeCoverageSupportOptions
       &XcodeOptionString
       &XcodeOptionStringNoConfig
       &XcodeOptions
       &XcodeStaticAnalyzerOption
       &appDisplayNameFromBundle
       &baseProductDir
       &chdirWebKit
       &checkFrameworks
       &cmakeBasedPortArguments
       &cmakeBasedPortName
       &currentSVNRevision
       &debugSafari
       &findOrCreateSimulatorForIOSDevice
       &iosSimulatorDeviceByName
       &nmPath
       &passedConfiguration
       &printHelpAndExitForRunAndDebugWebKitAppIfNeeded
       &productDir
       &quitIOSSimulator
       &relaunchIOSSimulator
       &runIOSWebKitApp
       &runMacWebKitApp
       &safariPath
       &setConfiguration
       &setupMacWebKitEnvironment
       &sharedCommandLineOptions
       &sharedCommandLineOptionsUsage
       SIMULATOR_DEVICE_SUFFIX_FOR_WEBKIT_DEVELOPMENT
       USE_OPEN_COMMAND
   );
   %EXPORT_TAGS = ( );
   @EXPORT_OK   = ();
}

use constant USE_OPEN_COMMAND => 1; # Used in runMacWebKitApp().
use constant INCLUDE_OPTIONS_FOR_DEBUGGING => 1;
use constant SIMULATOR_DEVICE_STATE_SHUTDOWN => "1";
use constant SIMULATOR_DEVICE_STATE_BOOTED => "3";
use constant SIMULATOR_DEVICE_SUFFIX_FOR_WEBKIT_DEVELOPMENT  => "For WebKit Development";

# See table "Certificate types and names" on <https://developer.apple.com/library/ios/documentation/IDEs/Conceptual/AppDistributionGuide/MaintainingCertificates/MaintainingCertificates.html#//apple_ref/doc/uid/TP40012582-CH31-SW41>.
use constant IOS_DEVELOPMENT_CERTIFICATE_NAME_PREFIX => "iPhone Developer: ";

our @EXPORT_OK;

my $architecture;
my $asanIsEnabled;
my $numberOfCPUs;
my $maxCPULoad;
my $baseProductDir;
my @baseProductDirOption;
my $configuration;
my $xcodeSDK;
my $configurationForVisualStudio;
my $configurationProductDir;
my $sourceDir;
my $currentSVNRevision;
my $debugger;
my $didLoadIPhoneSimulatorNotification;
my $nmPath;
my $osXVersion;
my $generateDsym;
my $isGtk;
my $isWinCairo;
my $isWin64;
my $isEfl;
my $isHaiku;
my $isInspectorFrontend;
my $shouldTargetWebProcess;
my $shouldUseXPCServiceForWebProcess;
my $shouldUseGuardMalloc;
my $shouldNotUseNinja;
my $xcodeVersion;

# Variables for Win32 support
my $programFilesPath;
my $vcBuildPath;
my $vsInstallDir;
my $msBuildInstallDir;
my $vsVersion;
my $windowsSourceDir;
my $winVersion;
my $willUseVCExpressWhenBuilding = 0;

# Defined in VCSUtils.
sub exitStatus($);

sub findMatchingArguments($$);
sub hasArgument($$);

sub determineSourceDir
{
    return if $sourceDir;
    $sourceDir = $FindBin::Bin;
    $sourceDir =~ s|/+$||; # Remove trailing '/' as we would die later

    # walks up path checking each directory to see if it is the main WebKit project dir, 
    # defined by containing Sources, WebCore, and WebKit
    until ((-d File::Spec->catdir($sourceDir, "Source") && -d File::Spec->catdir($sourceDir, "Source", "WebCore") && -d File::Spec->catdir($sourceDir, "Source", "WebKit")) || (-d File::Spec->catdir($sourceDir, "Internal") && -d File::Spec->catdir($sourceDir, "OpenSource")))
    {
        if ($sourceDir !~ s|/[^/]+$||) {
            die "Could not find top level webkit directory above source directory using FindBin.\n";
        }
    }

    $sourceDir = File::Spec->catdir($sourceDir, "OpenSource") if -d File::Spec->catdir($sourceDir, "OpenSource");
}

sub currentPerlPath()
{
    my $thisPerl = $^X;
    if ($^O ne 'VMS') {
        $thisPerl .= $Config{_exe} unless $thisPerl =~ m/$Config{_exe}$/i;
    }
    return $thisPerl;
}

# used for scripts which are stored in a non-standard location
sub setSourceDir($)
{
    ($sourceDir) = @_;
}

sub determineNinjaVersion
{
    chomp(my $ninjaVersion = `ninja --version`);
    return $ninjaVersion;
}

sub determineXcodeVersion
{
    return if defined $xcodeVersion;
    my $xcodebuildVersionOutput = `xcodebuild -version`;
    $xcodeVersion = ($xcodebuildVersionOutput =~ /Xcode ([0-9](\.[0-9]+)*)/) ? $1 : "3.0";
}

sub readXcodeUserDefault($)
{
    my ($unprefixedKey) = @_;

    determineXcodeVersion();

    my $xcodeDefaultsDomain = (eval "v$xcodeVersion" lt v4) ? "com.apple.Xcode" : "com.apple.dt.Xcode";
    my $xcodeDefaultsPrefix = (eval "v$xcodeVersion" lt v4) ? "PBX" : "IDE";
    my $devnull = File::Spec->devnull();

    my $value = `defaults read $xcodeDefaultsDomain ${xcodeDefaultsPrefix}${unprefixedKey} 2> ${devnull}`;
    return if $?;

    chomp $value;
    return $value;
}

sub determineBaseProductDir
{
    return if defined $baseProductDir;
    determineSourceDir();

    my $setSharedPrecompsDir;
    $baseProductDir = $ENV{"WEBKIT_OUTPUTDIR"};

    if (!defined($baseProductDir) and isAppleMacWebKit()) {
        # Silently remove ~/Library/Preferences/xcodebuild.plist which can
        # cause build failure. The presence of
        # ~/Library/Preferences/xcodebuild.plist can prevent xcodebuild from
        # respecting global settings such as a custom build products directory
        # (<rdar://problem/5585899>).
        my $personalPlistFile = $ENV{HOME} . "/Library/Preferences/xcodebuild.plist";
        if (-e $personalPlistFile) {
            unlink($personalPlistFile) || die "Could not delete $personalPlistFile: $!";
        }

        determineXcodeVersion();

        if (eval "v$xcodeVersion" ge v4) {
            my $buildLocationStyle = join '', readXcodeUserDefault("BuildLocationStyle");
            if ($buildLocationStyle eq "Custom") {
                my $buildLocationType = join '', readXcodeUserDefault("CustomBuildLocationType");
                # FIXME: Read CustomBuildIntermediatesPath and set OBJROOT accordingly.
                $baseProductDir = readXcodeUserDefault("CustomBuildProductsPath") if $buildLocationType eq "Absolute";
            }

            # DeterminedByTargets corresponds to a setting of "Legacy" in Xcode.
            # It is the only build location style for which SHARED_PRECOMPS_DIR is not
            # overridden when building from within Xcode.
            $setSharedPrecompsDir = 1 if $buildLocationStyle ne "DeterminedByTargets";
        }

        if (!defined($baseProductDir)) {
            $baseProductDir = join '', readXcodeUserDefault("ApplicationwideBuildSettings");
            $baseProductDir = $1 if $baseProductDir =~ /SYMROOT\s*=\s*\"(.*?)\";/s;
        }

        undef $baseProductDir unless $baseProductDir =~ /^\//;
    }

    if (!defined($baseProductDir)) { # Port-specific checks failed, use default
        $baseProductDir = "$sourceDir/WebKitBuild";
    }

    if (isGit() && isGitBranchBuild()) {
        my $branch = gitBranch();
        $baseProductDir = "$baseProductDir/$branch";
    }

    if (isAppleMacWebKit()) {
        $baseProductDir =~ s|^\Q$(SRCROOT)/..\E$|$sourceDir|;
        $baseProductDir =~ s|^\Q$(SRCROOT)/../|$sourceDir/|;
        $baseProductDir =~ s|^~/|$ENV{HOME}/|;
        die "Can't handle Xcode product directory with a ~ in it.\n" if $baseProductDir =~ /~/;
        die "Can't handle Xcode product directory with a variable in it.\n" if $baseProductDir =~ /\$/;
        @baseProductDirOption = ("SYMROOT=$baseProductDir", "OBJROOT=$baseProductDir");
        push(@baseProductDirOption, "SHARED_PRECOMPS_DIR=${baseProductDir}/PrecompiledHeaders") if $setSharedPrecompsDir;
    }

    if (isCygwin()) {
        my $dosBuildPath = `cygpath --windows \"$baseProductDir\"`;
        chomp $dosBuildPath;
        $ENV{"WEBKIT_OUTPUTDIR"} = $dosBuildPath;
        my $unixBuildPath = `cygpath --unix \"$baseProductDir\"`;
        chomp $unixBuildPath;
        $baseProductDir = $unixBuildPath;
    }
}

sub setBaseProductDir($)
{
    ($baseProductDir) = @_;
}

sub determineConfiguration
{
    return if defined $configuration;
    determineBaseProductDir();
    if (open CONFIGURATION, "$baseProductDir/Configuration") {
        $configuration = <CONFIGURATION>;
        close CONFIGURATION;
    }
    if ($configuration) {
        chomp $configuration;
        # compatibility for people who have old Configuration files
        $configuration = "Release" if $configuration eq "Deployment";
        $configuration = "Debug" if $configuration eq "Development";
    } else {
        $configuration = "Release";
    }
}

sub determineArchitecture
{
    return if defined $architecture;
    # make sure $architecture is defined in all cases
    $architecture = "";

    determineBaseProductDir();
    determineXcodeSDK();

    if (isAppleMacWebKit()) {
        if (open ARCHITECTURE, "$baseProductDir/Architecture") {
            $architecture = <ARCHITECTURE>;
            close ARCHITECTURE;
        }
        if ($architecture) {
            chomp $architecture;
        } else {
            if (not defined $xcodeSDK or $xcodeSDK =~ /^(\/$|macosx)/) {
                my $supports64Bit = `sysctl -n hw.optional.x86_64`;
                chomp $supports64Bit;
                $architecture = 'x86_64' if $supports64Bit;
            } elsif ($xcodeSDK =~ /^iphonesimulator/) {
                $architecture = 'x86_64';
            } elsif ($xcodeSDK =~ /^iphoneos/) {
                $architecture = 'armv7';
            }
        }
    } elsif (isEfl() || isGtk() || isHaiku()) {
        my $host_processor = "";
        $host_processor = `cmake --system-information | grep CMAKE_SYSTEM_PROCESSOR`;
        if ($host_processor =~ m/^CMAKE_SYSTEM_PROCESSOR \"([^"]+)\"/) {
            # We have a configured build tree; use it.
            $architecture = $1;
            $architecture = 'x86_64' if $architecture eq 'amd64';
        }
    }

    if (!$architecture && (isGtk() || isAppleMacWebKit() || isEfl() || isHaiku())) {
        # Fall back to output of `arch', if it is present.
        $architecture = `arch`;
        chomp $architecture;
    }

    if (!$architecture && (isGtk() || isAppleMacWebKit() || isEfl() || isHaiku())) {
        # Fall back to output of `uname -m', if it is present.
        $architecture = `uname -m`;
        chomp $architecture;
    }

    $architecture = 'x86_64' if ($architecture =~ /amd64/ && isBSD());
    $architecture = 'x86' if ($architecture =~ /BePC/ && isHaiku());
}

sub determineASanIsEnabled
{
    return if defined $asanIsEnabled;
    determineBaseProductDir();

    $asanIsEnabled = 0;
    my $asanConfigurationValue;

    if (open ASAN, "$baseProductDir/ASan") {
        $asanConfigurationValue = <ASAN>;
        close ASAN;
        chomp $asanConfigurationValue;
        $asanIsEnabled = 1 if $asanConfigurationValue eq "YES";
    }
}

sub determineNumberOfCPUs
{
    return if defined $numberOfCPUs;
    if (defined($ENV{NUMBER_OF_PROCESSORS})) {
        $numberOfCPUs = $ENV{NUMBER_OF_PROCESSORS};
    } elsif (isHaiku()) {
        $numberOfCPUs = `sysinfo -cpu | grep "CPU #" | wc -l`
    } elsif (isLinux()) {
        # First try the nproc utility, if it exists. If we get no
        # results fall back to just interpretting /proc directly.
        chomp($numberOfCPUs = `nproc --all 2> /dev/null`);
        if ($numberOfCPUs eq "") {
            $numberOfCPUs = (grep /processor/, `cat /proc/cpuinfo`);
        }
    } elsif (isWindows() || isCygwin()) {
        # Assumes cygwin
        $numberOfCPUs = `ls /proc/registry/HKEY_LOCAL_MACHINE/HARDWARE/DESCRIPTION/System/CentralProcessor | wc -w`;
    } elsif (isDarwin() || isBSD()) {
        chomp($numberOfCPUs = `sysctl -n hw.ncpu`);
    }
}

sub determineMaxCPULoad
{
    return if defined $maxCPULoad;
    if (defined($ENV{MAX_CPU_LOAD})) {
        $maxCPULoad = $ENV{MAX_CPU_LOAD};
    }
}

sub jscPath($)
{
    my ($productDir) = @_;
    my $jscName = "jsc";
    $jscName .= "_debug"  if configuration() eq "Debug_All";
    $jscName .= ".exe" if (isWindows() || isCygwin());
    return "$productDir/$jscName" if -e "$productDir/$jscName";
    return "$productDir/JavaScriptCore.framework/Resources/$jscName";
}

sub argumentsForConfiguration()
{
    determineConfiguration();
    determineArchitecture();
    determineXcodeSDK();

    my @args = ();
    # FIXME: Is it necessary to pass --debug, --release, --32-bit or --64-bit?
    # These are determined automatically from stored configuration.
    push(@args, '--debug') if ($configuration =~ "^Debug");
    push(@args, '--release') if ($configuration =~ "^Release");
    push(@args, '--device') if (defined $xcodeSDK && $xcodeSDK =~ /^iphoneos/);
    push(@args, '--ios-simulator') if (defined $xcodeSDK && $xcodeSDK =~ /^iphonesimulator/);
    push(@args, '--32-bit') if ($architecture ne "x86_64" and !isWin64());
    push(@args, '--64-bit') if (isWin64());
    push(@args, '--gtk') if isGtk();
    push(@args, '--efl') if isEfl();
    push(@args, '--haiku') if isHaiku();
    push(@args, '--wincairo') if isWinCairo();
    push(@args, '--inspector-frontend') if isInspectorFrontend();
    return @args;
}

sub determineXcodeSDK
{
    return if defined $xcodeSDK;
    my $sdk;
    if (checkForArgumentAndRemoveFromARGVGettingValue("--sdk", \$sdk)) {
        $xcodeSDK = $sdk;
    }
    if (checkForArgumentAndRemoveFromARGV("--device")) {
        my $hasInternalSDK = exitStatus(system("xcrun --sdk iphoneos.internal --show-sdk-version > /dev/null 2>&1")) == 0;
        $xcodeSDK ||= $hasInternalSDK ? "iphoneos.internal" : "iphoneos";
    }
    if (checkForArgumentAndRemoveFromARGV("--ios-simulator")) {
        $xcodeSDK ||= 'iphonesimulator';
    }
}

sub xcodeSDK
{
    determineXcodeSDK();
    return $xcodeSDK;
}

sub setXcodeSDK($)
{
    ($xcodeSDK) = @_;
}


sub xcodeSDKPlatformName()
{
    determineXcodeSDK();
    return "" if !defined $xcodeSDK;
    return "iphoneos" if $xcodeSDK =~ /iphoneos/i;
    return "iphonesimulator" if $xcodeSDK =~ /iphonesimulator/i;
    return "macosx" if $xcodeSDK =~ /macosx/i;
    die "Couldn't determine platform name from Xcode SDK";
}

sub XcodeSDKPath
{
    determineXcodeSDK();

    die "Can't find the SDK path because no Xcode SDK was specified" if not $xcodeSDK;

    my $sdkPath = `xcrun --sdk $xcodeSDK --show-sdk-path` if $xcodeSDK;
    die 'Failed to get SDK path from xcrun' if $?;
    chomp $sdkPath;

    return $sdkPath;
}

sub xcodeSDKVersion
{
    determineXcodeSDK();

    die "Can't find the SDK version because no Xcode SDK was specified" if !$xcodeSDK;

    chomp(my $sdkVersion = `xcrun --sdk $xcodeSDK --show-sdk-version`);
    die "Failed to get SDK version from xcrun" if exitStatus($?);

    return $sdkVersion;
}

sub programFilesPath
{
    return $programFilesPath if defined $programFilesPath;

    $programFilesPath = $ENV{'PROGRAMFILES(X86)'} || $ENV{'PROGRAMFILES'} || "C:\\Program Files";

    return $programFilesPath;
}

sub visualStudioInstallDir
{
    return $vsInstallDir if defined $vsInstallDir;

    if ($ENV{'VSINSTALLDIR'}) {
        $vsInstallDir = $ENV{'VSINSTALLDIR'};
        $vsInstallDir =~ s|[\\/]$||;
    } else {
        $vsInstallDir = File::Spec->catdir(programFilesPath(), "Microsoft Visual Studio 14.0");
    }
    chomp($vsInstallDir = `cygpath "$vsInstallDir"`) if isCygwin();

    print "Using Visual Studio: $vsInstallDir\n";
    return $vsInstallDir;
}

sub msBuildInstallDir
{
    return $msBuildInstallDir if defined $msBuildInstallDir;

    $msBuildInstallDir = File::Spec->catdir(programFilesPath(), "MSBuild", "14.0", "Bin");
   
    chomp($msBuildInstallDir = `cygpath "$msBuildInstallDir"`) if isCygwin();

    print "Using MSBuild: $msBuildInstallDir\n";
    return $msBuildInstallDir;
}

sub visualStudioVersion
{
    return $vsVersion if defined $vsVersion;

    my $installDir = visualStudioInstallDir();

    $vsVersion = ($installDir =~ /Microsoft Visual Studio ([0-9]+\.[0-9]*)/) ? $1 : "14";

    print "Using Visual Studio $vsVersion\n";
    return $vsVersion;
}

sub determineConfigurationForVisualStudio
{
    return if defined $configurationForVisualStudio;
    determineConfiguration();
    # FIXME: We should detect when Debug_All or Production has been chosen.
    $configurationForVisualStudio = "/p:Configuration=" . $configuration;
}

sub usesPerConfigurationBuildDirectory
{
    # [Gtk] We don't have Release/Debug configurations in straight
    # autotool builds (non build-webkit). In this case and if
    # WEBKIT_OUTPUTDIR exist, use that as our configuration dir. This will
    # allows us to run run-webkit-tests without using build-webkit.
    return ($ENV{"WEBKIT_OUTPUTDIR"} && isGtk()) || isAppleWinWebKit();
}

sub determineConfigurationProductDir
{
    return if defined $configurationProductDir;
    determineBaseProductDir();
    determineConfiguration();
    if (isAppleWinWebKit() || isWinCairo()) {
        $configurationProductDir = File::Spec->catdir($baseProductDir, $configuration);
    } else {
        if (usesPerConfigurationBuildDirectory()) {
            $configurationProductDir = "$baseProductDir";
        } else {
            $configurationProductDir = "$baseProductDir/$configuration";
            $configurationProductDir .= "-" . xcodeSDKPlatformName() if isIOSWebKit();
        }
    }
}

sub setConfigurationProductDir($)
{
    ($configurationProductDir) = @_;
}

sub determineCurrentSVNRevision
{
    # We always update the current SVN revision here, and leave the caching
    # to currentSVNRevision(), so that changes to the SVN revision while the
    # script is running can be picked up by calling this function again.
    determineSourceDir();
    $currentSVNRevision = svnRevisionForDirectory($sourceDir);
    return $currentSVNRevision;
}


sub chdirWebKit
{
    determineSourceDir();
    chdir $sourceDir or die;
}

sub baseProductDir
{
    determineBaseProductDir();
    return $baseProductDir;
}

sub sourceDir
{
    determineSourceDir();
    return $sourceDir;
}

sub productDir
{
    determineConfigurationProductDir();
    return $configurationProductDir;
}

sub jscProductDir
{
    my $productDir = productDir();
<<<<<<< HEAD
    $productDir .= "/bin" if (isEfl() || isGtk() || isHaiku());
=======
    $productDir .= "/bin" if (isEfl() || isGtk());
    if (isAnyWindows()) {
        my $binDir = isWin64() ? "bin64" : "bin32";
        $productDir = File::Spec->catdir($productDir, $binDir);
    }
>>>>>>> 2053be79

    return $productDir;
}

sub configuration()
{
    determineConfiguration();
    return $configuration;
}

sub asanIsEnabled()
{
    determineASanIsEnabled();
    return $asanIsEnabled;
}

sub configurationForVisualStudio()
{
    determineConfigurationForVisualStudio();
    return $configurationForVisualStudio;
}

sub currentSVNRevision
{
    determineCurrentSVNRevision() if not defined $currentSVNRevision;
    return $currentSVNRevision;
}

sub generateDsym()
{
    determineGenerateDsym();
    return $generateDsym;
}

sub determineGenerateDsym()
{
    return if defined($generateDsym);
    $generateDsym = checkForArgumentAndRemoveFromARGV("--dsym");
}

sub hasIOSDevelopmentCertificate()
{
    return !exitStatus(system("security find-identity -p codesigning | grep '" . IOS_DEVELOPMENT_CERTIFICATE_NAME_PREFIX . "' > /dev/null 2>&1"));
}

sub argumentsForXcode()
{
    my @args = ();
    push @args, "DEBUG_INFORMATION_FORMAT=dwarf-with-dsym" if generateDsym();
    return @args;
}

sub XcodeOptions
{
    determineBaseProductDir();
    determineConfiguration();
    determineArchitecture();
    determineASanIsEnabled();
    determineXcodeSDK();

    my @options;
    push @options, "-UseSanitizedBuildSystemEnvironment=YES";
    push @options, ("-configuration", $configuration);
    push @options, ("-xcconfig", sourceDir() . "/Tools/asan/asan.xcconfig", "ASAN_IGNORE=" . sourceDir() . "/Tools/asan/webkit-asan-ignore.txt") if $asanIsEnabled;
    push @options, @baseProductDirOption;
    push @options, "ARCHS=$architecture" if $architecture;
    push @options, "SDKROOT=$xcodeSDK" if $xcodeSDK;
    if (willUseIOSDeviceSDKWhenBuilding()) {
        push @options, "ENABLE_BITCODE=NO";
        if (hasIOSDevelopmentCertificate()) {
            # FIXME: May match more than one installed development certificate.
            push @options, "CODE_SIGN_IDENTITY=" . IOS_DEVELOPMENT_CERTIFICATE_NAME_PREFIX;
        } else {
            push @options, "CODE_SIGN_IDENTITY="; # No identity
            push @options, "CODE_SIGNING_REQUIRED=NO";
        }
    }
    push @options, argumentsForXcode();
    return @options;
}

sub XcodeOptionString
{
    return join " ", XcodeOptions();
}

sub XcodeOptionStringNoConfig
{
    return join " ", @baseProductDirOption;
}

sub XcodeCoverageSupportOptions()
{
    my @coverageSupportOptions = ();
    push @coverageSupportOptions, "GCC_GENERATE_TEST_COVERAGE_FILES=YES";
    push @coverageSupportOptions, "GCC_INSTRUMENT_PROGRAM_FLOW_ARCS=YES";
    return @coverageSupportOptions;
}

sub XcodeStaticAnalyzerOption()
{
    return "RUN_CLANG_STATIC_ANALYZER=YES";
}

my $passedConfiguration;
my $searchedForPassedConfiguration;
sub determinePassedConfiguration
{
    return if $searchedForPassedConfiguration;
    $searchedForPassedConfiguration = 1;
    $passedConfiguration = undef;

    if (checkForArgumentAndRemoveFromARGV("--debug")) {
        $passedConfiguration = "Debug";
    } elsif(checkForArgumentAndRemoveFromARGV("--release")) {
        $passedConfiguration = "Release";
    } elsif (checkForArgumentAndRemoveFromARGV("--profile") || checkForArgumentAndRemoveFromARGV("--profiling")) {
        $passedConfiguration = "Profiling";
    }
}

sub passedConfiguration
{
    determinePassedConfiguration();
    return $passedConfiguration;
}

sub setConfiguration
{
    setArchitecture();

    if (my $config = shift @_) {
        $configuration = $config;
        return;
    }

    determinePassedConfiguration();
    $configuration = $passedConfiguration if $passedConfiguration;
}


my $passedArchitecture;
my $searchedForPassedArchitecture;
sub determinePassedArchitecture
{
    return if $searchedForPassedArchitecture;
    $searchedForPassedArchitecture = 1;

    $passedArchitecture = undef;
    if (checkForArgumentAndRemoveFromARGV("--32-bit")) {
        if (isAppleMacWebKit()) {
            # PLATFORM_IOS: Don't run `arch` command inside Simulator environment
            local %ENV = %ENV;
            delete $ENV{DYLD_ROOT_PATH};
            delete $ENV{DYLD_FRAMEWORK_PATH};

            $passedArchitecture = `arch`;
            chomp $passedArchitecture;
        }
    }
}

sub passedArchitecture
{
    determinePassedArchitecture();
    return $passedArchitecture;
}

sub architecture()
{
    determineArchitecture();
    return $architecture;
}

sub numberOfCPUs()
{
    determineNumberOfCPUs();
    return $numberOfCPUs;
}

sub maxCPULoad()
{
    determineMaxCPULoad();
    return $maxCPULoad;
}

sub setArchitecture
{
    if (my $arch = shift @_) {
        $architecture = $arch;
        return;
    }

    determinePassedArchitecture();
    $architecture = $passedArchitecture if $passedArchitecture;
}

sub skipSafariExecutableEntitlementChecks
{
    return `defaults read /Library/Preferences/org.webkit.BuildConfiguration SkipSafariExecutableEntitlementChecks 2>/dev/null` eq "1\n";
}

sub executableHasEntitlements
{
    my $executablePath = shift;
    return (`codesign -d --entitlements - $executablePath 2>&1` =~ /<key>/);
}

sub safariPathFromSafariBundle
{
    my ($safariBundle) = @_;

    die "Safari path is only relevant on Apple Mac platform\n" unless isAppleMacWebKit();

    my $safariPath = "$safariBundle/Contents/MacOS/Safari";
    return $safariPath if skipSafariExecutableEntitlementChecks();

    my $safariForWebKitDevelopmentPath = "$safariBundle/Contents/MacOS/SafariForWebKitDevelopment";
    return $safariForWebKitDevelopmentPath if -f $safariForWebKitDevelopmentPath && executableHasEntitlements($safariPath);

    return $safariPath;
}

sub installedSafariPath
{
    return safariPathFromSafariBundle("/Applications/Safari.app");
}

# Locate Safari.
sub safariPath
{
    die "Safari path is only relevant on Apple Mac platform\n" unless isAppleMacWebKit();

    # Use WEBKIT_SAFARI environment variable if present.
    my $safariBundle = $ENV{WEBKIT_SAFARI};
    if (!$safariBundle) {
        determineConfigurationProductDir();
        # Use Safari.app in product directory if present (good for Safari development team).
        if (-d "$configurationProductDir/Safari.app") {
            $safariBundle = "$configurationProductDir/Safari.app";
        }
        if (!$safariBundle) {
            return installedSafariPath();
        }
    }
    my $safariPath = safariPathFromSafariBundle($safariBundle);
    die "Can't find executable at $safariPath.\n" if !-x $safariPath;
    return $safariPath;
}

sub builtDylibPathForName
{
    my $libraryName = shift;
    determineConfigurationProductDir();

    if (isGtk()) {
        my $extension = isDarwin() ? ".dylib" : ".so";
        return "$configurationProductDir/lib/libwebkit2gtk-4.0" . $extension;
    }
    if (isHaiku()) {
        if (isWK2()) {
            return "$configurationProductDir/lib/libWebKit2.so";
        }
        return "$configurationProductDir/lib/libWebKit.so";
    }
    if (isEfl()) {
        return "$configurationProductDir/lib/libewebkit2.so";
    }
    if (isIOSWebKit()) {
        return "$configurationProductDir/$libraryName.framework/$libraryName";
    }
    if (isAppleMacWebKit()) {
        return "$configurationProductDir/$libraryName.framework/Versions/A/$libraryName";
    }
    if (isAppleWinWebKit()) {
        if ($libraryName eq "JavaScriptCore") {
            return "$baseProductDir/lib/$libraryName.lib";
        } else {
            return "$baseProductDir/$libraryName.intermediate/$configuration/$libraryName.intermediate/$libraryName.lib";
        }
    }

    die "Unsupported platform, can't determine built library locations.\nTry `build-webkit --help` for more information.\n";
}

# Check to see that all the frameworks are built.
sub checkFrameworks # FIXME: This is a poor name since only the Mac calls built WebCore a Framework.
{
    return if isCygwin() || isWindows();
    my @frameworks = ("JavaScriptCore", "WebCore");
    push(@frameworks, "WebKit") if isAppleMacWebKit(); # FIXME: This seems wrong, all ports should have a WebKit these days.
    for my $framework (@frameworks) {
        my $path = builtDylibPathForName($framework);
        die "Can't find built framework at \"$path\".\n" unless -e $path;
    }
}

sub isInspectorFrontend()
{
    determineIsInspectorFrontend();
    return $isInspectorFrontend;
}

sub determineIsInspectorFrontend()
{
    return if defined($isInspectorFrontend);
    $isInspectorFrontend = checkForArgumentAndRemoveFromARGV("--inspector-frontend");
}

sub commandExists($)
{
    my $command = shift;
    my $devnull = File::Spec->devnull();

    if (isAnyWindows()) {
        return exitStatus(system("where /q $command >$devnull 2>&1")) == 0;
    }
    return exitStatus(system("which $command >$devnull 2>&1")) == 0;
}

sub checkForArgumentAndRemoveFromARGV($)
{
    my $argToCheck = shift;
    return checkForArgumentAndRemoveFromArrayRef($argToCheck, \@ARGV);
}

sub checkForArgumentAndRemoveFromArrayRefGettingValue($$$)
{
    my ($argToCheck, $valueRef, $arrayRef) = @_;
    my $argumentStartRegEx = qr#^$argToCheck(?:=\S|$)#;
    my $i = 0;
    for (; $i < @$arrayRef; ++$i) {
        last if $arrayRef->[$i] =~ $argumentStartRegEx;
    }
    if ($i >= @$arrayRef) {
        return $$valueRef = undef;
    }
    my ($key, $value) = split("=", $arrayRef->[$i]);
    splice(@$arrayRef, $i, 1);
    if (defined($value)) {
        # e.g. --sdk=iphonesimulator
        return $$valueRef = $value;
    }
    return $$valueRef = splice(@$arrayRef, $i, 1); # e.g. --sdk iphonesimulator
}

sub checkForArgumentAndRemoveFromARGVGettingValue($$)
{
    my ($argToCheck, $valueRef) = @_;
    return checkForArgumentAndRemoveFromArrayRefGettingValue($argToCheck, $valueRef, \@ARGV);
}

sub findMatchingArguments($$)
{
    my ($argToCheck, $arrayRef) = @_;
    my @matchingIndices;
    foreach my $index (0 .. $#$arrayRef) {
        my $opt = $$arrayRef[$index];
        if ($opt =~ /^$argToCheck$/i ) {
            push(@matchingIndices, $index);
        }
    }
    return @matchingIndices; 
}

sub hasArgument($$)
{
    my ($argToCheck, $arrayRef) = @_;
    my @matchingIndices = findMatchingArguments($argToCheck, $arrayRef);
    return scalar @matchingIndices > 0;
}

sub checkForArgumentAndRemoveFromArrayRef
{
    my ($argToCheck, $arrayRef) = @_;
    my @indicesToRemove = findMatchingArguments($argToCheck, $arrayRef);
    my $removeOffset = 0;
    foreach my $index (@indicesToRemove) {
        splice(@$arrayRef, $index - $removeOffset++, 1);
    }
    return scalar @indicesToRemove > 0;
}

sub determineIsEfl()
{
    return if defined($isEfl);
    $isEfl = checkForArgumentAndRemoveFromARGV("--efl");
}

sub isEfl()
{
    determineIsEfl();
    return $isEfl;
}

sub determineIsGtk()
{
    return if defined($isGtk);
    $isGtk = checkForArgumentAndRemoveFromARGV("--gtk");
}

sub isGtk()
{
    determineIsGtk();
    return $isGtk;
}

# Determine if this is debian, ubuntu, linspire, or something similar.
sub isDebianBased()
{
    return -e "/etc/debian_version";
}

sub isFedoraBased()
{
    return -e "/etc/fedora-release";
}

sub isWinCairo()
{
    determineIsWinCairo();
    return $isWinCairo;
}

sub determineIsWinCairo()
{
    return if defined($isWinCairo);
    $isWinCairo = checkForArgumentAndRemoveFromARGV("--wincairo");
}

sub isWin64()
{
    determineIsWin64();
    return $isWin64;
}

sub determineIsWin64()
{
    return if defined($isWin64);
    $isWin64 = checkForArgumentAndRemoveFromARGV("--64-bit");
}

sub determineIsWin64FromArchitecture($)
{
    my $arch = shift;
    $isWin64 = ($arch eq "x86_64");
    return $isWin64;
}

sub isCygwin()
{
    return ($^O eq "cygwin") || 0;
}

sub isAnyWindows()
{
    return isWindows() || isCygwin();
}

sub determineWinVersion()
{
    return if $winVersion;

    if (!isAnyWindows()) {
        $winVersion = -1;
        return;
    }

    my $versionString = `cmd /c ver`;
    $versionString =~ /(\d)\.(\d)\.(\d+)/;

    $winVersion = {
        major => $1,
        minor => $2,
        build => $3,
    };
}

sub winVersion()
{
    determineWinVersion();
    return $winVersion;
}

sub isWindows7SP0()
{
    return isAnyWindows() && winVersion()->{major} == 6 && winVersion()->{minor} == 1 && winVersion()->{build} == 7600;
}

sub isWindowsVista()
{
    return isAnyWindows() && winVersion()->{major} == 6 && winVersion()->{minor} == 0;
}

sub isWindowsXP()
{
    return isAnyWindows() && winVersion()->{major} == 5 && winVersion()->{minor} == 1;
}

sub isDarwin()
{
    return ($^O eq "darwin") || 0;
}

sub isWindows()
{
    return ($^O eq "MSWin32") || 0;
}

sub isLinux()
{
    return ($^O eq "linux") || 0;
}

sub isBSD()
{
    return ($^O eq "freebsd") || ($^O eq "openbsd") || ($^O eq "netbsd") || 0;
}

sub isHaiku()
{
    return ($^O eq "haiku") || 0;
}

sub isARM()
{
    return ($Config{archname} =~ /^arm[v\-]/) || ($Config{archname} =~ /^aarch64[v\-]/);
}

sub isCrossCompilation()
{
  my $compiler = "";
  $compiler = $ENV{'CC'} if (defined($ENV{'CC'}));
  if ($compiler =~ /gcc/) {
      my $compiler_options = `$compiler -v 2>&1`;
      my @host = $compiler_options =~ m/--host=(.*?)\s/;
      my @target = $compiler_options =~ m/--target=(.*?)\s/;

      return (@host && @target && $host[0] ne "" && $target[0] ne "" && $host[0] ne $target[0]);
  }
  return 0;
}

sub isAppleWebKit()
{
    return isAppleMacWebKit() || isAppleWinWebKit();
}

sub isAppleMacWebKit()
{
    return isDarwin() && !isGtk();
}

sub isAppleWinWebKit()
{
    return (isCygwin() || isWindows()) && !isWinCairo() && !isGtk();
}

sub iOSSimulatorDevicesPath
{
    return "$ENV{HOME}/Library/Developer/CoreSimulator/Devices";
}

sub iOSSimulatorDevices
{
    eval "require Foundation";
    my $devicesPath = iOSSimulatorDevicesPath();
    opendir(DEVICES, $devicesPath);
    my @udids = grep {
        $_ =~ m/[0-9A-F]{8}-([0-9A-F]{4}-){3}[0-9A-F]{12}/;
    } readdir(DEVICES);
    close(DEVICES);

    # FIXME: We should parse the device.plist file ourself and map the dictionary keys in it to known
    #        dictionary keys so as to decouple our representation of the plist from the actual structure
    #        of the plist, which may change.
    my @devices = map {
        Foundation::perlRefFromObjectRef(NSDictionary->dictionaryWithContentsOfFile_("$devicesPath/$_/device.plist"));
    } @udids;

    return @devices;
}

sub createiOSSimulatorDevice
{
    my $name = shift;
    my $deviceTypeId = shift;
    my $runtimeId = shift;

    my $created = system("xcrun", "--sdk", "iphonesimulator", "simctl", "create", $name, $deviceTypeId, $runtimeId) == 0;
    die "Couldn't create simulator device: $name $deviceTypeId $runtimeId" if not $created;

    system("xcrun", "--sdk", "iphonesimulator", "simctl", "list");

    print "Waiting for device to be created ...\n";
    sleep 5;
    for (my $tries = 0; $tries < 5; $tries++){
        my @devices = iOSSimulatorDevices();
        foreach my $device (@devices) {
            return $device if $device->{name} eq $name and $device->{deviceType} eq $deviceTypeId and $device->{runtime} eq $runtimeId;
        }
        sleep 5;
    }
    die "Device $name $deviceTypeId $runtimeId wasn't found in " . iOSSimulatorDevicesPath();
}

sub willUseIOSDeviceSDKWhenBuilding()
{
    return xcodeSDKPlatformName() eq "iphoneos";
}

sub willUseIOSSimulatorSDKWhenBuilding()
{
    return xcodeSDKPlatformName() eq "iphonesimulator";
}

sub isIOSWebKit()
{
    determineXcodeSDK();
    return isAppleMacWebKit() && (willUseIOSDeviceSDKWhenBuilding() || willUseIOSSimulatorSDKWhenBuilding());
}

sub determineNmPath()
{
    return if $nmPath;

    if (isAppleMacWebKit()) {
        $nmPath = `xcrun -find nm`;
        chomp $nmPath;
    }
    $nmPath = "nm" if !$nmPath;
}

sub nmPath()
{
    determineNmPath();
    return $nmPath;
}

sub determineOSXVersion()
{
    return if $osXVersion;

    if (!isDarwin()) {
        $osXVersion = -1;
        return;
    }

    my $version = `sw_vers -productVersion`;
    my @splitVersion = split(/\./, $version);
    @splitVersion >= 2 or die "Invalid version $version";
    $osXVersion = {
            "major" => $splitVersion[0],
            "minor" => $splitVersion[1],
            "subminor" => (defined($splitVersion[2]) ? $splitVersion[2] : 0),
    };
}

sub osXVersion()
{
    determineOSXVersion();
    return $osXVersion;
}

sub isWindowsNT()
{
    return $ENV{'OS'} eq 'Windows_NT';
}

sub shouldTargetWebProcess
{
    determineShouldTargetWebProcess();
    return $shouldTargetWebProcess;
}

sub determineShouldTargetWebProcess
{
    return if defined($shouldTargetWebProcess);
    $shouldTargetWebProcess = checkForArgumentAndRemoveFromARGV("--target-web-process");
}

sub shouldUseXPCServiceForWebProcess
{
    determineShouldUseXPCServiceForWebProcess();
    return $shouldUseXPCServiceForWebProcess;
}

sub determineShouldUseXPCServiceForWebProcess
{
    return if defined($shouldUseXPCServiceForWebProcess);
    $shouldUseXPCServiceForWebProcess = checkForArgumentAndRemoveFromARGV("--use-web-process-xpc-service");
}

sub debugger
{
    determineDebugger();
    return $debugger;
}

sub determineDebugger
{
    return if defined($debugger);

    determineXcodeVersion();
    if (eval "v$xcodeVersion" ge v4.5) {
        $debugger = "lldb";
    } else {
        $debugger = "gdb";
    }

    if (checkForArgumentAndRemoveFromARGV("--use-lldb")) {
        $debugger = "lldb";
    }

    if (checkForArgumentAndRemoveFromARGV("--use-gdb")) {
        $debugger = "gdb";
    }
}

sub appendToEnvironmentVariableList
{
    my ($environmentVariableName, $value) = @_;

    if (defined($ENV{$environmentVariableName})) {
        $ENV{$environmentVariableName} .= ":" . $value;
    } else {
        $ENV{$environmentVariableName} = $value;
    }
}

sub sharedCommandLineOptions()
{
    return (
        "g|guard-malloc" => \$shouldUseGuardMalloc,
    );
}

sub sharedCommandLineOptionsUsage
{
    my %opts = @_;

    my %switches = (
        '-g|--guard-malloc' => 'Use guardmalloc when running executable',
    );

    my $indent = " " x ($opts{indent} || 2);
    my $switchWidth = List::Util::max(int($opts{switchWidth}), List::Util::max(map { length($_) } keys %switches) + ($opts{brackets} ? 2 : 0));

    my $result = "Common switches:\n";

    for my $switch (keys %switches) {
        my $switchName = $opts{brackets} ? "[" . $switch . "]" : $switch;
        $result .= sprintf("%s%-" . $switchWidth . "s %s\n", $indent, $switchName, $switches{$switch});
    }

    return $result;
}

sub setUpGuardMallocIfNeeded
{
    if (!isDarwin()) {
        return;
    }

    if (!defined($shouldUseGuardMalloc)) {
        $shouldUseGuardMalloc = checkForArgumentAndRemoveFromARGV("-g") || checkForArgumentAndRemoveFromARGV("--guard-malloc");
    }

    if ($shouldUseGuardMalloc) {
        appendToEnvironmentVariableList("DYLD_INSERT_LIBRARIES", "/usr/lib/libgmalloc.dylib");
    }
}

sub relativeScriptsDir()
{
    my $scriptDir = File::Spec->catpath("", File::Spec->abs2rel($FindBin::Bin, getcwd()), "");
    if ($scriptDir eq "") {
        $scriptDir = ".";
    }
    return $scriptDir;
}

sub launcherPath()
{
    my $relativeScriptsPath = relativeScriptsDir();
    if (isGtk() || isEfl() || isHaiku()) {
        return "$relativeScriptsPath/run-minibrowser";
    } elsif (isAppleWebKit()) {
        return "$relativeScriptsPath/run-safari";
    }
}

sub launcherName()
{
    if (isGtk() || isEfl()) {
        return "MiniBrowser";
    } elsif (isAppleMacWebKit()) {
        return "Safari";
    } elsif (isAppleWinWebKit()) {
        return "MiniBrowser";
    } elsif (isHaiku()) {
        return "HaikuLauncher";
    }
}

sub checkRequiredSystemConfig
{
    if (isDarwin()) {
        chomp(my $productVersion = `sw_vers -productVersion`);
        if (eval "v$productVersion" lt v10.7.5) {
            print "*************************************************************\n";
            print "Mac OS X Version 10.7.5 or later is required to build WebKit.\n";
            print "You have " . $productVersion . ", thus the build will most likely fail.\n";
            print "*************************************************************\n";
        }
        my $xcodebuildVersionOutput = `xcodebuild -version`;
        my $xcodeVersion = ($xcodebuildVersionOutput =~ /Xcode ([0-9](\.[0-9]+)*)/) ? $1 : undef;
        if (!$xcodeVersion || $xcodeVersion && eval "v$xcodeVersion" lt v4.6) {
            print "*************************************************************\n";
            print "Xcode Version 4.6 or later is required to build WebKit.\n";
            print "You have an earlier version of Xcode, thus the build will\n";
            print "most likely fail. The latest Xcode is available from the App Store.\n";
            print "*************************************************************\n";
        }
    } elsif (isGtk() or isEfl() or isWindows() or isCygwin() or isHaiku()) {
        my @cmds = qw(bison gperf flex);
        my @missing = ();
        my $oldPath = $ENV{PATH};
        foreach my $cmd (@cmds) {
            push @missing, $cmd if not commandExists($cmd);
        }

        if (@missing) {
            my $list = join ", ", @missing;
            die "ERROR: $list missing but required to build WebKit.\n";
        }
    }
    # Win32 and other platforms may want to check for minimum config
}

sub determineWindowsSourceDir()
{
    return if $windowsSourceDir;
    $windowsSourceDir = sourceDir();
    chomp($windowsSourceDir = `cygpath -w '$windowsSourceDir'`) if isCygwin();
}

sub windowsSourceDir()
{
    determineWindowsSourceDir();
    return $windowsSourceDir;
}

sub windowsSourceSourceDir()
{
    return File::Spec->catdir(windowsSourceDir(), "Source");
}

sub windowsLibrariesDir()
{
    return File::Spec->catdir(windowsSourceDir(), "WebKitLibraries", "win");
}

sub windowsOutputDir()
{
    return File::Spec->catdir(windowsSourceDir(), "WebKitBuild");
}

sub fontExists($)
{
    my $font = shift;
    my $cmd = "reg query \"HKLM\\SOFTWARE\\Microsoft\\Windows NT\\CurrentVersion\\Fonts\\" . $font ."\" 2>&1";
    my $val = `$cmd`;
    return $? == 0;
}

sub checkInstalledTools()
{
    # environment variables. Avoid until this is corrected.
    my $pythonVer = `python --version 2>&1`;
    die "You must have Python installed to build WebKit.\n" if ($?);

    # cURL 7.34.0 has a bug that prevents authentication with opensource.apple.com (and other things using SSL3).
    my $curlVer = `curl --version 2> NUL`;
    if (!$? and $curlVer =~ "(.*curl.*)") {
        $curlVer = $1;
        if ($curlVer =~ /libcurl\/7\.34\.0/) {
            print "cURL version 7.34.0 has a bug that prevents authentication with SSL v2 or v3.\n";
            print "cURL 7.33.0 is known to work. The cURL projects is preparing an update to\n";
            print "correct this problem.\n\n";
            die "Please install a working cURL and try again.\n";
        }
    }

    # MathML requires fonts that do not ship with Windows (at least through Windows 8). Warn the user if they are missing
    my @fonts = qw(STIXGeneral-Regular MathJax_Main-Regular);
    my @missing = ();
    foreach my $font (@fonts) {
        push @missing, $font if not fontExists($font);
    }

    if (scalar @missing > 0) {
        print "*************************************************************\n";
        print "Mathematical fonts, such as STIX and MathJax, are needed to\n";
        print "use the MathML feature.  You do not appear to have these fonts\n";
        print "on your system.\n\n";
        print "You can download a suitable set of fonts from the following URL:\n";
        print "https://developer.mozilla.org/Mozilla/MathML_Projects/Fonts\n";
        print "*************************************************************\n";
    }

    print "Installed tools are correct for the WebKit build.\n";
}

sub setupAppleWinEnv()
{
    return unless isAppleWinWebKit();

    checkInstalledTools();

    if (isWindowsNT()) {
        my $restartNeeded = 0;
        my %variablesToSet = ();

        # FIXME: We should remove this explicit version check for cygwin once we stop supporting Cygwin 1.7.9 or older versions. 
        # https://bugs.webkit.org/show_bug.cgi?id=85791
        my $uname_version = (POSIX::uname())[2];
        $uname_version =~ s/\(.*\)//;  # Remove the trailing cygwin version, if any.
        $uname_version =~ s/\-.*$//; # Remove trailing dash-version content, if any
        if (version->parse($uname_version) < version->parse("1.7.10")) {
            # Setting the environment variable 'CYGWIN' to 'tty' makes cygwin enable extra support (i.e., termios)
            # for UNIX-like ttys in the Windows console
            $variablesToSet{CYGWIN} = "tty" unless $ENV{CYGWIN};
        }
        
        # Those environment variables must be set to be able to build inside Visual Studio.
        $variablesToSet{WEBKIT_LIBRARIES} = windowsLibrariesDir() unless $ENV{WEBKIT_LIBRARIES};
        $variablesToSet{WEBKIT_OUTPUTDIR} = windowsOutputDir() unless $ENV{WEBKIT_OUTPUTDIR};
        $variablesToSet{MSBUILDDISABLENODEREUSE} = "1" unless $ENV{MSBUILDDISABLENODEREUSE};
        $variablesToSet{_IsNativeEnvironment} = "true" unless $ENV{_IsNativeEnvironment};
        $variablesToSet{PreferredToolArchitecture} = "x64" unless $ENV{PreferredToolArchitecture};

        foreach my $variable (keys %variablesToSet) {
            print "Setting the Environment Variable '" . $variable . "' to '" . $variablesToSet{$variable} . "'\n\n";
            my $ret = system "setx", $variable, $variablesToSet{$variable};
            if ($ret != 0) {
                system qw(regtool -s set), '\\HKEY_CURRENT_USER\\Environment\\' . $variable, $variablesToSet{$variable};
            }
            $restartNeeded ||=  $variable eq "WEBKIT_LIBRARIES" || $variable eq "WEBKIT_OUTPUTDIR";
        }

        if ($restartNeeded) {
            print "Please restart your computer before attempting to build inside Visual Studio.\n\n";
        }
    } else {
        if (!defined $ENV{'WEBKIT_LIBRARIES'} || !$ENV{'WEBKIT_LIBRARIES'}) {
            print "Warning: You must set the 'WebKit_Libraries' environment variable\n";
            print "         to be able build WebKit from within Visual Studio 2013 and newer.\n";
            print "         Make sure that 'WebKit_Libraries' points to the\n";
            print "         'WebKitLibraries/win' directory, not the 'WebKitLibraries/' directory.\n\n";
        }
        if (!defined $ENV{'WEBKIT_OUTPUTDIR'} || !$ENV{'WEBKIT_OUTPUTDIR'}) {
            print "Warning: You must set the 'WebKit_OutputDir' environment variable\n";
            print "         to be able build WebKit from within Visual Studio 2013 and newer.\n\n";
        }
        if (!defined $ENV{'MSBUILDDISABLENODEREUSE'} || !$ENV{'MSBUILDDISABLENODEREUSE'}) {
            print "Warning: You should set the 'MSBUILDDISABLENODEREUSE' environment variable to '1'\n";
            print "         to avoid periodic locked log files when building.\n\n";
        }
    }
    # FIXME (125180): Remove the following temporary 64-bit support once official support is available.
    if (isWin64() and !$ENV{'WEBKIT_64_SUPPORT'}) {
        print "Warning: You must set the 'WEBKIT_64_SUPPORT' environment variable\n";
        print "         to be able run WebKit or JavaScriptCore tests.\n\n";
    }
}

sub setupCygwinEnv()
{
    return if !isCygwin() && !isWindows();
    return if $vcBuildPath;

    my $programFilesPath = programFilesPath();
    my $visualStudioPath = File::Spec->catfile(visualStudioInstallDir(), qw(Common7 IDE devenv.com));
    if (-e $visualStudioPath) {
        # Visual Studio is installed;
        if (visualStudioVersion() eq "12") {
            $visualStudioPath = File::Spec->catfile(visualStudioInstallDir(), qw(Common7 IDE devenv.exe));
        }
    } else {
        # Visual Studio not found, try VC++ Express
        $visualStudioPath = File::Spec->catfile(visualStudioInstallDir(), qw(Common7 IDE WDExpress.exe));
        if (! -e $visualStudioPath) {
            print "*************************************************************\n";
            print "Cannot find '$visualStudioPath'\n";
            print "Please execute the file 'vcvars32.bat' from\n";
            print "'$programFilesPath\\Microsoft Visual Studio 14.0\\VC\\bin\\'\n";
            print "to setup the necessary environment variables.\n";
            print "*************************************************************\n";
            die;
        }
        $willUseVCExpressWhenBuilding = 1;
    }

    print "Building results into: ", baseProductDir(), "\n";
    print "WEBKIT_OUTPUTDIR is set to: ", $ENV{"WEBKIT_OUTPUTDIR"}, "\n";
    print "WEBKIT_LIBRARIES is set to: ", $ENV{"WEBKIT_LIBRARIES"}, "\n";
    # FIXME (125180): Remove the following temporary 64-bit support once official support is available.
    print "WEBKIT_64_SUPPORT is set to: ", $ENV{"WEBKIT_64_SUPPORT"}, "\n" if isWin64();

    # We will actually use MSBuild to build WebKit, but we need to find the Visual Studio install (above) to make
    # sure we use the right options.
    $vcBuildPath = File::Spec->catfile(msBuildInstallDir(), qw(MSBuild.exe));
    if (! -e $vcBuildPath) {
        print "*************************************************************\n";
        print "Cannot find '$vcBuildPath'\n";
        print "Please make sure execute that the Microsoft .NET Framework SDK\n";
        print "is installed on this machine.\n";
        print "*************************************************************\n";
        die;
    }
}

sub dieIfWindowsPlatformSDKNotInstalled
{
    my $registry32Path = "/proc/registry/";
    my $registry64Path = "/proc/registry64/";
    my @windowsPlatformSDKRegistryEntries = (
        "HKEY_LOCAL_MACHINE/SOFTWARE/Microsoft/Microsoft SDKs/Windows/v8.0A",
        "HKEY_LOCAL_MACHINE/SOFTWARE/Microsoft/Microsoft SDKs/Windows/v8.0",
        "HKEY_LOCAL_MACHINE/SOFTWARE/Microsoft/Microsoft SDKs/Windows/v7.1A",
        "HKEY_LOCAL_MACHINE/SOFTWARE/Microsoft/Microsoft SDKs/Windows/v7.0A",
        "HKEY_LOCAL_MACHINE/SOFTWARE/Microsoft/MicrosoftSDK/InstalledSDKs/D2FF9F89-8AA2-4373-8A31-C838BF4DBBE1",
    );

    # FIXME: It would be better to detect whether we are using 32- or 64-bit Windows
    # and only check the appropriate entry. But for now we just blindly check both.
    my $recommendedPlatformSDK = $windowsPlatformSDKRegistryEntries[0];

    while (@windowsPlatformSDKRegistryEntries) {
        my $windowsPlatformSDKRegistryEntry = shift @windowsPlatformSDKRegistryEntries;
        return if (-e $registry32Path . $windowsPlatformSDKRegistryEntry) || (-e $registry64Path . $windowsPlatformSDKRegistryEntry);
    }

    print "*************************************************************\n";
    print "Cannot find registry entry '$recommendedPlatformSDK'.\n";
    print "Please download and install the Microsoft Windows SDK\n";
    print "from <http://www.microsoft.com/en-us/download/details.aspx?id=8279>.\n\n";
    print "Then follow step 2 in the Windows section of the \"Installing Developer\n";
    print "Tools\" instructions at <http://www.webkit.org/building/tools.html>.\n";
    print "*************************************************************\n";
    die;
}

sub buildXCodeProject($$@)
{
    my ($project, $clean, @extraOptions) = @_;

    if ($clean) {
        push(@extraOptions, "-alltargets");
        push(@extraOptions, "clean");
    }

    push(@extraOptions, ("-sdk", xcodeSDK())) if isIOSWebKit();

    chomp($ENV{DSYMUTIL_NUM_THREADS} = `sysctl -n hw.activecpu`);
    return system "xcodebuild", "-project", "$project.xcodeproj", @extraOptions;
}

sub usingVisualStudioExpress()
{
    setupCygwinEnv();
    return $willUseVCExpressWhenBuilding;
}

sub buildVisualStudioProject
{
    my ($project, $clean) = @_;
    setupCygwinEnv();

    my $config = configurationForVisualStudio();

    dieIfWindowsPlatformSDKNotInstalled() if $willUseVCExpressWhenBuilding;

    chomp($project = `cygpath -w "$project"`) if isCygwin();

    my $action = "/t:build";
    if ($clean) {
        $action = "/t:clean";
    }

    my $platform = "/p:Platform=" . (isWin64() ? "x64" : "Win32");
    my $logPath = File::Spec->catdir($baseProductDir, $configuration);
    make_path($logPath) unless -d $logPath or $logPath eq ".";

    my $errorLogFile = File::Spec->catfile($logPath, "webkit_errors.log");
    chomp($errorLogFile = `cygpath -w "$errorLogFile"`) if isCygwin();
    my $errorLogging = "/flp:LogFile=" . $errorLogFile . ";ErrorsOnly";

    my $warningLogFile = File::Spec->catfile($logPath, "webkit_warnings.log");
    chomp($warningLogFile = `cygpath -w "$warningLogFile"`) if isCygwin();
    my $warningLogging = "/flp1:LogFile=" . $warningLogFile . ";WarningsOnly";

    my @command = ($vcBuildPath, "/verbosity:minimal", $project, $action, $config, $platform, "/fl", $errorLogging, "/fl1", $warningLogging);
    print join(" ", @command), "\n";
    return system @command;
}

sub getJhbuildPath()
{
    my @jhbuildPath = File::Spec->splitdir(baseProductDir());
    if (isGit() && isGitBranchBuild() && gitBranch()) {
        pop(@jhbuildPath);
    }
    if (isEfl()) {
        push(@jhbuildPath, "DependenciesEFL");
    } elsif (isGtk()) {
        push(@jhbuildPath, "DependenciesGTK");
    } elsif (isHaiku()) {
        return () # Unused on Haiku.
    } else {
        die "Cannot get JHBuild path for platform that isn't GTK+ or EFL.\n";
    }
    return File::Spec->catdir(@jhbuildPath);
}

sub isCachedArgumentfileOutOfDate($@)
{
    my ($filename, $currentContents) = @_;

    if (! -e $filename) {
        return 1;
    }

    open(CONTENTS_FILE, $filename);
    chomp(my $previousContents = <CONTENTS_FILE>);
    close(CONTENTS_FILE);

    if ($previousContents ne $currentContents) {
        print "Contents for file $filename have changed.\n";
        print "Previous contents were: $previousContents\n\n";
        print "New contents are: $currentContents\n";
        return 1;
    }

    return 0;
}

sub jhbuildWrapperPrefixIfNeeded()
{
    if (isWindows() || isCygwin()) {
        return ();
    }
    if (-e getJhbuildPath()) {
        my @prefix = (File::Spec->catfile(sourceDir(), "Tools", "jhbuild", "jhbuild-wrapper"));
        if (isEfl()) {
            push(@prefix, "--efl");
        } elsif (isGtk()) {
            push(@prefix, "--gtk");
        }
        push(@prefix, "run");

        return @prefix;
    }

    return ();
}

sub cmakeCachePath()
{
    return File::Spec->catdir(baseProductDir(), configuration(), "CMakeCache.txt");
}

sub shouldRemoveCMakeCache(@)
{
    my ($cacheFilePath, @buildArgs) = @_;

    # We check this first, because we always want to create this file for a fresh build.
    my $productDir = File::Spec->catdir(baseProductDir(), configuration());
    my $optionsCache = File::Spec->catdir($productDir, "build-webkit-options.txt");
    my $joinedBuildArgs = join(" ", @buildArgs);
    if (isCachedArgumentfileOutOfDate($optionsCache, $joinedBuildArgs)) {
        File::Path::mkpath($productDir) unless -d $productDir;
        open(CACHED_ARGUMENTS, ">", $optionsCache);
        print CACHED_ARGUMENTS $joinedBuildArgs;
        close(CACHED_ARGUMENTS);

        return 1;
    }

    my $cmakeCache = cmakeCachePath();
    unless (-e $cmakeCache) {
        return 0;
    }

    my $cacheFileModifiedTime = stat($cmakeCache)->mtime;
    my $platformConfiguration = File::Spec->catdir(sourceDir(), "Source", "cmake", "Options" . cmakeBasedPortName() . ".cmake");
    if ($cacheFileModifiedTime < stat($platformConfiguration)->mtime) {
        return 1;
    }

    my $globalConfiguration = File::Spec->catdir(sourceDir(), "Source", "cmake", "OptionsCommon.cmake");
    if ($cacheFileModifiedTime < stat($globalConfiguration)->mtime) {
        return 1;
    }

    my $inspectorUserInterfaceDircetory = File::Spec->catdir(sourceDir(), "Source", "WebInspectorUI", "UserInterface");
    if ($cacheFileModifiedTime < stat($inspectorUserInterfaceDircetory)->mtime) {
        return 1;
    }

    return 0;
}

sub removeCMakeCache(@)
{
    my (@buildArgs) = @_;
    if (shouldRemoveCMakeCache(@buildArgs)) {
        my $cmakeCache = cmakeCachePath();
        unlink($cmakeCache) if -e $cmakeCache;
    }
}

sub canUseNinja(@)
{
    if (!defined($shouldNotUseNinja)) {
        $shouldNotUseNinja = checkForArgumentAndRemoveFromARGV("--no-ninja");
    }

    if ($shouldNotUseNinja) {
        return 0;
    }

    # Test both ninja and ninja-build. Fedora uses ninja-build and has patched CMake to also call ninja-build.
    return commandExists("ninja") || commandExists("ninja-build");
}

sub canUseEclipse(@)
{
    return commandExists("eclipse");
}

sub cmakeGeneratedBuildfile(@)
{
    my ($willUseNinja) = @_;
    if ($willUseNinja) {
        return File::Spec->catfile(baseProductDir(), configuration(), "build.ninja")
    } elsif (isWindows() || isCygwin()) {
        return File::Spec->catfile(baseProductDir(), configuration(), "WebKit.sln")
    } else {
        return File::Spec->catfile(baseProductDir(), configuration(), "Makefile")
    }
}

sub generateBuildSystemFromCMakeProject
{
    my ($port, $prefixPath, @cmakeArgs, $additionalCMakeArgs) = @_;
    my $config = configuration();
    my $buildPath = File::Spec->catdir(baseProductDir(), $config);
    File::Path::mkpath($buildPath) unless -d $buildPath;
    my $originalWorkingDirectory = getcwd();
    chdir($buildPath) or die;

    # We try to be smart about when to rerun cmake, so that we can have faster incremental builds.
    my $willUseNinja = canUseNinja();
    if (-e cmakeCachePath() && -e cmakeGeneratedBuildfile($willUseNinja)) {
        return 0;
    }

    my @args;
    push @args, "-DPORT=\"$port\"";
    push @args, "-DCMAKE_INSTALL_PREFIX=\"$prefixPath\"" if $prefixPath;
    push @args, "-DCMAKE_EXPORT_COMPILE_COMMANDS=ON" if isGtk();
    if ($config =~ /release/i) {
        push @args, "-DCMAKE_BUILD_TYPE=Release";
    } elsif ($config =~ /debug/i) {
        push @args, "-DCMAKE_BUILD_TYPE=Debug";
    }

    if ($willUseNinja) {
        push @args, "-G";
        if (canUseEclipse()) {
            push @args, "'Eclipse CDT4 - Ninja'";
        } else {
            push @args, "Ninja";
        }
    } elsif (isAnyWindows() && isWin64()) {
        push @args, '-G "Visual Studio 14 2015 Win64"';
    }

    # GTK+ has a production mode, but build-webkit should always use developer mode.
    push @args, "-DDEVELOPER_MODE=ON" if isEfl() || isGtk();

    # Don't warn variables which aren't used by cmake ports.
    push @args, "--no-warn-unused-cli";
    push @args, @cmakeArgs if @cmakeArgs;
    push @args, $additionalCMakeArgs if $additionalCMakeArgs;

    my $cmakeSourceDir = isCygwin() ? windowsSourceDir() : sourceDir();
    push @args, '"' . $cmakeSourceDir . '"';

    # Compiler options to keep floating point values consistent
    # between 32-bit and 64-bit architectures.
    determineArchitecture();
    if ($architecture ne "x86_64" && !isARM() && !isCrossCompilation() && !isWindows() && !isCygwin() && !isHaiku()) {
        $ENV{'CXXFLAGS'} = "-march=pentium4 -msse2 -mfpmath=sse " . ($ENV{'CXXFLAGS'} || "");
    }

    # We call system("cmake @args") instead of system("cmake", @args) so that @args is
    # parsed for shell metacharacters.
    my $wrapper = join(" ", jhbuildWrapperPrefixIfNeeded()) . " ";
    my $returnCode = system($wrapper . "cmake @args");

    chdir($originalWorkingDirectory);
    return $returnCode;
}

sub buildCMakeGeneratedProject($)
{
    my ($makeArgs) = @_;
    my $config = configuration();
    my $buildPath = File::Spec->catdir(baseProductDir(), $config);
    if (! -d $buildPath) {
        die "Must call generateBuildSystemFromCMakeProject() before building CMake project.";
    }

    my $command = "cmake";
    my @args = ("--build", $buildPath, "--config", $config);
    push @args, ("--", $makeArgs) if $makeArgs;

    # GTK can use a build script to preserve colors and pretty-printing.
    if (isGtk() && -e "$buildPath/build.sh") {
        chdir "$buildPath" or die;
        $command = "$buildPath/build.sh";
        @args = ($makeArgs);
    }

    if ($ENV{VERBOSE} && canUseNinja()) {
        push @args, "-v";
        push @args, "-d keeprsp" if (version->parse(determineNinjaVersion()) >= version->parse("1.4.0"));
    }

    # We call system("cmake @args") instead of system("cmake", @args) so that @args is
    # parsed for shell metacharacters. In particular, $makeArgs may contain such metacharacters.
    my $wrapper = join(" ", jhbuildWrapperPrefixIfNeeded()) . " ";
    return system($wrapper . "$command @args");

}

sub cleanCMakeGeneratedProject()
{
    my $config = configuration();
    my $buildPath = File::Spec->catdir(baseProductDir(), $config);
    if (-d $buildPath) {
        return system("cmake", "--build", $buildPath, "--config", $config, "--target", "clean");
    }
    return 0;
}

sub buildCMakeProjectOrExit($$$$@)
{
    my ($clean, $port, $prefixPath, $makeArgs, @cmakeArgs) = @_;
    my $returnCode;

    exit(exitStatus(cleanCMakeGeneratedProject())) if $clean;

    if (isEfl() && checkForArgumentAndRemoveFromARGV("--update-efl")) {
        system("perl", "$sourceDir/Tools/Scripts/update-webkitefl-libs") == 0 or die $!;
    }

    if (isGtk() && checkForArgumentAndRemoveFromARGV("--update-gtk")) {
        system("perl", "$sourceDir/Tools/Scripts/update-webkitgtk-libs") == 0 or die $!;
    }

    $returnCode = exitStatus(generateBuildSystemFromCMakeProject($port, $prefixPath, @cmakeArgs));
    exit($returnCode) if $returnCode;

    $returnCode = exitStatus(buildCMakeGeneratedProject($makeArgs));
    exit($returnCode) if $returnCode;
    return 0;
}

sub cmakeBasedPortArguments()
{
    return ();
}

sub cmakeBasedPortName()
{
    return "Efl" if isEfl();
    return "Haiku" if isHaiku();
    return "GTK" if isGtk();
    return "";
}

sub isCMakeBuild()
{
    return isEfl() || isGtk() || isHaiku();
}

sub promptUser
{
    my ($prompt, $default) = @_;
    my $defaultValue = $default ? "[$default]" : "";
    print "$prompt $defaultValue: ";
    chomp(my $input = <STDIN>);
    return $input ? $input : $default;
}

sub appleApplicationSupportPath
{
    open INSTALL_DIR, "</proc/registry/HKEY_LOCAL_MACHINE/SOFTWARE/Apple\ Inc./Apple\ Application\ Support/InstallDir";
    my $path = <INSTALL_DIR>;
    $path =~ s/[\r\n\x00].*//;
    close INSTALL_DIR;

    my $unixPath = `cygpath -u '$path'`;
    chomp $unixPath;
    return $unixPath;
}

sub setPathForRunningWebKitApp
{
    my ($env) = @_;

    if (isAnyWindows()) {
        my $binDir = isWin64() ? "bin64" : "bin32";
        my $productBinaryDir = File::Spec->catdir(productDir(), $binDir);
        if (isAppleWinWebKit()) {
            $env->{PATH} = join(':', $productBinaryDir, appleApplicationSupportPath(), $env->{PATH} || "");
        } elsif (isWinCairo()) {
            my $winCairoBin = sourceDir() . "/WebKitLibraries/win/" . (isWin64() ? "bin64/" : "bin32/");
            my $gstreamerBin = isWin64() ? $ENV{"GSTREAMER_1_0_ROOT_X86_64"} . "bin" : $ENV{"GSTREAMER_1_0_ROOT_X86"} . "bin";
            $env->{PATH} = join(':', $productBinaryDir, $winCairoBin, $gstreamerBin, $env->{PATH} || "");
        }
    }
}

sub printHelpAndExitForRunAndDebugWebKitAppIfNeeded
{
    return unless checkForArgumentAndRemoveFromARGV("--help");

    my ($includeOptionsForDebugging) = @_;

    print STDERR <<EOF;
Usage: @{[basename($0)]} [options] [args ...]
  --help                            Show this help message
  --no-saved-state                  Launch the application without state restoration (OS X 10.7 and later)
  -g|--guard-malloc                 Enable Guard Malloc (OS X only)
  --use-web-process-xpc-service     Launch the Web Process as an XPC Service (OS X only)
EOF

    if ($includeOptionsForDebugging) {
        print STDERR <<EOF;
  --target-web-process              Debug the web process
  --use-gdb                         Use GDB (this is the default when using Xcode 4.4 or earlier)
  --use-lldb                        Use LLDB (this is the default when using Xcode 4.5 or later)
EOF
    }

    exit(1);
}

sub argumentsForRunAndDebugMacWebKitApp()
{
    my @args = ();
    if (checkForArgumentAndRemoveFromARGV("--no-saved-state")) {
        push @args, ("-ApplePersistenceIgnoreStateQuietly", "YES");
        # FIXME: Don't set ApplePersistenceIgnoreState once all supported OS versions respect ApplePersistenceIgnoreStateQuietly (rdar://15032886).
        push @args, ("-ApplePersistenceIgnoreState", "YES");
    }
    push @args, ("-WebKit2UseXPCServiceForWebProcess", "YES") if shouldUseXPCServiceForWebProcess();
    unshift @args, @ARGV;

    return @args;
}

sub setupMacWebKitEnvironment($)
{
    my ($dyldFrameworkPath) = @_;

    $dyldFrameworkPath = File::Spec->rel2abs($dyldFrameworkPath);

    $ENV{DYLD_FRAMEWORK_PATH} = $ENV{DYLD_FRAMEWORK_PATH} ? join(":", $dyldFrameworkPath, $ENV{DYLD_FRAMEWORK_PATH}) : $dyldFrameworkPath;
    $ENV{__XPC_DYLD_FRAMEWORK_PATH} = $dyldFrameworkPath;
    $ENV{WEBKIT_UNSET_DYLD_FRAMEWORK_PATH} = "YES";

    setUpGuardMallocIfNeeded();
}

sub setupIOSWebKitEnvironment($)
{
    my ($dyldFrameworkPath) = @_;
    $dyldFrameworkPath = File::Spec->rel2abs($dyldFrameworkPath);

    $ENV{DYLD_FRAMEWORK_PATH} = $dyldFrameworkPath;
    $ENV{DYLD_LIBRARY_PATH} = $dyldFrameworkPath;

    setUpGuardMallocIfNeeded();
}

sub iosSimulatorApplicationsPath()
{
    return File::Spec->catdir(XcodeSDKPath(), "Applications");
}

sub installedMobileSafariBundle()
{
    return File::Spec->catfile(iosSimulatorApplicationsPath(), "MobileSafari.app");
}

sub mobileSafariBundle()
{
    determineConfigurationProductDir();

    # Use MobileSafari.app in product directory if present.
    if (isAppleMacWebKit() && -d "$configurationProductDir/MobileSafari.app") {
        return "$configurationProductDir/MobileSafari.app";
    }
    return installedMobileSafariBundle();
}

sub plistPathFromBundle($)
{
    my ($appBundle) = @_;
    return "$appBundle/Info.plist" if -f "$appBundle/Info.plist"; # iOS app bundle
    return "$appBundle/Contents/Info.plist" if -f "$appBundle/Contents/Info.plist"; # Mac app bundle
    return "";
}

sub appIdentifierFromBundle($)
{
    my ($appBundle) = @_;
    my $plistPath = File::Spec->rel2abs(plistPathFromBundle($appBundle)); # defaults(1) will complain if the specified path is not absolute.
    chomp(my $bundleIdentifier = `defaults read '$plistPath' CFBundleIdentifier 2> /dev/null`);
    return $bundleIdentifier;
}

sub appDisplayNameFromBundle($)
{
    my ($appBundle) = @_;
    my $plistPath = File::Spec->rel2abs(plistPathFromBundle($appBundle)); # defaults(1) will complain if the specified path is not absolute.
    chomp(my $bundleDisplayName = `defaults read '$plistPath' CFBundleDisplayName 2> /dev/null`);
    return $bundleDisplayName;
}

sub waitUntilIOSSimulatorDeviceIsInState($$)
{
    my ($deviceUDID, $waitUntilState) = @_;
    my $device = iosSimulatorDeviceByUDID($deviceUDID);
    while ($device->{state} ne $waitUntilState) {
        usleep(500 * 1000); # Waiting 500ms between file system polls does not make script run-safari feel sluggish.
        $device = iosSimulatorDeviceByUDID($deviceUDID);
    }
}

sub relaunchIOSSimulator($)
{
    my ($simulatedDevice) = @_;
    quitIOSSimulator($simulatedDevice->{UDID});

    # FIXME: <rdar://problem/20916140> Switch to using CoreSimulator.framework for launching and quitting iOS Simulator
    my $iosSimulatorBundleID = "com.apple.iphonesimulator";
    system("open", "-b", $iosSimulatorBundleID, "--args", "-CurrentDeviceUDID", $simulatedDevice->{UDID}) == 0 or die "Failed to open $iosSimulatorBundleID: $!";

    waitUntilIOSSimulatorDeviceIsInState($simulatedDevice->{UDID}, SIMULATOR_DEVICE_STATE_BOOTED);
}

sub quitIOSSimulator(;$)
{
    my ($waitForShutdownOfSimulatedDeviceUDID) = @_;
    # FIXME: <rdar://problem/20916140> Switch to using CoreSimulator.framework for launching and quitting iOS Simulator
    exitStatus(system {"osascript"} "osascript", "-e", 'tell application id "com.apple.iphonesimulator" to quit') == 0 or die "Failed to quit iOS Simulator: $!";
    if (!defined($waitForShutdownOfSimulatedDeviceUDID)) {
        return;
    }
    # FIXME: We assume that $waitForShutdownOfSimulatedDeviceUDID was not booted using the simctl command line tool.
    #        Otherwise we will spin indefinitely since quiting the iOS Simulator will not shutdown this device. We
    #        should add a maximum time limit to wait for a device to shutdown and either return an error or die()
    #        on expiration of the time limit.
    waitUntilIOSSimulatorDeviceIsInState($waitForShutdownOfSimulatedDeviceUDID, SIMULATOR_DEVICE_STATE_SHUTDOWN);
}

sub iosSimulatorDeviceByName($)
{
    my ($simulatorName) = @_;
    my $simulatorRuntime = iosSimulatorRuntime();
    my @devices = iOSSimulatorDevices();
    for my $device (@devices) {
        if ($device->{name} eq $simulatorName && $device->{runtime} eq $simulatorRuntime) {
            return $device;
        }
    }
    return undef;
}

sub iosSimulatorDeviceByUDID($)
{
    my ($simulatedDeviceUDID) = @_;
    my $devicePlistPath = File::Spec->catfile(iOSSimulatorDevicesPath(), $simulatedDeviceUDID, "device.plist");
    if (!-f $devicePlistPath) {
        return;
    }
    # FIXME: We should parse the device.plist file ourself and map the dictionary keys in it to known
    #        dictionary keys so as to decouple our representation of the plist from the actual structure
    #        of the plist, which may change.
    eval "require Foundation";
    return Foundation::perlRefFromObjectRef(NSDictionary->dictionaryWithContentsOfFile_($devicePlistPath));
}

sub iosSimulatorRuntime()
{
    my $xcodeSDKVersion = xcodeSDKVersion();
    $xcodeSDKVersion =~ s/\./-/;
    return "com.apple.CoreSimulator.SimRuntime.iOS-$xcodeSDKVersion";
}

sub findOrCreateSimulatorForIOSDevice($)
{
    my ($simulatorNameSuffix) = @_;
    my $simulatorName;
    my $simulatorDeviceType;
    if (architecture() eq "x86_64") {
        $simulatorName = "iPhone 5s " . $simulatorNameSuffix;
        $simulatorDeviceType = "com.apple.CoreSimulator.SimDeviceType.iPhone-5s";
    } else {
        $simulatorName = "iPhone 5 " . $simulatorNameSuffix;
        $simulatorDeviceType = "com.apple.CoreSimulator.SimDeviceType.iPhone-5";
    }
    my $simulatedDevice = iosSimulatorDeviceByName($simulatorName);
    return $simulatedDevice if $simulatedDevice;
    return createiOSSimulatorDevice($simulatorName, $simulatorDeviceType, iosSimulatorRuntime());
}

sub isIOSSimulatorSystemInstalledApp($)
{
    my ($appBundle) = @_;
    my $simulatorApplicationsPath = realpath(iosSimulatorApplicationsPath());
    return substr(realpath($appBundle), 0, length($simulatorApplicationsPath)) eq $simulatorApplicationsPath;
}

sub hasUserInstalledAppInSimulatorDevice($$)
{
    my ($appIdentifier, $simulatedDeviceUDID) = @_;
    my $userInstalledAppPath = File::Spec->catfile($ENV{HOME}, "Library", "Developer", "CoreSimulator", "Devices", $simulatedDeviceUDID, "data", "Containers", "Bundle", "Application");
    if (!-d $userInstalledAppPath) {
        return 0; # No user installed apps.
    }
    local @::userInstalledAppBundles;
    my $wantedFunction = sub {
        my $file = $_;

        # Ignore hidden files and directories.
        if ($file =~ /^\../) {
            $File::Find::prune = 1;
            return;
        }

        return if !-d $file || $file !~ /\.app$/;
        push @::userInstalledAppBundles, $File::Find::name;
        $File::Find::prune = 1; # Do not traverse contents of app bundle.
    };
    find($wantedFunction, $userInstalledAppPath);
    for my $userInstalledAppBundle (@::userInstalledAppBundles) {
        if (appIdentifierFromBundle($userInstalledAppBundle) eq $appIdentifier) {
            return 1; # Has user installed app.
        }
    }
    return 0; # Does not have user installed app.
}

sub isSimulatorDeviceBooted($)
{
    my ($simulatedDeviceUDID) = @_;
    my $device = iosSimulatorDeviceByUDID($simulatedDeviceUDID);
    return $device && $device->{state} eq SIMULATOR_DEVICE_STATE_BOOTED;
}

sub runIOSWebKitAppInSimulator($;$)
{
    my ($appBundle, $simulatorOptions) = @_;
    my $productDir = productDir();
    my $appDisplayName = appDisplayNameFromBundle($appBundle);
    my $appIdentifier = appIdentifierFromBundle($appBundle);
    my $simulatedDevice = findOrCreateSimulatorForIOSDevice(SIMULATOR_DEVICE_SUFFIX_FOR_WEBKIT_DEVELOPMENT);
    my $simulatedDeviceUDID = $simulatedDevice->{UDID};

    my $willUseSystemInstalledApp = isIOSSimulatorSystemInstalledApp($appBundle);
    if ($willUseSystemInstalledApp) {
        if (hasUserInstalledAppInSimulatorDevice($appIdentifier, $simulatedDeviceUDID)) {
            # Restore the system-installed app in the simulator device corresponding to $appBundle as it
            # was previously overwritten with a custom built version of the app.
            # FIXME: Only restore the system-installed version of the app instead of erasing all contents and settings.
            print "Quitting iOS Simulator...\n";
            quitIOSSimulator($simulatedDeviceUDID);
            print "Erasing contents and settings for simulator device \"$simulatedDevice->{name}\".\n";
            exitStatus(system("xcrun", "--sdk", "iphonesimulator", "simctl", "erase", $simulatedDeviceUDID)) == 0 or die;
        }
        # FIXME: We assume that if $simulatedDeviceUDID is not booted then iOS Simulator is not open. However
        #        $simulatedDeviceUDID may have been booted using the simctl command line tool. If $simulatedDeviceUDID
        #        was booted using simctl then we should shutdown the device and launch iOS Simulator to boot it again.
        if (!isSimulatorDeviceBooted($simulatedDeviceUDID)) {
            print "Launching iOS Simulator...\n";
            relaunchIOSSimulator($simulatedDevice);
        }
    } else {
        # FIXME: We should killall(1) any running instances of $appBundle before installing it to ensure
        #        that simctl launch opens the latest installed version of the app. For now we quit and
        #        launch the iOS Simulator again to ensure there are no running instances of $appBundle.
        print "Quitting and launching iOS Simulator...\n";
        relaunchIOSSimulator($simulatedDevice);

        print "Installing $appBundle.\n";
        # Install custom built app, overwriting an app with the same app identifier if one exists.
        exitStatus(system("xcrun", "--sdk", "iphonesimulator", "simctl", "install", $simulatedDeviceUDID, $appBundle)) == 0 or die;

    }

    $simulatorOptions = {} unless $simulatorOptions;

    my %simulatorENV;
    %simulatorENV = %{$simulatorOptions->{applicationEnvironment}} if $simulatorOptions->{applicationEnvironment};
    {
        local %ENV; # Shadow global-scope %ENV so that changes to it will not be seen outside of this scope.
        setupIOSWebKitEnvironment($productDir);
        %simulatorENV = %ENV;
    }
    my $applicationArguments = \@ARGV;
    $applicationArguments = $simulatorOptions->{applicationArguments} if $simulatorOptions && $simulatorOptions->{applicationArguments};

    # Prefix the environment variables with SIMCTL_CHILD_ per `xcrun simctl help launch`.
    foreach my $key (keys %simulatorENV) {
        $ENV{"SIMCTL_CHILD_$key"} = $simulatorENV{$key};
    }

    print "Starting $appDisplayName with DYLD_FRAMEWORK_PATH set to point to built WebKit in $productDir.\n";
    return exitStatus(system("xcrun", "--sdk", "iphonesimulator", "simctl", "launch", $simulatedDeviceUDID, $appIdentifier, @$applicationArguments));
}

sub runIOSWebKitApp($)
{
    my ($appBundle) = @_;
    if (willUseIOSDeviceSDKWhenBuilding()) {
        die "Only running Safari in iOS Simulator is supported now.";
    }
    if (willUseIOSSimulatorSDKWhenBuilding()) {
        return runIOSWebKitAppInSimulator($appBundle);
    }
    die "Not using an iOS SDK."
}

sub runMacWebKitApp($;$)
{
    my ($appPath, $useOpenCommand) = @_;
    my $productDir = productDir();
    print "Starting @{[basename($appPath)]} with DYLD_FRAMEWORK_PATH set to point to built WebKit in $productDir.\n";

    local %ENV = %ENV;
    setupMacWebKitEnvironment($productDir);

    if (defined($useOpenCommand) && $useOpenCommand == USE_OPEN_COMMAND) {
        return system("open", "-W", "-a", $appPath, "--args", argumentsForRunAndDebugMacWebKitApp());
    }
    if (architecture()) {
        return system "arch", "-" . architecture(), $appPath, argumentsForRunAndDebugMacWebKitApp();
    }
    return system { $appPath } $appPath, argumentsForRunAndDebugMacWebKitApp();
}

sub execMacWebKitAppForDebugging($)
{
    my ($appPath) = @_;
    my $architectureSwitch;
    my $argumentsSeparator;

    if (debugger() eq "lldb") {
        $architectureSwitch = "--arch";
        $argumentsSeparator = "--";
    } elsif (debugger() eq "gdb") {
        $architectureSwitch = "-arch";
        $argumentsSeparator = "--args";
    } else {
        die "Unknown debugger $debugger.\n";
    }

    my $debuggerPath = `xcrun -find $debugger`;
    chomp $debuggerPath;
    die "Can't find the $debugger executable.\n" unless -x $debuggerPath;

    my $productDir = productDir();
    setupMacWebKitEnvironment($productDir);

    my @architectureFlags = ($architectureSwitch, architecture());
    if (!shouldTargetWebProcess()) {
        print "Starting @{[basename($appPath)]} under $debugger with DYLD_FRAMEWORK_PATH set to point to built WebKit in $productDir.\n";
        exec { $debuggerPath } $debuggerPath, @architectureFlags, $argumentsSeparator, $appPath, argumentsForRunAndDebugMacWebKitApp() or die;
    } else {
        if (shouldUseXPCServiceForWebProcess()) {
            die "Targeting the Web Process is not compatible with using an XPC Service for the Web Process at this time.";
        }
        
        my $webProcessShimPath = File::Spec->catfile($productDir, "SecItemShim.dylib");
        my $webProcessPath = File::Spec->catdir($productDir, "WebProcess.app");
        my $webKit2ExecutablePath = File::Spec->catfile($productDir, "WebKit2.framework", "WebKit2");

        appendToEnvironmentVariableList("DYLD_INSERT_LIBRARIES", $webProcessShimPath);

        print "Starting WebProcess under $debugger with DYLD_FRAMEWORK_PATH set to point to built WebKit in $productDir.\n";
        exec { $debuggerPath } $debuggerPath, @architectureFlags, $argumentsSeparator, $webProcessPath, $webKit2ExecutablePath, "-type", "webprocess", "-client-executable", $appPath or die;
    }
}

sub debugSafari
{
    if (isAppleMacWebKit()) {
        checkFrameworks();
        execMacWebKitAppForDebugging(safariPath());
    }

    return 1; # Unsupported platform; can't debug Safari on this platform.
}

sub runSafari
{
    if (isIOSWebKit()) {
        return runIOSWebKitApp(mobileSafariBundle());
    }

    if (isAppleMacWebKit()) {
        return runMacWebKitApp(safariPath());
    }

    if (isAppleWinWebKit()) {
        my $result;
        my $productDir = productDir();
        my $binDir = isWin64() ? "bin64" : "bin32";
        my $webKitLauncherPath = File::Spec->catfile(productDir(), $binDir, "MiniBrowser.exe");
        return system { $webKitLauncherPath } $webKitLauncherPath, @ARGV;
    }

    return 1; # Unsupported platform; can't run Safari on this platform.
}

sub runMiniBrowser
{
    if (isAppleMacWebKit()) {
        return runMacWebKitApp(File::Spec->catfile(productDir(), "MiniBrowser.app", "Contents", "MacOS", "MiniBrowser"));
    } elsif (isAppleWinWebKit()) {
        my $result;
        my $productDir = productDir();
        my $binDir = isWin64() ? "bin64" : "bin32";
        my $webKitLauncherPath = File::Spec->catfile(productDir(), $binDir, "MiniBrowser.exe");
        return system { $webKitLauncherPath } $webKitLauncherPath, @ARGV;
    }

    return 1;
}

sub debugMiniBrowser
{
    if (isAppleMacWebKit()) {
        execMacWebKitAppForDebugging(File::Spec->catfile(productDir(), "MiniBrowser.app", "Contents", "MacOS", "MiniBrowser"));
    }
    
    return 1;
}

sub runWebKitTestRunner
{
    if (isAppleMacWebKit()) {
        return runMacWebKitApp(File::Spec->catfile(productDir(), "WebKitTestRunner"));
    }

    return 1;
}

sub debugWebKitTestRunner
{
    if (isAppleMacWebKit()) {
        execMacWebKitAppForDebugging(File::Spec->catfile(productDir(), "WebKitTestRunner"));
    }

    return 1;
}

sub readRegistryString
{
    my ($valueName) = @_;
    chomp(my $string = `regtool --wow32 get "$valueName"`);
    return $string;
}

sub writeRegistryString
{
    my ($valueName, $string) = @_;

    my $error = system "regtool", "--wow32", "set", "-s", $valueName, $string;

    # On Windows Vista/7 with UAC enabled, regtool will fail to modify the registry, but will still
    # return a successful exit code. So we double-check here that the value we tried to write to the
    # registry was really written.
    return !$error && readRegistryString($valueName) eq $string;
}

sub formatBuildTime($)
{
    my ($buildTime) = @_;

    my $buildHours = int($buildTime / 3600);
    my $buildMins = int(($buildTime - $buildHours * 3600) / 60);
    my $buildSecs = $buildTime - $buildHours * 3600 - $buildMins * 60;

    if ($buildHours) {
        return sprintf("%dh:%02dm:%02ds", $buildHours, $buildMins, $buildSecs);
    }
    return sprintf("%02dm:%02ds", $buildMins, $buildSecs);
}

sub runSvnUpdateAndResolveChangeLogs(@)
{
    my @svnOptions = @_;
    my $openCommand = "svn update " . join(" ", @svnOptions);
    open my $update, "$openCommand |" or die "cannot execute command $openCommand";
    my @conflictedChangeLogs;
    while (my $line = <$update>) {
        print $line;
        $line =~ m/^C\s+(.+?)[\r\n]*$/;
        if ($1) {
          my $filename = normalizePath($1);
          push @conflictedChangeLogs, $filename if basename($filename) eq "ChangeLog";
        }
    }
    close $update or die;

    if (@conflictedChangeLogs) {
        print "Attempting to merge conflicted ChangeLogs.\n";
        my $resolveChangeLogsPath = File::Spec->catfile(sourceDir(), "Tools", "Scripts", "resolve-ChangeLogs");
        (system($resolveChangeLogsPath, "--no-warnings", @conflictedChangeLogs) == 0)
            or die "Could not open resolve-ChangeLogs script: $!.\n";
    }
}

sub runGitUpdate()
{
    # Doing a git fetch first allows setups with svn-remote.svn.fetch = trunk:refs/remotes/origin/master
    # to perform the rebase much much faster.
    system("git", "fetch");
    if (isGitSVNDirectory(".")) {
        system("git", "svn", "rebase") == 0 or die;
    } else {
        # This will die if branch.$BRANCHNAME.merge isn't set, which is
        # almost certainly what we want.
        system("git", "pull") == 0 or die;
    }
}

1;<|MERGE_RESOLUTION|>--- conflicted
+++ resolved
@@ -622,15 +622,11 @@
 sub jscProductDir
 {
     my $productDir = productDir();
-<<<<<<< HEAD
     $productDir .= "/bin" if (isEfl() || isGtk() || isHaiku());
-=======
-    $productDir .= "/bin" if (isEfl() || isGtk());
     if (isAnyWindows()) {
         my $binDir = isWin64() ? "bin64" : "bin32";
         $productDir = File::Spec->catdir($productDir, $binDir);
     }
->>>>>>> 2053be79
 
     return $productDir;
 }
