# Copyright (C) 2005-2007, 2010-2016 Apple Inc. All rights reserved.
# Copyright (C) 2009 Google Inc. All rights reserved.
# Copyright (C) 2011 Research In Motion Limited. All rights reserved.
# Copyright (C) 2013 Nokia Corporation and/or its subsidiary(-ies).
#
# Redistribution and use in source and binary forms, with or without
# modification, are permitted provided that the following conditions
# are met:
#
# 1.  Redistributions of source code must retain the above copyright
#     notice, this list of conditions and the following disclaimer. 
# 2.  Redistributions in binary form must reproduce the above copyright
#     notice, this list of conditions and the following disclaimer in the
#     documentation and/or other materials provided with the distribution. 
# 3.  Neither the name of Apple Inc. ("Apple") nor the names of
#     its contributors may be used to endorse or promote products derived
#     from this software without specific prior written permission. 
#
# THIS SOFTWARE IS PROVIDED BY APPLE AND ITS CONTRIBUTORS "AS IS" AND ANY
# EXPRESS OR IMPLIED WARRANTIES, INCLUDING, BUT NOT LIMITED TO, THE IMPLIED
# WARRANTIES OF MERCHANTABILITY AND FITNESS FOR A PARTICULAR PURPOSE ARE
# DISCLAIMED. IN NO EVENT SHALL APPLE OR ITS CONTRIBUTORS BE LIABLE FOR ANY
# DIRECT, INDIRECT, INCIDENTAL, SPECIAL, EXEMPLARY, OR CONSEQUENTIAL DAMAGES
# (INCLUDING, BUT NOT LIMITED TO, PROCUREMENT OF SUBSTITUTE GOODS OR SERVICES;
# LOSS OF USE, DATA, OR PROFITS; OR BUSINESS INTERRUPTION) HOWEVER CAUSED AND
# ON ANY THEORY OF LIABILITY, WHETHER IN CONTRACT, STRICT LIABILITY, OR TORT
# (INCLUDING NEGLIGENCE OR OTHERWISE) ARISING IN ANY WAY OUT OF THE USE OF
# THIS SOFTWARE, EVEN IF ADVISED OF THE POSSIBILITY OF SUCH DAMAGE.

# Module to share code to get to WebKit directories.

use strict;
use version;
use warnings;
use Config;
use Cwd qw(realpath);
use Digest::MD5 qw(md5_hex);
use FindBin;
use File::Basename;
use File::Find;
use File::Path qw(make_path mkpath rmtree);
use File::Spec;
use File::stat;
use List::Util;
use POSIX;
use Time::HiRes qw(usleep);
use VCSUtils;

BEGIN {
   use Exporter   ();
   our ($VERSION, @ISA, @EXPORT, @EXPORT_OK, %EXPORT_TAGS);
   $VERSION     = 1.00;
   @ISA         = qw(Exporter);
   @EXPORT      = qw(
       &XcodeCoverageSupportOptions
       &XcodeOptionString
       &XcodeOptionStringNoConfig
       &XcodeOptions
       &XcodeStaticAnalyzerOption
       &appDisplayNameFromBundle
       &appendToEnvironmentVariableList
       &baseProductDir
       &chdirWebKit
       &checkFrameworks
       &cmakeBasedPortArguments
       &currentSVNRevision
       &debugSafari
       &executableProductDir
       &findOrCreateSimulatorForIOSDevice
       &iosSimulatorDeviceByName
       &nmPath
       &passedConfiguration
       &prependToEnvironmentVariableList
       &printHelpAndExitForRunAndDebugWebKitAppIfNeeded
       &productDir
       &quitIOSSimulator
       &relaunchIOSSimulator
       &restartIOSSimulatorDevice
       &runIOSWebKitApp
       &runMacWebKitApp
       &safariPath
       &iosVersion
       &setConfiguration
       &setupMacWebKitEnvironment
       &sharedCommandLineOptions
       &sharedCommandLineOptionsUsage
       &shutDownIOSSimulatorDevice
       &willUseIOSDeviceSDK
       &willUseIOSSimulatorSDK
       SIMULATOR_DEVICE_SUFFIX_FOR_WEBKIT_DEVELOPMENT
       USE_OPEN_COMMAND
   );
   %EXPORT_TAGS = ( );
   @EXPORT_OK   = ();
}

# Ports
use constant {
    AppleWin => "AppleWin",
    GTK      => "GTK",
    Efl      => "Efl",
    iOS      => "iOS",
    Mac      => "Mac",
    JSCOnly  => "JSCOnly",
    WinCairo => "WinCairo",
    Unknown  => "Unknown"
};

use constant USE_OPEN_COMMAND => 1; # Used in runMacWebKitApp().
use constant INCLUDE_OPTIONS_FOR_DEBUGGING => 1;
use constant SIMULATOR_DEVICE_STATE_SHUTDOWN => "1";
use constant SIMULATOR_DEVICE_STATE_BOOTED => "3";
use constant SIMULATOR_DEVICE_SUFFIX_FOR_WEBKIT_DEVELOPMENT  => "For WebKit Development";

# See table "Certificate types and names" on <https://developer.apple.com/library/ios/documentation/IDEs/Conceptual/AppDistributionGuide/MaintainingCertificates/MaintainingCertificates.html#//apple_ref/doc/uid/TP40012582-CH31-SW41>.
use constant IOS_DEVELOPMENT_CERTIFICATE_NAME_PREFIX => "iPhone Developer: ";

our @EXPORT_OK;

my $architecture;
my $asanIsEnabled;
my $numberOfCPUs;
my $maxCPULoad;
my $baseProductDir;
my @baseProductDirOption;
my $configuration;
my $xcodeSDK;
my $configurationForVisualStudio;
my $configurationProductDir;
my $sourceDir;
my $currentSVNRevision;
my $debugger;
my $didLoadIPhoneSimulatorNotification;
my $nmPath;
my $osXVersion;
my $iosVersion;
my $generateDsym;
my $isCMakeBuild;
my $isWin64;
my $isInspectorFrontend;
my $portName;
my $shouldUseGuardMalloc;
my $shouldNotUseNinja;
my $xcodeVersion;

my $unknownPortProhibited = 0;

# Variables for Win32 support
my $programFilesPath;
my $vcBuildPath;
my $vsInstallDir;
my $msBuildInstallDir;
my $vsVersion;
my $windowsSourceDir;
my $winVersion;
my $willUseVCExpressWhenBuilding = 0;

# Defined in VCSUtils.
sub exitStatus($);

sub findMatchingArguments($$);
sub hasArgument($$);

sub determineSourceDir
{
    return if $sourceDir;
    $sourceDir = $FindBin::Bin;
    $sourceDir =~ s|/+$||; # Remove trailing '/' as we would die later

    # walks up path checking each directory to see if it is the main WebKit project dir, 
    # defined by containing Sources, WebCore, and WebKit
    until ((-d File::Spec->catdir($sourceDir, "Source") && -d File::Spec->catdir($sourceDir, "Source", "WebCore") && -d File::Spec->catdir($sourceDir, "Source", "WebKit")) || (-d File::Spec->catdir($sourceDir, "Internal") && -d File::Spec->catdir($sourceDir, "OpenSource")))
    {
        if ($sourceDir !~ s|/[^/]+$||) {
            die "Could not find top level webkit directory above source directory using FindBin.\n";
        }
    }

    $sourceDir = File::Spec->catdir($sourceDir, "OpenSource") if -d File::Spec->catdir($sourceDir, "OpenSource");
}

sub currentPerlPath()
{
    my $thisPerl = $^X;
    if ($^O ne 'VMS') {
        $thisPerl .= $Config{_exe} unless $thisPerl =~ m/$Config{_exe}$/i;
    }
    return $thisPerl;
}

# used for scripts which are stored in a non-standard location
sub setSourceDir($)
{
    ($sourceDir) = @_;
}

sub determineNinjaVersion
{
    chomp(my $ninjaVersion = `ninja --version`);
    return $ninjaVersion;
}

sub determineXcodeVersion
{
    return if defined $xcodeVersion;
    my $xcodebuildVersionOutput = `xcodebuild -version`;
    $xcodeVersion = ($xcodebuildVersionOutput =~ /Xcode ([0-9](\.[0-9]+)*)/) ? $1 : "3.0";
}

sub readXcodeUserDefault($)
{
    my ($unprefixedKey) = @_;

    determineXcodeVersion();

    my $xcodeDefaultsDomain = (eval "v$xcodeVersion" lt v4) ? "com.apple.Xcode" : "com.apple.dt.Xcode";
    my $xcodeDefaultsPrefix = (eval "v$xcodeVersion" lt v4) ? "PBX" : "IDE";
    my $devnull = File::Spec->devnull();

    my $value = `defaults read $xcodeDefaultsDomain ${xcodeDefaultsPrefix}${unprefixedKey} 2> ${devnull}`;
    return if $?;

    chomp $value;
    return $value;
}

sub determineBaseProductDir
{
    return if defined $baseProductDir;
    determineSourceDir();

    my $setSharedPrecompsDir;
    $baseProductDir = $ENV{"WEBKIT_OUTPUTDIR"};

    if (!defined($baseProductDir) and isAppleMacWebKit()) {
        # Silently remove ~/Library/Preferences/xcodebuild.plist which can
        # cause build failure. The presence of
        # ~/Library/Preferences/xcodebuild.plist can prevent xcodebuild from
        # respecting global settings such as a custom build products directory
        # (<rdar://problem/5585899>).
        my $personalPlistFile = $ENV{HOME} . "/Library/Preferences/xcodebuild.plist";
        if (-e $personalPlistFile) {
            unlink($personalPlistFile) || die "Could not delete $personalPlistFile: $!";
        }

        determineXcodeVersion();

        if (eval "v$xcodeVersion" ge v4) {
            my $buildLocationStyle = join '', readXcodeUserDefault("BuildLocationStyle");
            if ($buildLocationStyle eq "Custom") {
                my $buildLocationType = join '', readXcodeUserDefault("CustomBuildLocationType");
                # FIXME: Read CustomBuildIntermediatesPath and set OBJROOT accordingly.
                $baseProductDir = readXcodeUserDefault("CustomBuildProductsPath") if $buildLocationType eq "Absolute";
            }

            # DeterminedByTargets corresponds to a setting of "Legacy" in Xcode.
            # It is the only build location style for which SHARED_PRECOMPS_DIR is not
            # overridden when building from within Xcode.
            $setSharedPrecompsDir = 1 if $buildLocationStyle ne "DeterminedByTargets";
        }

        if (!defined($baseProductDir)) {
            $baseProductDir = join '', readXcodeUserDefault("ApplicationwideBuildSettings");
            $baseProductDir = $1 if $baseProductDir =~ /SYMROOT\s*=\s*\"(.*?)\";/s;
        }

        undef $baseProductDir unless $baseProductDir =~ /^\//;
    }

    if (!defined($baseProductDir)) { # Port-specific checks failed, use default
        $baseProductDir = File::Spec->catdir($sourceDir, "WebKitBuild");
    }

    if (isGit() && isGitBranchBuild()) {
        my $branch = gitBranch();
        $baseProductDir = "$baseProductDir/$branch";
    }

    if (isAppleMacWebKit()) {
        $baseProductDir =~ s|^\Q$(SRCROOT)/..\E$|$sourceDir|;
        $baseProductDir =~ s|^\Q$(SRCROOT)/../|$sourceDir/|;
        $baseProductDir =~ s|^~/|$ENV{HOME}/|;
        die "Can't handle Xcode product directory with a ~ in it.\n" if $baseProductDir =~ /~/;
        die "Can't handle Xcode product directory with a variable in it.\n" if $baseProductDir =~ /\$/;
        @baseProductDirOption = ("SYMROOT=$baseProductDir", "OBJROOT=$baseProductDir");
        push(@baseProductDirOption, "SHARED_PRECOMPS_DIR=${baseProductDir}/PrecompiledHeaders") if $setSharedPrecompsDir;
    }

    if (isCygwin()) {
        my $dosBuildPath = `cygpath --windows \"$baseProductDir\"`;
        chomp $dosBuildPath;
        $ENV{"WEBKIT_OUTPUTDIR"} = $dosBuildPath;
        my $unixBuildPath = `cygpath --unix \"$baseProductDir\"`;
        chomp $unixBuildPath;
        $baseProductDir = $dosBuildPath;
    }
}

sub setBaseProductDir($)
{
    ($baseProductDir) = @_;
}

sub determineConfiguration
{
    return if defined $configuration;
    determineBaseProductDir();
    if (open CONFIGURATION, "$baseProductDir/Configuration") {
        $configuration = <CONFIGURATION>;
        close CONFIGURATION;
    }
    if ($configuration) {
        chomp $configuration;
        # compatibility for people who have old Configuration files
        $configuration = "Release" if $configuration eq "Deployment";
        $configuration = "Debug" if $configuration eq "Development";
    } else {
        $configuration = "Release";
    }
}

sub determineArchitecture
{
    return if defined $architecture;
    # make sure $architecture is defined in all cases
    $architecture = "";

    determineBaseProductDir();
    determineXcodeSDK();

    if (isAppleMacWebKit()) {
        if (open ARCHITECTURE, "$baseProductDir/Architecture") {
            $architecture = <ARCHITECTURE>;
            close ARCHITECTURE;
        }
        if ($architecture) {
            chomp $architecture;
        } else {
            if (not defined $xcodeSDK or $xcodeSDK =~ /^(\/$|macosx)/) {
                my $supports64Bit = `sysctl -n hw.optional.x86_64`;
                chomp $supports64Bit;
                $architecture = 'x86_64' if $supports64Bit;
            } elsif ($xcodeSDK =~ /^iphonesimulator/) {
                $architecture = 'x86_64';
            } elsif ($xcodeSDK =~ /^iphoneos/) {
                $architecture = 'arm64';
            }
        }
    } elsif (isCMakeBuild()) {
        my $host_processor = "";
        if (open my $cmake_sysinfo, "cmake --system-information |") {
            while (<$cmake_sysinfo>) {
                next unless index($_, 'CMAKE_SYSTEM_PROCESSOR') == 0;
                if (/^CMAKE_SYSTEM_PROCESSOR \"([^"]+)\"/) {
                    $architecture = $1;
                    $architecture = 'x86_64' if $architecture eq 'amd64';
                    last;
                }
            }
            close $cmake_sysinfo;
        }
    }

    if (!isAnyWindows()) {
        if (!$architecture) {
            # Fall back to output of `arch', if it is present.
            $architecture = `arch`;
            chomp $architecture;
        }

        if (!$architecture) {
            # Fall back to output of `uname -m', if it is present.
            $architecture = `uname -m`;
            chomp $architecture;
        }
    }

    $architecture = 'x86_64' if ($architecture =~ /amd64/ && isBSD());
    $architecture = 'x86' if ($architecture =~ /BePC/ && isHaiku());
}

sub determineASanIsEnabled
{
    return if defined $asanIsEnabled;
    determineBaseProductDir();

    $asanIsEnabled = 0;
    my $asanConfigurationValue;

    if (open ASAN, "$baseProductDir/ASan") {
        $asanConfigurationValue = <ASAN>;
        close ASAN;
        chomp $asanConfigurationValue;
        $asanIsEnabled = 1 if $asanConfigurationValue eq "YES";
    }
}

sub determineNumberOfCPUs
{
    return if defined $numberOfCPUs;
    if (defined($ENV{NUMBER_OF_PROCESSORS})) {
        $numberOfCPUs = $ENV{NUMBER_OF_PROCESSORS};
    } elsif (isHaiku()) {
        $numberOfCPUs = `sysinfo -cpu | grep "CPU #" | wc -l`
    } elsif (isLinux()) {
        # First try the nproc utility, if it exists. If we get no
        # results fall back to just interpretting /proc directly.
        chomp($numberOfCPUs = `nproc --all 2> /dev/null`);
        if ($numberOfCPUs eq "") {
            $numberOfCPUs = (grep /processor/, `cat /proc/cpuinfo`);
        }
    } elsif (isAnyWindows()) {
        # Assumes cygwin
        $numberOfCPUs = `ls /proc/registry/HKEY_LOCAL_MACHINE/HARDWARE/DESCRIPTION/System/CentralProcessor | wc -w`;
    } elsif (isDarwin() || isBSD()) {
        chomp($numberOfCPUs = `sysctl -n hw.ncpu`);
    }
}

sub determineMaxCPULoad
{
    return if defined $maxCPULoad;
    if (defined($ENV{MAX_CPU_LOAD})) {
        $maxCPULoad = $ENV{MAX_CPU_LOAD};
    }
}

sub jscPath($)
{
    my ($productDir) = @_;
    my $jscName = "jsc";
    $jscName .= "_debug"  if configuration() eq "Debug_All";
    $jscName .= ".exe" if (isAnyWindows());
    return "$productDir/$jscName" if -e "$productDir/$jscName";
    return "$productDir/JavaScriptCore.framework/Resources/$jscName";
}

sub argumentsForConfiguration()
{
    determineConfiguration();
    determineArchitecture();
    determineXcodeSDK();

    my @args = ();
    # FIXME: Is it necessary to pass --debug, --release, --32-bit or --64-bit?
    # These are determined automatically from stored configuration.
    push(@args, '--debug') if ($configuration =~ "^Debug");
    push(@args, '--release') if ($configuration =~ "^Release");
    push(@args, '--device') if (defined $xcodeSDK && $xcodeSDK =~ /^iphoneos/);
    push(@args, '--ios-simulator') if (defined $xcodeSDK && $xcodeSDK =~ /^iphonesimulator/);
    push(@args, '--32-bit') if ($architecture ne "x86_64" and !isWin64());
    push(@args, '--64-bit') if (isWin64());
    push(@args, '--gtk') if isGtk();
    push(@args, '--efl') if isEfl();
<<<<<<< HEAD
    push(@args, '--haiku') if isHaiku();
=======
    push(@args, '--jsc-only') if isJSCOnly();
>>>>>>> 46e90c0b
    push(@args, '--wincairo') if isWinCairo();
    push(@args, '--inspector-frontend') if isInspectorFrontend();
    return @args;
}

sub determineXcodeSDK
{
    return if defined $xcodeSDK;
    my $sdk;
    if (checkForArgumentAndRemoveFromARGVGettingValue("--sdk", \$sdk)) {
        $xcodeSDK = $sdk;
    }
    if (checkForArgumentAndRemoveFromARGV("--device")) {
        my $hasInternalSDK = exitStatus(system("xcrun --sdk iphoneos.internal --show-sdk-version > /dev/null 2>&1")) == 0;
        $xcodeSDK ||= $hasInternalSDK ? "iphoneos.internal" : "iphoneos";
    }
    if (checkForArgumentAndRemoveFromARGV("--ios-simulator")) {
        $xcodeSDK ||= 'iphonesimulator';
    }
}

sub xcodeSDK
{
    determineXcodeSDK();
    return $xcodeSDK;
}

sub setXcodeSDK($)
{
    ($xcodeSDK) = @_;
}


sub xcodeSDKPlatformName()
{
    determineXcodeSDK();
    return "" if !defined $xcodeSDK;
    return "iphoneos" if $xcodeSDK =~ /iphoneos/i;
    return "iphonesimulator" if $xcodeSDK =~ /iphonesimulator/i;
    return "macosx" if $xcodeSDK =~ /macosx/i;
    die "Couldn't determine platform name from Xcode SDK";
}

sub XcodeSDKPath
{
    determineXcodeSDK();

    die "Can't find the SDK path because no Xcode SDK was specified" if not $xcodeSDK;

    my $sdkPath = `xcrun --sdk $xcodeSDK --show-sdk-path` if $xcodeSDK;
    die 'Failed to get SDK path from xcrun' if $?;
    chomp $sdkPath;

    return $sdkPath;
}

sub xcodeSDKVersion
{
    determineXcodeSDK();

    die "Can't find the SDK version because no Xcode SDK was specified" if !$xcodeSDK;

    chomp(my $sdkVersion = `xcrun --sdk $xcodeSDK --show-sdk-version`);
    die "Failed to get SDK version from xcrun" if exitStatus($?);

    return $sdkVersion;
}

sub programFilesPath
{
    return $programFilesPath if defined $programFilesPath;

    $programFilesPath = $ENV{'PROGRAMFILES(X86)'} || $ENV{'PROGRAMFILES'} || "C:\\Program Files";

    return $programFilesPath;
}

sub visualStudioInstallDir
{
    return $vsInstallDir if defined $vsInstallDir;

    if ($ENV{'VSINSTALLDIR'}) {
        $vsInstallDir = $ENV{'VSINSTALLDIR'};
        $vsInstallDir =~ s|[\\/]$||;
    } else {
        $vsInstallDir = File::Spec->catdir(programFilesPath(), "Microsoft Visual Studio 14.0");
    }
    chomp($vsInstallDir = `cygpath "$vsInstallDir"`) if isCygwin();

    print "Using Visual Studio: $vsInstallDir\n";
    return $vsInstallDir;
}

sub msBuildInstallDir
{
    return $msBuildInstallDir if defined $msBuildInstallDir;

    $msBuildInstallDir = File::Spec->catdir(programFilesPath(), "MSBuild", "14.0", "Bin");
   
    chomp($msBuildInstallDir = `cygpath "$msBuildInstallDir"`) if isCygwin();

    print "Using MSBuild: $msBuildInstallDir\n";
    return $msBuildInstallDir;
}

sub visualStudioVersion
{
    return $vsVersion if defined $vsVersion;

    my $installDir = visualStudioInstallDir();

    $vsVersion = ($installDir =~ /Microsoft Visual Studio ([0-9]+\.[0-9]*)/) ? $1 : "14";

    print "Using Visual Studio $vsVersion\n";
    return $vsVersion;
}

sub determineConfigurationForVisualStudio
{
    return if defined $configurationForVisualStudio;
    determineConfiguration();
    # FIXME: We should detect when Debug_All or Production has been chosen.
    $configurationForVisualStudio = "/p:Configuration=" . $configuration;
}

sub usesPerConfigurationBuildDirectory
{
    # [Gtk] We don't have Release/Debug configurations in straight
    # autotool builds (non build-webkit). In this case and if
    # WEBKIT_OUTPUTDIR exist, use that as our configuration dir. This will
    # allows us to run run-webkit-tests without using build-webkit.
    return ($ENV{"WEBKIT_OUTPUTDIR"} && isGtk()) || isAppleWinWebKit();
}

sub determineConfigurationProductDir
{
    return if defined $configurationProductDir;
    determineBaseProductDir();
    determineConfiguration();
    if (isAppleWinWebKit() || isWinCairo()) {
        $configurationProductDir = File::Spec->catdir($baseProductDir, $configuration);
    } else {
        if (usesPerConfigurationBuildDirectory()) {
            $configurationProductDir = "$baseProductDir";
        } else {
            $configurationProductDir = "$baseProductDir/$configuration";
            $configurationProductDir .= "-" . xcodeSDKPlatformName() if isIOSWebKit();
        }
    }
}

sub setConfigurationProductDir($)
{
    ($configurationProductDir) = @_;
}

sub determineCurrentSVNRevision
{
    # We always update the current SVN revision here, and leave the caching
    # to currentSVNRevision(), so that changes to the SVN revision while the
    # script is running can be picked up by calling this function again.
    determineSourceDir();
    $currentSVNRevision = svnRevisionForDirectory($sourceDir);
    return $currentSVNRevision;
}


sub chdirWebKit
{
    determineSourceDir();
    chdir $sourceDir or die;
}

sub baseProductDir
{
    determineBaseProductDir();
    return $baseProductDir;
}

sub sourceDir
{
    determineSourceDir();
    return $sourceDir;
}

sub productDir
{
    determineConfigurationProductDir();
    return $configurationProductDir;
}

sub executableProductDir
{
    my $productDirectory = productDir();

    my $binaryDirectory;
<<<<<<< HEAD
    if (isEfl() || isGtk() || isHaiku()) {
=======
    if (isEfl() || isGtk() || isJSCOnly()) {
>>>>>>> 46e90c0b
        $binaryDirectory = "bin";
    } elsif (isAnyWindows()) {
        $binaryDirectory = isWin64() ? "bin64" : "bin32";
    } else {
        return $productDirectory;
    }

    return File::Spec->catdir($productDirectory, $binaryDirectory);
}

sub jscProductDir
{
    return executableProductDir();
}

sub configuration()
{
    determineConfiguration();
    return $configuration;
}

sub asanIsEnabled()
{
    determineASanIsEnabled();
    return $asanIsEnabled;
}

sub configurationForVisualStudio()
{
    determineConfigurationForVisualStudio();
    return $configurationForVisualStudio;
}

sub currentSVNRevision
{
    determineCurrentSVNRevision() if not defined $currentSVNRevision;
    return $currentSVNRevision;
}

sub generateDsym()
{
    determineGenerateDsym();
    return $generateDsym;
}

sub determineGenerateDsym()
{
    return if defined($generateDsym);
    $generateDsym = checkForArgumentAndRemoveFromARGV("--dsym");
}

sub hasIOSDevelopmentCertificate()
{
    return !exitStatus(system("security find-identity -p codesigning | grep '" . IOS_DEVELOPMENT_CERTIFICATE_NAME_PREFIX . "' > /dev/null 2>&1"));
}

sub argumentsForXcode()
{
    my @args = ();
    push @args, "DEBUG_INFORMATION_FORMAT=dwarf-with-dsym" if generateDsym();
    return @args;
}

sub XcodeOptions
{
    determineBaseProductDir();
    determineConfiguration();
    determineArchitecture();
    determineASanIsEnabled();
    determineXcodeSDK();

    my @options;
    push @options, "-UseSanitizedBuildSystemEnvironment=YES";
    push @options, ("-configuration", $configuration);
    push @options, ("-xcconfig", sourceDir() . "/Tools/asan/asan.xcconfig", "ASAN_IGNORE=" . sourceDir() . "/Tools/asan/webkit-asan-ignore.txt") if $asanIsEnabled;
    push @options, @baseProductDirOption;
    push @options, "ARCHS=$architecture" if $architecture;
    push @options, "SDKROOT=$xcodeSDK" if $xcodeSDK;
    if (willUseIOSDeviceSDK()) {
        push @options, "ENABLE_BITCODE=NO";
        if (hasIOSDevelopmentCertificate()) {
            # FIXME: May match more than one installed development certificate.
            push @options, "CODE_SIGN_IDENTITY=" . IOS_DEVELOPMENT_CERTIFICATE_NAME_PREFIX;
        } else {
            push @options, "CODE_SIGN_IDENTITY="; # No identity
            push @options, "CODE_SIGNING_REQUIRED=NO";
        }
    }
    push @options, argumentsForXcode();
    return @options;
}

sub XcodeOptionString
{
    return join " ", XcodeOptions();
}

sub XcodeOptionStringNoConfig
{
    return join " ", @baseProductDirOption;
}

sub XcodeCoverageSupportOptions()
{
    my @coverageSupportOptions = ();
    push @coverageSupportOptions, "GCC_GENERATE_TEST_COVERAGE_FILES=YES";
    push @coverageSupportOptions, "GCC_INSTRUMENT_PROGRAM_FLOW_ARCS=YES";
    return @coverageSupportOptions;
}

sub XcodeStaticAnalyzerOption()
{
    return "RUN_CLANG_STATIC_ANALYZER=YES";
}

my $passedConfiguration;
my $searchedForPassedConfiguration;
sub determinePassedConfiguration
{
    return if $searchedForPassedConfiguration;
    $searchedForPassedConfiguration = 1;
    $passedConfiguration = undef;

    if (checkForArgumentAndRemoveFromARGV("--debug")) {
        $passedConfiguration = "Debug";
    } elsif(checkForArgumentAndRemoveFromARGV("--release")) {
        $passedConfiguration = "Release";
    } elsif (checkForArgumentAndRemoveFromARGV("--profile") || checkForArgumentAndRemoveFromARGV("--profiling")) {
        $passedConfiguration = "Profiling";
    }
}

sub passedConfiguration
{
    determinePassedConfiguration();
    return $passedConfiguration;
}

sub setConfiguration
{
    setArchitecture();

    if (my $config = shift @_) {
        $configuration = $config;
        return;
    }

    determinePassedConfiguration();
    $configuration = $passedConfiguration if $passedConfiguration;
}


my $passedArchitecture;
my $searchedForPassedArchitecture;
sub determinePassedArchitecture
{
    return if $searchedForPassedArchitecture;
    $searchedForPassedArchitecture = 1;

    $passedArchitecture = undef;
    if (checkForArgumentAndRemoveFromARGV("--32-bit")) {
        if (isAppleMacWebKit()) {
            # PLATFORM_IOS: Don't run `arch` command inside Simulator environment
            local %ENV = %ENV;
            delete $ENV{DYLD_ROOT_PATH};
            delete $ENV{DYLD_FRAMEWORK_PATH};

            $passedArchitecture = `arch`;
            chomp $passedArchitecture;
        }
    }
}

sub passedArchitecture
{
    determinePassedArchitecture();
    return $passedArchitecture;
}

sub architecture()
{
    determineArchitecture();
    return $architecture;
}

sub numberOfCPUs()
{
    determineNumberOfCPUs();
    return $numberOfCPUs;
}

sub maxCPULoad()
{
    determineMaxCPULoad();
    return $maxCPULoad;
}

sub setArchitecture
{
    if (my $arch = shift @_) {
        $architecture = $arch;
        return;
    }

    determinePassedArchitecture();
    $architecture = $passedArchitecture if $passedArchitecture;
}

sub skipSafariExecutableEntitlementChecks
{
    return `defaults read /Library/Preferences/org.webkit.BuildConfiguration SkipSafariExecutableEntitlementChecks 2>/dev/null` eq "1\n";
}

sub executableHasEntitlements
{
    my $executablePath = shift;
    return (`codesign -d --entitlements - $executablePath 2>&1` =~ /<key>/);
}

sub safariPathFromSafariBundle
{
    my ($safariBundle) = @_;

    die "Safari path is only relevant on Apple Mac platform\n" unless isAppleMacWebKit();

    my $safariPath = "$safariBundle/Contents/MacOS/Safari";
    return $safariPath if skipSafariExecutableEntitlementChecks();

    my $safariForWebKitDevelopmentPath = "$safariBundle/Contents/MacOS/SafariForWebKitDevelopment";
    return $safariForWebKitDevelopmentPath if -f $safariForWebKitDevelopmentPath && executableHasEntitlements($safariPath);

    return $safariPath;
}

sub installedSafariPath
{
    return safariPathFromSafariBundle("/Applications/Safari.app");
}

# Locate Safari.
sub safariPath
{
    die "Safari path is only relevant on Apple Mac platform\n" unless isAppleMacWebKit();

    # Use WEBKIT_SAFARI environment variable if present.
    my $safariBundle = $ENV{WEBKIT_SAFARI};
    if (!$safariBundle) {
        determineConfigurationProductDir();
        # Use Safari.app in product directory if present (good for Safari development team).
        if (-d "$configurationProductDir/Safari.app") {
            $safariBundle = "$configurationProductDir/Safari.app";
        }
        if (!$safariBundle) {
            return installedSafariPath();
        }
    }
    my $safariPath = safariPathFromSafariBundle($safariBundle);
    die "Can't find executable at $safariPath.\n" if !-x $safariPath;
    return $safariPath;
}

sub builtDylibPathForName
{
    my $libraryName = shift;
    determineConfigurationProductDir();

    if (isGtk()) {
        my $extension = isDarwin() ? ".dylib" : ".so";
        return "$configurationProductDir/lib/libwebkit2gtk-4.0" . $extension;
    }
    if (isHaiku()) {
        if (isWK2()) {
            return "$configurationProductDir/lib/libWebKit2.so";
        }
        return "$configurationProductDir/lib/libWebKit.so";
    }
    if (isEfl()) {
        return "$configurationProductDir/lib/libewebkit2.so";
    }
    if (isIOSWebKit()) {
        return "$configurationProductDir/$libraryName.framework/$libraryName";
    }
    if (isAppleMacWebKit()) {
        return "$configurationProductDir/$libraryName.framework/Versions/A/$libraryName";
    }
    if (isAppleWinWebKit()) {
        if ($libraryName eq "JavaScriptCore") {
            return "$baseProductDir/lib/$libraryName.lib";
        } else {
            return "$baseProductDir/$libraryName.intermediate/$configuration/$libraryName.intermediate/$libraryName.lib";
        }
    }

    die "Unsupported platform, can't determine built library locations.\nTry `build-webkit --help` for more information.\n";
}

# Check to see that all the frameworks are built.
sub checkFrameworks # FIXME: This is a poor name since only the Mac calls built WebCore a Framework.
{
    return if isAnyWindows();
    my @frameworks = ("JavaScriptCore", "WebCore");
    push(@frameworks, "WebKit") if isAppleMacWebKit(); # FIXME: This seems wrong, all ports should have a WebKit these days.
    for my $framework (@frameworks) {
        my $path = builtDylibPathForName($framework);
        die "Can't find built framework at \"$path\".\n" unless -e $path;
    }
}

sub isInspectorFrontend()
{
    determineIsInspectorFrontend();
    return $isInspectorFrontend;
}

sub determineIsInspectorFrontend()
{
    return if defined($isInspectorFrontend);
    $isInspectorFrontend = checkForArgumentAndRemoveFromARGV("--inspector-frontend");
}

sub commandExists($)
{
    my $command = shift;
    my $devnull = File::Spec->devnull();

    if (isAnyWindows()) {
        return exitStatus(system("where /q $command >$devnull 2>&1")) == 0;
    }
    return exitStatus(system("which $command >$devnull 2>&1")) == 0;
}

sub checkForArgumentAndRemoveFromARGV($)
{
    my $argToCheck = shift;
    return checkForArgumentAndRemoveFromArrayRef($argToCheck, \@ARGV);
}

sub checkForArgumentAndRemoveFromArrayRefGettingValue($$$)
{
    my ($argToCheck, $valueRef, $arrayRef) = @_;
    my $argumentStartRegEx = qr#^$argToCheck(?:=\S|$)#;
    my $i = 0;
    for (; $i < @$arrayRef; ++$i) {
        last if $arrayRef->[$i] =~ $argumentStartRegEx;
    }
    if ($i >= @$arrayRef) {
        return $$valueRef = undef;
    }
    my ($key, $value) = split("=", $arrayRef->[$i]);
    splice(@$arrayRef, $i, 1);
    if (defined($value)) {
        # e.g. --sdk=iphonesimulator
        return $$valueRef = $value;
    }
    return $$valueRef = splice(@$arrayRef, $i, 1); # e.g. --sdk iphonesimulator
}

sub checkForArgumentAndRemoveFromARGVGettingValue($$)
{
    my ($argToCheck, $valueRef) = @_;
    return checkForArgumentAndRemoveFromArrayRefGettingValue($argToCheck, $valueRef, \@ARGV);
}

sub findMatchingArguments($$)
{
    my ($argToCheck, $arrayRef) = @_;
    my @matchingIndices;
    foreach my $index (0 .. $#$arrayRef) {
        my $opt = $$arrayRef[$index];
        if ($opt =~ /^$argToCheck$/i ) {
            push(@matchingIndices, $index);
        }
    }
    return @matchingIndices; 
}

sub hasArgument($$)
{
    my ($argToCheck, $arrayRef) = @_;
    my @matchingIndices = findMatchingArguments($argToCheck, $arrayRef);
    return scalar @matchingIndices > 0;
}

sub checkForArgumentAndRemoveFromArrayRef
{
    my ($argToCheck, $arrayRef) = @_;
    my @indicesToRemove = findMatchingArguments($argToCheck, $arrayRef);
    my $removeOffset = 0;
    foreach my $index (@indicesToRemove) {
        splice(@$arrayRef, $index - $removeOffset++, 1);
    }
    return scalar @indicesToRemove > 0;
}

sub prohibitUnknownPort()
{
    $unknownPortProhibited = 1;
}

sub determinePortName()
{
    return if defined $portName;

    my %argToPortName = (
        efl => Efl,
        gtk => GTK,
        'jsc-only' => JSCOnly,
        wincairo => WinCairo
    );

    for my $arg (sort keys %argToPortName) {
        if (checkForArgumentAndRemoveFromARGV("--$arg")) {
            die "Argument '--$arg' conflicts with selected port '$portName'\n"
                if defined $portName;

            $portName = $argToPortName{$arg};
        }
    }

    return if defined $portName;

    # Port was not selected via command line, use appropriate default value

    if (isAnyWindows()) {
        $portName = AppleWin;
    } elsif (isDarwin()) {
        determineXcodeSDK();
        if (willUseIOSDeviceSDK() || willUseIOSSimulatorSDK()) {
            $portName = iOS;
        } else {
            $portName = Mac;
        }
    } else {
        if ($unknownPortProhibited) {
            my $portsChoice = join "\n\t", qw(
                --efl
                --gtk
                --jsc-only
            );
            die "Please specify which WebKit port to build using one of the following options:"
                . "\n\t$portsChoice\n";
        }

        # If script is run without arguments we cannot determine port
        # TODO: This state should be outlawed
        $portName = Unknown;
    }
}

sub portName()
{
    determinePortName();
    return $portName;
}

sub isEfl()
{
    return portName() eq Efl;
}

sub isGtk()
{
    return portName() eq GTK;
}

sub isJSCOnly()
{
    return portName() eq JSCOnly;
}

# Determine if this is debian, ubuntu, linspire, or something similar.
sub isDebianBased()
{
    return -e "/etc/debian_version";
}

sub isFedoraBased()
{
    return -e "/etc/fedora-release";
}

sub isWinCairo()
{
    return portName() eq WinCairo;
}

sub isWin64()
{
    determineIsWin64();
    return $isWin64;
}

sub determineIsWin64()
{
    return if defined($isWin64);
    $isWin64 = checkForArgumentAndRemoveFromARGV("--64-bit");
}

sub determineIsWin64FromArchitecture($)
{
    my $arch = shift;
    $isWin64 = ($arch eq "x86_64");
    return $isWin64;
}

sub isCygwin()
{
    return ($^O eq "cygwin") || 0;
}

sub isAnyWindows()
{
    return isWindows() || isCygwin();
}

sub determineWinVersion()
{
    return if $winVersion;

    if (!isAnyWindows()) {
        $winVersion = -1;
        return;
    }

    my $versionString = `cmd /c ver`;
    $versionString =~ /(\d)\.(\d)\.(\d+)/;

    $winVersion = {
        major => $1,
        minor => $2,
        build => $3,
    };
}

sub winVersion()
{
    determineWinVersion();
    return $winVersion;
}

sub isWindows7SP0()
{
    return isAnyWindows() && winVersion()->{major} == 6 && winVersion()->{minor} == 1 && winVersion()->{build} == 7600;
}

sub isWindowsVista()
{
    return isAnyWindows() && winVersion()->{major} == 6 && winVersion()->{minor} == 0;
}

sub isWindowsXP()
{
    return isAnyWindows() && winVersion()->{major} == 5 && winVersion()->{minor} == 1;
}

sub isDarwin()
{
    return ($^O eq "darwin") || 0;
}

sub isWindows()
{
    return ($^O eq "MSWin32") || 0;
}

sub isLinux()
{
    return ($^O eq "linux") || 0;
}

sub isBSD()
{
    return ($^O eq "freebsd") || ($^O eq "openbsd") || ($^O eq "netbsd") || 0;
}

sub isHaiku()
{
    return ($^O eq "haiku") || 0;
}

sub isARM()
{
    return ($Config{archname} =~ /^arm[v\-]/) || ($Config{archname} =~ /^aarch64[v\-]/);
}

sub isX86_64()
{
    return (architecture() eq "x86_64") || 0;
}

sub isCrossCompilation()
{
  my $compiler = "";
  $compiler = $ENV{'CC'} if (defined($ENV{'CC'}));
  if ($compiler =~ /gcc/) {
      my $compiler_options = `$compiler -v 2>&1`;
      my @host = $compiler_options =~ m/--host=(.*?)\s/;
      my @target = $compiler_options =~ m/--target=(.*?)\s/;

      return (@host && @target && $host[0] ne "" && $target[0] ne "" && $host[0] ne $target[0]);
  }
  return 0;
}

sub isAppleWebKit()
{
    return isAppleMacWebKit() || isAppleWinWebKit();
}

sub isAppleMacWebKit()
{
    return (portName() eq Mac) || isIOSWebKit();
}

sub isAppleWinWebKit()
{
    return portName() eq AppleWin;
}

sub iOSSimulatorDevicesPath
{
    return "$ENV{HOME}/Library/Developer/CoreSimulator/Devices";
}

sub iOSSimulatorDevices
{
    eval "require Foundation";
    my $devicesPath = iOSSimulatorDevicesPath();
    opendir(DEVICES, $devicesPath);
    my @udids = grep {
        $_ =~ m/[0-9A-F]{8}-([0-9A-F]{4}-){3}[0-9A-F]{12}/;
    } readdir(DEVICES);
    close(DEVICES);

    # FIXME: We should parse the device.plist file ourself and map the dictionary keys in it to known
    #        dictionary keys so as to decouple our representation of the plist from the actual structure
    #        of the plist, which may change.
    my @devices = map {
        Foundation::perlRefFromObjectRef(NSDictionary->dictionaryWithContentsOfFile_("$devicesPath/$_/device.plist"));
    } @udids;

    return @devices;
}

sub createiOSSimulatorDevice
{
    my $name = shift;
    my $deviceTypeId = shift;
    my $runtimeId = shift;

    my $created = system("xcrun", "--sdk", "iphonesimulator", "simctl", "create", $name, $deviceTypeId, $runtimeId) == 0;
    die "Couldn't create simulator device: $name $deviceTypeId $runtimeId" if not $created;

    system("xcrun", "--sdk", "iphonesimulator", "simctl", "list");

    print "Waiting for device to be created ...\n";
    sleep 5;
    for (my $tries = 0; $tries < 5; $tries++){
        my @devices = iOSSimulatorDevices();
        foreach my $device (@devices) {
            return $device if $device->{name} eq $name and $device->{deviceType} eq $deviceTypeId and $device->{runtime} eq $runtimeId;
        }
        sleep 5;
    }
    die "Device $name $deviceTypeId $runtimeId wasn't found in " . iOSSimulatorDevicesPath();
}

sub willUseIOSDeviceSDK()
{
    return xcodeSDKPlatformName() eq "iphoneos";
}

sub willUseIOSSimulatorSDK()
{
    return xcodeSDKPlatformName() eq "iphonesimulator";
}

sub isIOSWebKit()
{
    return portName() eq iOS;
}

sub determineNmPath()
{
    return if $nmPath;

    if (isAppleMacWebKit()) {
        $nmPath = `xcrun -find nm`;
        chomp $nmPath;
    }
    $nmPath = "nm" if !$nmPath;
}

sub nmPath()
{
    determineNmPath();
    return $nmPath;
}

sub splitVersionString
{
    my $versionString = shift;
    my @splitVersion = split(/\./, $versionString);
    @splitVersion >= 2 or die "Invalid version $versionString";
    $osXVersion = {
            "major" => $splitVersion[0],
            "minor" => $splitVersion[1],
            "subminor" => (defined($splitVersion[2]) ? $splitVersion[2] : 0),
    };
}

sub determineOSXVersion()
{
    return if $osXVersion;

    if (!isDarwin()) {
        $osXVersion = -1;
        return;
    }

    my $versionString = `sw_vers -productVersion`;
    $osXVersion = splitVersionString($versionString);
}

sub osXVersion()
{
    determineOSXVersion();
    return $osXVersion;
}

sub determineIOSVersion()
{
    return if $iosVersion;

    if (!isIOSWebKit()) {
        $iosVersion = -1;
        return;
    }

    my $versionString = xcodeSDKVersion();
    $iosVersion = splitVersionString($versionString);
}

sub iosVersion()
{
    determineIOSVersion();
    return $iosVersion;
}

sub isWindowsNT()
{
    return $ENV{'OS'} eq 'Windows_NT';
}

sub debugger
{
    determineDebugger();
    return $debugger;
}

sub determineDebugger
{
    return if defined($debugger);

    determineXcodeVersion();
    if (eval "v$xcodeVersion" ge v4.5) {
        $debugger = "lldb";
    } else {
        $debugger = "gdb";
    }

    if (checkForArgumentAndRemoveFromARGV("--use-lldb")) {
        $debugger = "lldb";
    }

    if (checkForArgumentAndRemoveFromARGV("--use-gdb")) {
        $debugger = "gdb";
    }
}

sub appendToEnvironmentVariableList($$)
{
    my ($name, $value) = @_;

    if (defined($ENV{$name})) {
        $ENV{$name} .= $Config{path_sep} . $value;
    } else {
        $ENV{$name} = $value;
    }
}

sub prependToEnvironmentVariableList($$)
{
    my ($name, $value) = @_;

    if (defined($ENV{$name})) {
        $ENV{$name} = $value . $Config{path_sep} . $ENV{$name};
    } else {
        $ENV{$name} = $value;
    }
}

sub sharedCommandLineOptions()
{
    return (
        "g|guard-malloc" => \$shouldUseGuardMalloc,
    );
}

sub sharedCommandLineOptionsUsage
{
    my %opts = @_;

    my %switches = (
        '-g|--guard-malloc' => 'Use guardmalloc when running executable',
    );

    my $indent = " " x ($opts{indent} || 2);
    my $switchWidth = List::Util::max(int($opts{switchWidth}), List::Util::max(map { length($_) } keys %switches) + ($opts{brackets} ? 2 : 0));

    my $result = "Common switches:\n";

    for my $switch (keys %switches) {
        my $switchName = $opts{brackets} ? "[" . $switch . "]" : $switch;
        $result .= sprintf("%s%-" . $switchWidth . "s %s\n", $indent, $switchName, $switches{$switch});
    }

    return $result;
}

sub setUpGuardMallocIfNeeded
{
    if (!isDarwin()) {
        return;
    }

    if (!defined($shouldUseGuardMalloc)) {
        $shouldUseGuardMalloc = checkForArgumentAndRemoveFromARGV("-g") || checkForArgumentAndRemoveFromARGV("--guard-malloc");
    }

    if ($shouldUseGuardMalloc) {
        appendToEnvironmentVariableList("DYLD_INSERT_LIBRARIES", "/usr/lib/libgmalloc.dylib");
        appendToEnvironmentVariableList("__XPC_DYLD_INSERT_LIBRARIES", "/usr/lib/libgmalloc.dylib");
    }
}

sub relativeScriptsDir()
{
    my $scriptDir = File::Spec->catpath("", File::Spec->abs2rel($FindBin::Bin, getcwd()), "");
    if ($scriptDir eq "") {
        $scriptDir = ".";
    }
    return $scriptDir;
}

sub launcherPath()
{
    my $relativeScriptsPath = relativeScriptsDir();
    if (isGtk() || isEfl() || isHaiku()) {
        return "$relativeScriptsPath/run-minibrowser";
    } elsif (isAppleWebKit()) {
        return "$relativeScriptsPath/run-safari";
    }
}

sub launcherName()
{
    if (isGtk() || isEfl()) {
        return "MiniBrowser";
    } elsif (isAppleMacWebKit()) {
        return "Safari";
    } elsif (isAppleWinWebKit()) {
        return "MiniBrowser";
    } elsif (isHaiku()) {
        return "HaikuLauncher";
    }
}

sub checkRequiredSystemConfig
{
    if (isDarwin()) {
        chomp(my $productVersion = `sw_vers -productVersion`);
        if (eval "v$productVersion" lt v10.7.5) {
            print "*************************************************************\n";
            print "Mac OS X Version 10.7.5 or later is required to build WebKit.\n";
            print "You have " . $productVersion . ", thus the build will most likely fail.\n";
            print "*************************************************************\n";
        }
        my $xcodebuildVersionOutput = `xcodebuild -version`;
        my $xcodeVersion = ($xcodebuildVersionOutput =~ /Xcode ([0-9](\.[0-9]+)*)/) ? $1 : undef;
        if (!$xcodeVersion || $xcodeVersion && eval "v$xcodeVersion" lt v4.6) {
            print "*************************************************************\n";
            print "Xcode Version 4.6 or later is required to build WebKit.\n";
            print "You have an earlier version of Xcode, thus the build will\n";
            print "most likely fail. The latest Xcode is available from the App Store.\n";
            print "*************************************************************\n";
        }
    }
}

sub determineWindowsSourceDir()
{
    return if $windowsSourceDir;
    $windowsSourceDir = sourceDir();
    chomp($windowsSourceDir = `cygpath -w '$windowsSourceDir'`) if isCygwin();
}

sub windowsSourceDir()
{
    determineWindowsSourceDir();
    return $windowsSourceDir;
}

sub windowsSourceSourceDir()
{
    return File::Spec->catdir(windowsSourceDir(), "Source");
}

sub windowsLibrariesDir()
{
    return File::Spec->catdir(windowsSourceDir(), "WebKitLibraries", "win");
}

sub windowsOutputDir()
{
    return File::Spec->catdir(windowsSourceDir(), "WebKitBuild");
}

sub fontExists($)
{
    my $font = shift;
    my $cmd = "reg query \"HKLM\\SOFTWARE\\Microsoft\\Windows NT\\CurrentVersion\\Fonts\\" . $font ."\" 2>&1";
    my $val = `$cmd`;
    return $? == 0;
}

sub checkInstalledTools()
{
    # environment variables. Avoid until this is corrected.
    my $pythonVer = `python --version 2>&1`;
    die "You must have Python installed to build WebKit.\n" if ($?);

    # cURL 7.34.0 has a bug that prevents authentication with opensource.apple.com (and other things using SSL3).
    my $curlVer = `curl --version 2> NUL`;
    if (!$? and $curlVer =~ "(.*curl.*)") {
        $curlVer = $1;
        if ($curlVer =~ /libcurl\/7\.34\.0/) {
            print "cURL version 7.34.0 has a bug that prevents authentication with SSL v2 or v3.\n";
            print "cURL 7.33.0 is known to work. The cURL projects is preparing an update to\n";
            print "correct this problem.\n\n";
            die "Please install a working cURL and try again.\n";
        }
    }

    # MathML requires fonts that do not ship with Windows (at least through Windows 8). Warn the user if they are missing
    my @fonts = qw(STIXGeneral-Regular MathJax_Main-Regular);
    my @missing = ();
    foreach my $font (@fonts) {
        push @missing, $font if not fontExists($font);
    }

    if (scalar @missing > 0) {
        print "*************************************************************\n";
        print "Mathematical fonts, such as STIX and MathJax, are needed to\n";
        print "use the MathML feature.  You do not appear to have these fonts\n";
        print "on your system.\n\n";
        print "You can download a suitable set of fonts from the following URL:\n";
        print "https://developer.mozilla.org/Mozilla/MathML_Projects/Fonts\n";
        print "*************************************************************\n";
    }

    print "Installed tools are correct for the WebKit build.\n";
}

sub setupAppleWinEnv()
{
    return unless isAppleWinWebKit();

    checkInstalledTools();

    if (isWindowsNT()) {
        my $restartNeeded = 0;
        my %variablesToSet = ();

        # FIXME: We should remove this explicit version check for cygwin once we stop supporting Cygwin 1.7.9 or older versions. 
        # https://bugs.webkit.org/show_bug.cgi?id=85791
        my $uname_version = (POSIX::uname())[2];
        $uname_version =~ s/\(.*\)//;  # Remove the trailing cygwin version, if any.
        $uname_version =~ s/\-.*$//; # Remove trailing dash-version content, if any
        if (version->parse($uname_version) < version->parse("1.7.10")) {
            # Setting the environment variable 'CYGWIN' to 'tty' makes cygwin enable extra support (i.e., termios)
            # for UNIX-like ttys in the Windows console
            $variablesToSet{CYGWIN} = "tty" unless $ENV{CYGWIN};
        }
        
        # Those environment variables must be set to be able to build inside Visual Studio.
        $variablesToSet{WEBKIT_LIBRARIES} = windowsLibrariesDir() unless $ENV{WEBKIT_LIBRARIES};
        $variablesToSet{WEBKIT_OUTPUTDIR} = windowsOutputDir() unless $ENV{WEBKIT_OUTPUTDIR};
        $variablesToSet{MSBUILDDISABLENODEREUSE} = "1" unless $ENV{MSBUILDDISABLENODEREUSE};
        $variablesToSet{_IsNativeEnvironment} = "true" unless $ENV{_IsNativeEnvironment};
        $variablesToSet{PreferredToolArchitecture} = "x64" unless $ENV{PreferredToolArchitecture};

        foreach my $variable (keys %variablesToSet) {
            print "Setting the Environment Variable '" . $variable . "' to '" . $variablesToSet{$variable} . "'\n\n";
            my $ret = system "setx", $variable, $variablesToSet{$variable};
            if ($ret != 0) {
                system qw(regtool -s set), '\\HKEY_CURRENT_USER\\Environment\\' . $variable, $variablesToSet{$variable};
            }
            $restartNeeded ||=  $variable eq "WEBKIT_LIBRARIES" || $variable eq "WEBKIT_OUTPUTDIR";
        }

        if ($restartNeeded) {
            print "Please restart your computer before attempting to build inside Visual Studio.\n\n";
        }
    } else {
        if (!defined $ENV{'WEBKIT_LIBRARIES'} || !$ENV{'WEBKIT_LIBRARIES'}) {
            print "Warning: You must set the 'WebKit_Libraries' environment variable\n";
            print "         to be able build WebKit from within Visual Studio 2013 and newer.\n";
            print "         Make sure that 'WebKit_Libraries' points to the\n";
            print "         'WebKitLibraries/win' directory, not the 'WebKitLibraries/' directory.\n\n";
        }
        if (!defined $ENV{'WEBKIT_OUTPUTDIR'} || !$ENV{'WEBKIT_OUTPUTDIR'}) {
            print "Warning: You must set the 'WebKit_OutputDir' environment variable\n";
            print "         to be able build WebKit from within Visual Studio 2013 and newer.\n\n";
        }
        if (!defined $ENV{'MSBUILDDISABLENODEREUSE'} || !$ENV{'MSBUILDDISABLENODEREUSE'}) {
            print "Warning: You should set the 'MSBUILDDISABLENODEREUSE' environment variable to '1'\n";
            print "         to avoid periodic locked log files when building.\n\n";
        }
    }
    # FIXME (125180): Remove the following temporary 64-bit support once official support is available.
    if (isWin64() and !$ENV{'WEBKIT_64_SUPPORT'}) {
        print "Warning: You must set the 'WEBKIT_64_SUPPORT' environment variable\n";
        print "         to be able run WebKit or JavaScriptCore tests.\n\n";
    }
}

sub setupCygwinEnv()
{
    return if !isAnyWindows();
    return if $vcBuildPath;

    my $programFilesPath = programFilesPath();
    my $visualStudioPath = File::Spec->catfile(visualStudioInstallDir(), qw(Common7 IDE devenv.com));
    if (-e $visualStudioPath) {
        # Visual Studio is installed;
        if (visualStudioVersion() eq "12") {
            $visualStudioPath = File::Spec->catfile(visualStudioInstallDir(), qw(Common7 IDE devenv.exe));
        }
    } else {
        # Visual Studio not found, try VC++ Express
        $visualStudioPath = File::Spec->catfile(visualStudioInstallDir(), qw(Common7 IDE WDExpress.exe));
        if (! -e $visualStudioPath) {
            print "*************************************************************\n";
            print "Cannot find '$visualStudioPath'\n";
            print "Please execute the file 'vcvars32.bat' from\n";
            print "'$programFilesPath\\Microsoft Visual Studio 14.0\\VC\\bin\\'\n";
            print "to setup the necessary environment variables.\n";
            print "*************************************************************\n";
            die;
        }
        $willUseVCExpressWhenBuilding = 1;
    }

    print "Building results into: ", baseProductDir(), "\n";
    print "WEBKIT_OUTPUTDIR is set to: ", $ENV{"WEBKIT_OUTPUTDIR"}, "\n";
    print "WEBKIT_LIBRARIES is set to: ", $ENV{"WEBKIT_LIBRARIES"}, "\n";
    # FIXME (125180): Remove the following temporary 64-bit support once official support is available.
    print "WEBKIT_64_SUPPORT is set to: ", $ENV{"WEBKIT_64_SUPPORT"}, "\n" if isWin64();

    # We will actually use MSBuild to build WebKit, but we need to find the Visual Studio install (above) to make
    # sure we use the right options.
    $vcBuildPath = File::Spec->catfile(msBuildInstallDir(), qw(MSBuild.exe));
    if (! -e $vcBuildPath) {
        print "*************************************************************\n";
        print "Cannot find '$vcBuildPath'\n";
        print "Please make sure execute that the Microsoft .NET Framework SDK\n";
        print "is installed on this machine.\n";
        print "*************************************************************\n";
        die;
    }
}

sub dieIfWindowsPlatformSDKNotInstalled
{
    my $registry32Path = "/proc/registry/";
    my $registry64Path = "/proc/registry64/";
    my @windowsPlatformSDKRegistryEntries = (
        "HKEY_LOCAL_MACHINE/SOFTWARE/Microsoft/Microsoft SDKs/Windows/v8.0A",
        "HKEY_LOCAL_MACHINE/SOFTWARE/Microsoft/Microsoft SDKs/Windows/v8.0",
        "HKEY_LOCAL_MACHINE/SOFTWARE/Microsoft/Microsoft SDKs/Windows/v7.1A",
        "HKEY_LOCAL_MACHINE/SOFTWARE/Microsoft/Microsoft SDKs/Windows/v7.0A",
        "HKEY_LOCAL_MACHINE/SOFTWARE/Microsoft/MicrosoftSDK/InstalledSDKs/D2FF9F89-8AA2-4373-8A31-C838BF4DBBE1",
    );

    # FIXME: It would be better to detect whether we are using 32- or 64-bit Windows
    # and only check the appropriate entry. But for now we just blindly check both.
    my $recommendedPlatformSDK = $windowsPlatformSDKRegistryEntries[0];

    while (@windowsPlatformSDKRegistryEntries) {
        my $windowsPlatformSDKRegistryEntry = shift @windowsPlatformSDKRegistryEntries;
        return if (-e $registry32Path . $windowsPlatformSDKRegistryEntry) || (-e $registry64Path . $windowsPlatformSDKRegistryEntry);
    }

    print "*************************************************************\n";
    print "Cannot find registry entry '$recommendedPlatformSDK'.\n";
    print "Please download and install the Microsoft Windows SDK\n";
    print "from <http://www.microsoft.com/en-us/download/details.aspx?id=8279>.\n\n";
    print "Then follow step 2 in the Windows section of the \"Installing Developer\n";
    print "Tools\" instructions at <http://www.webkit.org/building/tools.html>.\n";
    print "*************************************************************\n";
    die;
}

sub buildXCodeProject($$@)
{
    my ($project, $clean, @extraOptions) = @_;

    if ($clean) {
        push(@extraOptions, "-alltargets");
        push(@extraOptions, "clean");
    }

    chomp($ENV{DSYMUTIL_NUM_THREADS} = `sysctl -n hw.activecpu`);
    return system "xcodebuild", "-project", "$project.xcodeproj", @extraOptions;
}

sub usingVisualStudioExpress()
{
    setupCygwinEnv();
    return $willUseVCExpressWhenBuilding;
}

sub buildVisualStudioProject
{
    my ($project, $clean) = @_;
    setupCygwinEnv();

    my $config = configurationForVisualStudio();

    dieIfWindowsPlatformSDKNotInstalled() if $willUseVCExpressWhenBuilding;

    chomp($project = `cygpath -w "$project"`) if isCygwin();

    my $action = "/t:build";
    if ($clean) {
        $action = "/t:clean";
    }

    my $platform = "/p:Platform=" . (isWin64() ? "x64" : "Win32");
    my $logPath = File::Spec->catdir($baseProductDir, $configuration);
    make_path($logPath) unless -d $logPath or $logPath eq ".";

    my $errorLogFile = File::Spec->catfile($logPath, "webkit_errors.log");
    chomp($errorLogFile = `cygpath -w "$errorLogFile"`) if isCygwin();
    my $errorLogging = "/flp:LogFile=" . $errorLogFile . ";ErrorsOnly";

    my $warningLogFile = File::Spec->catfile($logPath, "webkit_warnings.log");
    chomp($warningLogFile = `cygpath -w "$warningLogFile"`) if isCygwin();
    my $warningLogging = "/flp1:LogFile=" . $warningLogFile . ";WarningsOnly";

    my @command = ($vcBuildPath, "/verbosity:minimal", $project, $action, $config, $platform, "/fl", $errorLogging, "/fl1", $warningLogging);
    print join(" ", @command), "\n";
    return system @command;
}

sub getJhbuildPath()
{
    my @jhbuildPath = File::Spec->splitdir(baseProductDir());
    if (isGit() && isGitBranchBuild() && gitBranch()) {
        pop(@jhbuildPath);
    }
    if (isEfl()) {
        push(@jhbuildPath, "DependenciesEFL");
    } elsif (isGtk()) {
        push(@jhbuildPath, "DependenciesGTK");
    } elsif (isHaiku()) {
        return () # Unused on Haiku.
    } else {
        die "Cannot get JHBuild path for platform that isn't GTK+ or EFL.\n";
    }
    return File::Spec->catdir(@jhbuildPath);
}

sub isCachedArgumentfileOutOfDate($@)
{
    my ($filename, $currentContents) = @_;

    if (! -e $filename) {
        return 1;
    }

    open(CONTENTS_FILE, $filename);
    chomp(my $previousContents = <CONTENTS_FILE>);
    close(CONTENTS_FILE);

    if ($previousContents ne $currentContents) {
        print "Contents for file $filename have changed.\n";
        print "Previous contents were: $previousContents\n\n";
        print "New contents are: $currentContents\n";
        return 1;
    }

    return 0;
}

sub wrapperPrefixIfNeeded()
{
    if (isAnyWindows() || isJSCOnly()) {
        return ();
    }
    if (isAppleMacWebKit()) {
        return ("xcrun");
    }
    if (-e getJhbuildPath()) {
        my @prefix = (File::Spec->catfile(sourceDir(), "Tools", "jhbuild", "jhbuild-wrapper"));
        if (isEfl()) {
            push(@prefix, "--efl");
        } elsif (isGtk()) {
            push(@prefix, "--gtk");
        }
        push(@prefix, "run");

        return @prefix;
    }

    return ();
}

sub cmakeCachePath()
{
    return File::Spec->catdir(baseProductDir(), configuration(), "CMakeCache.txt");
}

sub shouldRemoveCMakeCache(@)
{
    my ($cacheFilePath, @buildArgs) = @_;

    # We check this first, because we always want to create this file for a fresh build.
    my $productDir = File::Spec->catdir(baseProductDir(), configuration());
    my $optionsCache = File::Spec->catdir($productDir, "build-webkit-options.txt");
    my $joinedBuildArgs = join(" ", @buildArgs);
    if (isCachedArgumentfileOutOfDate($optionsCache, $joinedBuildArgs)) {
        File::Path::mkpath($productDir) unless -d $productDir;
        open(CACHED_ARGUMENTS, ">", $optionsCache);
        print CACHED_ARGUMENTS $joinedBuildArgs;
        close(CACHED_ARGUMENTS);

        return 1;
    }

    my $cmakeCache = cmakeCachePath();
    unless (-e $cmakeCache) {
        return 0;
    }

    my $cacheFileModifiedTime = stat($cmakeCache)->mtime;
    my $platformConfiguration = File::Spec->catdir(sourceDir(), "Source", "cmake", "Options" . cmakeBasedPortName() . ".cmake");
    if ($cacheFileModifiedTime < stat($platformConfiguration)->mtime) {
        return 1;
    }

    my $globalConfiguration = File::Spec->catdir(sourceDir(), "Source", "cmake", "OptionsCommon.cmake");
    if ($cacheFileModifiedTime < stat($globalConfiguration)->mtime) {
        return 1;
    }

    my $inspectorUserInterfaceDircetory = File::Spec->catdir(sourceDir(), "Source", "WebInspectorUI", "UserInterface");
    if ($cacheFileModifiedTime < stat($inspectorUserInterfaceDircetory)->mtime) {
        return 1;
    }

    return 0;
}

sub removeCMakeCache(@)
{
    my (@buildArgs) = @_;
    if (shouldRemoveCMakeCache(@buildArgs)) {
        my $cmakeCache = cmakeCachePath();
        unlink($cmakeCache) if -e $cmakeCache;
    }
}

sub canUseNinja(@)
{
    if (!defined($shouldNotUseNinja)) {
        $shouldNotUseNinja = checkForArgumentAndRemoveFromARGV("--no-ninja");
    }

    if ($shouldNotUseNinja) {
        return 0;
    }

    # Test both ninja and ninja-build. Fedora uses ninja-build and has patched CMake to also call ninja-build.
    return commandExists("ninja") || commandExists("ninja-build");
}

sub canUseNinjaGenerator(@)
{
    # Check that a Ninja generator is installed
    my $devnull = File::Spec->devnull();
    return exitStatus(system("cmake -N -G Ninja >$devnull 2>&1")) == 0;
}

sub canUseEclipseNinjaGenerator(@)
{
    # Check that eclipse and eclipse Ninja generator is installed
    my $devnull = File::Spec->devnull();
    return commandExists("eclipse") && exitStatus(system("cmake -N -G 'Eclipse CDT4 - Ninja' >$devnull 2>&1")) == 0;
}

sub cmakeGeneratedBuildfile(@)
{
    my ($willUseNinja) = @_;
    if ($willUseNinja) {
        return File::Spec->catfile(baseProductDir(), configuration(), "build.ninja")
    } elsif (isAnyWindows()) {
        return File::Spec->catfile(baseProductDir(), configuration(), "WebKit.sln")
    } else {
        return File::Spec->catfile(baseProductDir(), configuration(), "Makefile")
    }
}

sub generateBuildSystemFromCMakeProject
{
    my ($prefixPath, @cmakeArgs) = @_;
    my $config = configuration();
    my $port = cmakeBasedPortName();
    my $buildPath = File::Spec->catdir(baseProductDir(), $config);
    File::Path::mkpath($buildPath) unless -d $buildPath;
    my $originalWorkingDirectory = getcwd();
    chdir($buildPath) or die;

    # We try to be smart about when to rerun cmake, so that we can have faster incremental builds.
    my $willUseNinja = canUseNinja() && canUseNinjaGenerator();
    if (-e cmakeCachePath() && -e cmakeGeneratedBuildfile($willUseNinja)) {
        return 0;
    }

    my @args;
    push @args, "-DPORT=\"$port\"";
    push @args, "-DCMAKE_INSTALL_PREFIX=\"$prefixPath\"" if $prefixPath;
    push @args, "-DCMAKE_EXPORT_COMPILE_COMMANDS=ON" if isGtk();
    if ($config =~ /release/i) {
        push @args, "-DCMAKE_BUILD_TYPE=Release";
    } elsif ($config =~ /debug/i) {
        push @args, "-DCMAKE_BUILD_TYPE=Debug";
    }

    if ($willUseNinja) {
        push @args, "-G";
        if (canUseEclipseNinjaGenerator()) {
            push @args, "'Eclipse CDT4 - Ninja'";
        } else {
            push @args, "Ninja";
        }
    } elsif (isAnyWindows() && isWin64()) {
        push @args, '-G "Visual Studio 14 2015 Win64"';
    }

    # Some ports have production mode, but build-webkit should always use developer mode.
    push @args, "-DDEVELOPER_MODE=ON" if isEfl() || isGtk() || isJSCOnly();

    # Don't warn variables which aren't used by cmake ports.
    push @args, "--no-warn-unused-cli";
    push @args, @cmakeArgs if @cmakeArgs;

    my $cmakeSourceDir = isCygwin() ? windowsSourceDir() : sourceDir();
    push @args, '"' . $cmakeSourceDir . '"';

    # Compiler options to keep floating point values consistent
    # between 32-bit and 64-bit architectures.
    determineArchitecture();
    if ($architecture ne "x86_64" && !isARM() && !isCrossCompilation() && !isAnyWindows()) {
        $ENV{'CXXFLAGS'} = "-march=pentium4 -msse2 -mfpmath=sse " . ($ENV{'CXXFLAGS'} || "");
    }

    # We call system("cmake @args") instead of system("cmake", @args) so that @args is
    # parsed for shell metacharacters.
    my $wrapper = join(" ", wrapperPrefixIfNeeded()) . " ";
    my $returnCode = system($wrapper . "cmake @args");

    chdir($originalWorkingDirectory);
    return $returnCode;
}

sub buildCMakeGeneratedProject($)
{
    my ($makeArgs) = @_;
    my $config = configuration();
    my $buildPath = File::Spec->catdir(baseProductDir(), $config);
    if (! -d $buildPath) {
        die "Must call generateBuildSystemFromCMakeProject() before building CMake project.";
    }

    my $command = "cmake";
    my @args = ("--build", $buildPath, "--config", $config);
    push @args, ("--", $makeArgs) if $makeArgs;

    # GTK and JSCOnly can use a build script to preserve colors and pretty-printing.
    if ((isGtk() || isJSCOnly()) && -e "$buildPath/build.sh") {
        chdir "$buildPath" or die;
        $command = "$buildPath/build.sh";
        @args = ($makeArgs);
    }

    if ($ENV{VERBOSE} && canUseNinja()) {
        push @args, "-v";
        push @args, "-d keeprsp" if (version->parse(determineNinjaVersion()) >= version->parse("1.4.0"));
    }

    # We call system("cmake @args") instead of system("cmake", @args) so that @args is
    # parsed for shell metacharacters. In particular, $makeArgs may contain such metacharacters.
    my $wrapper = join(" ", wrapperPrefixIfNeeded()) . " ";
    return system($wrapper . "$command @args");
}

sub cleanCMakeGeneratedProject()
{
    my $config = configuration();
    my $buildPath = File::Spec->catdir(baseProductDir(), $config);
    if (-d $buildPath) {
        return system("cmake", "--build", $buildPath, "--config", $config, "--target", "clean");
    }
    return 0;
}

sub buildCMakeProjectOrExit($$$@)
{
    my ($clean, $prefixPath, $makeArgs, @cmakeArgs) = @_;
    my $returnCode;

    exit(exitStatus(cleanCMakeGeneratedProject())) if $clean;

    if (isEfl() && checkForArgumentAndRemoveFromARGV("--update-efl")) {
        system("perl", "$sourceDir/Tools/Scripts/update-webkitefl-libs") == 0 or die $!;
    }

    if (isGtk() && checkForArgumentAndRemoveFromARGV("--update-gtk")) {
        system("perl", "$sourceDir/Tools/Scripts/update-webkitgtk-libs") == 0 or die $!;
    }

    $returnCode = exitStatus(generateBuildSystemFromCMakeProject($prefixPath, @cmakeArgs));
    exit($returnCode) if $returnCode;

    $returnCode = exitStatus(buildCMakeGeneratedProject($makeArgs));
    exit($returnCode) if $returnCode;
    return 0;
}

sub cmakeBasedPortArguments()
{
    return ();
}

sub cmakeBasedPortName()
{
    return ucfirst portName();
}

sub determineIsCMakeBuild()
{
    return if defined($isCMakeBuild);
    $isCMakeBuild = checkForArgumentAndRemoveFromARGV("--cmake");
}

sub isCMakeBuild()
{
    return 1 unless isAppleMacWebKit();
    determineIsCMakeBuild();
    return $isCMakeBuild;
}

sub promptUser
{
    my ($prompt, $default) = @_;
    my $defaultValue = $default ? "[$default]" : "";
    print "$prompt $defaultValue: ";
    chomp(my $input = <STDIN>);
    return $input ? $input : $default;
}

sub appleApplicationSupportPath
{
    open INSTALL_DIR, "</proc/registry/HKEY_LOCAL_MACHINE/SOFTWARE/Apple\ Inc./Apple\ Application\ Support/InstallDir";
    my $path = <INSTALL_DIR>;
    $path =~ s/[\r\n\x00].*//;
    close INSTALL_DIR;

    my $unixPath = `cygpath -u '$path'`;
    chomp $unixPath;
    return $unixPath;
}

sub setPathForRunningWebKitApp
{
    my ($env) = @_;

    if (isAnyWindows()) {
        my $productBinaryDir = executableProductDir();
        if (isAppleWinWebKit()) {
            $env->{PATH} = join(':', $productBinaryDir, appleApplicationSupportPath(), $env->{PATH} || "");
        } elsif (isWinCairo()) {
            my $winCairoBin = sourceDir() . "/WebKitLibraries/win/" . (isWin64() ? "bin64/" : "bin32/");
            my $gstreamerBin = isWin64() ? $ENV{"GSTREAMER_1_0_ROOT_X86_64"} . "bin" : $ENV{"GSTREAMER_1_0_ROOT_X86"} . "bin";
            $env->{PATH} = join(':', $productBinaryDir, $winCairoBin, $gstreamerBin, $env->{PATH} || "");
        }
    }
}

sub printHelpAndExitForRunAndDebugWebKitAppIfNeeded
{
    return unless checkForArgumentAndRemoveFromARGV("--help");

    my ($includeOptionsForDebugging) = @_;

    print STDERR <<EOF;
Usage: @{[basename($0)]} [options] [args ...]
  --help                            Show this help message
  --no-saved-state                  Launch the application without state restoration (OS X 10.7 and later)
  -g|--guard-malloc                 Enable Guard Malloc (OS X only)
EOF

    if ($includeOptionsForDebugging) {
        print STDERR <<EOF;
  --use-gdb                         Use GDB (this is the default when using Xcode 4.4 or earlier)
  --use-lldb                        Use LLDB (this is the default when using Xcode 4.5 or later)
EOF
    }

    exit(1);
}

sub argumentsForRunAndDebugMacWebKitApp()
{
    my @args = ();
    if (checkForArgumentAndRemoveFromARGV("--no-saved-state")) {
        push @args, ("-ApplePersistenceIgnoreStateQuietly", "YES");
        # FIXME: Don't set ApplePersistenceIgnoreState once all supported OS versions respect ApplePersistenceIgnoreStateQuietly (rdar://15032886).
        push @args, ("-ApplePersistenceIgnoreState", "YES");
    }
    unshift @args, @ARGV;

    return @args;
}

sub setupMacWebKitEnvironment($)
{
    my ($dyldFrameworkPath) = @_;

    $dyldFrameworkPath = File::Spec->rel2abs($dyldFrameworkPath);

    prependToEnvironmentVariableList("DYLD_FRAMEWORK_PATH", $dyldFrameworkPath);
    prependToEnvironmentVariableList("__XPC_DYLD_FRAMEWORK_PATH", $dyldFrameworkPath);
    $ENV{WEBKIT_UNSET_DYLD_FRAMEWORK_PATH} = "YES";

    setUpGuardMallocIfNeeded();
}

sub setupIOSWebKitEnvironment($)
{
    my ($dyldFrameworkPath) = @_;
    $dyldFrameworkPath = File::Spec->rel2abs($dyldFrameworkPath);

    prependToEnvironmentVariableList("DYLD_FRAMEWORK_PATH", $dyldFrameworkPath);
    prependToEnvironmentVariableList("DYLD_LIBRARY_PATH", $dyldFrameworkPath);

    setUpGuardMallocIfNeeded();
}

sub iosSimulatorApplicationsPath()
{
    return File::Spec->catdir(XcodeSDKPath(), "Applications");
}

sub installedMobileSafariBundle()
{
    return File::Spec->catfile(iosSimulatorApplicationsPath(), "MobileSafari.app");
}

sub mobileSafariBundle()
{
    determineConfigurationProductDir();

    # Use MobileSafari.app in product directory if present.
    if (isAppleMacWebKit() && -d "$configurationProductDir/MobileSafari.app") {
        return "$configurationProductDir/MobileSafari.app";
    }
    return installedMobileSafariBundle();
}

sub plistPathFromBundle($)
{
    my ($appBundle) = @_;
    return "$appBundle/Info.plist" if -f "$appBundle/Info.plist"; # iOS app bundle
    return "$appBundle/Contents/Info.plist" if -f "$appBundle/Contents/Info.plist"; # Mac app bundle
    return "";
}

sub appIdentifierFromBundle($)
{
    my ($appBundle) = @_;
    my $plistPath = File::Spec->rel2abs(plistPathFromBundle($appBundle)); # defaults(1) will complain if the specified path is not absolute.
    chomp(my $bundleIdentifier = `defaults read '$plistPath' CFBundleIdentifier 2> /dev/null`);
    return $bundleIdentifier;
}

sub appDisplayNameFromBundle($)
{
    my ($appBundle) = @_;
    my $plistPath = File::Spec->rel2abs(plistPathFromBundle($appBundle)); # defaults(1) will complain if the specified path is not absolute.
    chomp(my $bundleDisplayName = `defaults read '$plistPath' CFBundleDisplayName 2> /dev/null`);
    return $bundleDisplayName;
}

sub waitUntilIOSSimulatorDeviceIsInState($$)
{
    my ($deviceUDID, $waitUntilState) = @_;
    my $device = iosSimulatorDeviceByUDID($deviceUDID);
    while ($device->{state} ne $waitUntilState) {
        usleep(500 * 1000); # Waiting 500ms between file system polls does not make script run-safari feel sluggish.
        $device = iosSimulatorDeviceByUDID($deviceUDID);
    }
}

sub shutDownIOSSimulatorDevice($)
{
    my ($simulatorDevice) = @_;
    system("xcrun --sdk iphonesimulator simctl shutdown $simulatorDevice->{UDID} > /dev/null 2>&1");
}

sub restartIOSSimulatorDevice($)
{
    my ($simulatorDevice) = @_;
    shutDownIOSSimulatorDevice($simulatorDevice);

    exitStatus(system("xcrun", "--sdk", "iphonesimulator", "simctl", "boot", $simulatorDevice->{UDID})) == 0 or die "Failed to boot simulator device $simulatorDevice->{UDID}";
}

sub relaunchIOSSimulator($)
{
    my ($simulatedDevice) = @_;
    quitIOSSimulator($simulatedDevice->{UDID});

    # FIXME: <rdar://problem/20916140> Switch to using CoreSimulator.framework for launching and quitting iOS Simulator
    my $iosSimulatorBundleID = "com.apple.iphonesimulator";
    system("open", "-b", $iosSimulatorBundleID, "--args", "-CurrentDeviceUDID", $simulatedDevice->{UDID}) == 0 or die "Failed to open $iosSimulatorBundleID: $!";

    waitUntilIOSSimulatorDeviceIsInState($simulatedDevice->{UDID}, SIMULATOR_DEVICE_STATE_BOOTED);
}

sub quitIOSSimulator(;$)
{
    my ($waitForShutdownOfSimulatedDeviceUDID) = @_;
    # FIXME: <rdar://problem/20916140> Switch to using CoreSimulator.framework for launching and quitting iOS Simulator
    exitStatus(system {"osascript"} "osascript", "-e", 'tell application id "com.apple.iphonesimulator" to quit') == 0 or die "Failed to quit iOS Simulator: $!";
    if (!defined($waitForShutdownOfSimulatedDeviceUDID)) {
        return;
    }
    # FIXME: We assume that $waitForShutdownOfSimulatedDeviceUDID was not booted using the simctl command line tool.
    #        Otherwise we will spin indefinitely since quiting the iOS Simulator will not shutdown this device. We
    #        should add a maximum time limit to wait for a device to shutdown and either return an error or die()
    #        on expiration of the time limit.
    waitUntilIOSSimulatorDeviceIsInState($waitForShutdownOfSimulatedDeviceUDID, SIMULATOR_DEVICE_STATE_SHUTDOWN);
}

sub iosSimulatorDeviceByName($)
{
    my ($simulatorName) = @_;
    my $simulatorRuntime = iosSimulatorRuntime();
    my @devices = iOSSimulatorDevices();
    for my $device (@devices) {
        if ($device->{name} eq $simulatorName && $device->{runtime} eq $simulatorRuntime) {
            return $device;
        }
    }
    return undef;
}

sub iosSimulatorDeviceByUDID($)
{
    my ($simulatedDeviceUDID) = @_;
    my $devicePlistPath = File::Spec->catfile(iOSSimulatorDevicesPath(), $simulatedDeviceUDID, "device.plist");
    if (!-f $devicePlistPath) {
        return;
    }
    # FIXME: We should parse the device.plist file ourself and map the dictionary keys in it to known
    #        dictionary keys so as to decouple our representation of the plist from the actual structure
    #        of the plist, which may change.
    eval "require Foundation";
    return Foundation::perlRefFromObjectRef(NSDictionary->dictionaryWithContentsOfFile_($devicePlistPath));
}

sub iosSimulatorRuntime()
{
    my $xcodeSDKVersion = xcodeSDKVersion();
    $xcodeSDKVersion =~ s/\./-/;
    return "com.apple.CoreSimulator.SimRuntime.iOS-$xcodeSDKVersion";
}

sub findOrCreateSimulatorForIOSDevice($)
{
    my ($simulatorNameSuffix) = @_;
    my $simulatorName;
    my $simulatorDeviceType;
    if (architecture() eq "x86_64") {
        $simulatorName = "iPhone 5s " . $simulatorNameSuffix;
        $simulatorDeviceType = "com.apple.CoreSimulator.SimDeviceType.iPhone-5s";
    } else {
        $simulatorName = "iPhone 5 " . $simulatorNameSuffix;
        $simulatorDeviceType = "com.apple.CoreSimulator.SimDeviceType.iPhone-5";
    }
    my $simulatedDevice = iosSimulatorDeviceByName($simulatorName);
    return $simulatedDevice if $simulatedDevice;
    return createiOSSimulatorDevice($simulatorName, $simulatorDeviceType, iosSimulatorRuntime());
}

sub isIOSSimulatorSystemInstalledApp($)
{
    my ($appBundle) = @_;
    my $simulatorApplicationsPath = realpath(iosSimulatorApplicationsPath());
    return substr(realpath($appBundle), 0, length($simulatorApplicationsPath)) eq $simulatorApplicationsPath;
}

sub hasUserInstalledAppInSimulatorDevice($$)
{
    my ($appIdentifier, $simulatedDeviceUDID) = @_;
    my $userInstalledAppPath = File::Spec->catfile($ENV{HOME}, "Library", "Developer", "CoreSimulator", "Devices", $simulatedDeviceUDID, "data", "Containers", "Bundle", "Application");
    if (!-d $userInstalledAppPath) {
        return 0; # No user installed apps.
    }
    local @::userInstalledAppBundles;
    my $wantedFunction = sub {
        my $file = $_;

        # Ignore hidden files and directories.
        if ($file =~ /^\../) {
            $File::Find::prune = 1;
            return;
        }

        return if !-d $file || $file !~ /\.app$/;
        push @::userInstalledAppBundles, $File::Find::name;
        $File::Find::prune = 1; # Do not traverse contents of app bundle.
    };
    find($wantedFunction, $userInstalledAppPath);
    for my $userInstalledAppBundle (@::userInstalledAppBundles) {
        if (appIdentifierFromBundle($userInstalledAppBundle) eq $appIdentifier) {
            return 1; # Has user installed app.
        }
    }
    return 0; # Does not have user installed app.
}

sub isSimulatorDeviceBooted($)
{
    my ($simulatedDeviceUDID) = @_;
    my $device = iosSimulatorDeviceByUDID($simulatedDeviceUDID);
    return $device && $device->{state} eq SIMULATOR_DEVICE_STATE_BOOTED;
}

sub runIOSWebKitAppInSimulator($;$)
{
    my ($appBundle, $simulatorOptions) = @_;
    my $productDir = productDir();
    my $appDisplayName = appDisplayNameFromBundle($appBundle);
    my $appIdentifier = appIdentifierFromBundle($appBundle);
    my $simulatedDevice = findOrCreateSimulatorForIOSDevice(SIMULATOR_DEVICE_SUFFIX_FOR_WEBKIT_DEVELOPMENT);
    my $simulatedDeviceUDID = $simulatedDevice->{UDID};

    my $willUseSystemInstalledApp = isIOSSimulatorSystemInstalledApp($appBundle);
    if ($willUseSystemInstalledApp) {
        if (hasUserInstalledAppInSimulatorDevice($appIdentifier, $simulatedDeviceUDID)) {
            # Restore the system-installed app in the simulator device corresponding to $appBundle as it
            # was previously overwritten with a custom built version of the app.
            # FIXME: Only restore the system-installed version of the app instead of erasing all contents and settings.
            print "Quitting iOS Simulator...\n";
            quitIOSSimulator($simulatedDeviceUDID);
            print "Erasing contents and settings for simulator device \"$simulatedDevice->{name}\".\n";
            exitStatus(system("xcrun", "--sdk", "iphonesimulator", "simctl", "erase", $simulatedDeviceUDID)) == 0 or die;
        }
        # FIXME: We assume that if $simulatedDeviceUDID is not booted then iOS Simulator is not open. However
        #        $simulatedDeviceUDID may have been booted using the simctl command line tool. If $simulatedDeviceUDID
        #        was booted using simctl then we should shutdown the device and launch iOS Simulator to boot it again.
        if (!isSimulatorDeviceBooted($simulatedDeviceUDID)) {
            print "Launching iOS Simulator...\n";
            relaunchIOSSimulator($simulatedDevice);
        }
    } else {
        # FIXME: We should killall(1) any running instances of $appBundle before installing it to ensure
        #        that simctl launch opens the latest installed version of the app. For now we quit and
        #        launch the iOS Simulator again to ensure there are no running instances of $appBundle.
        print "Quitting and launching iOS Simulator...\n";
        relaunchIOSSimulator($simulatedDevice);

        print "Installing $appBundle.\n";
        # Install custom built app, overwriting an app with the same app identifier if one exists.
        exitStatus(system("xcrun", "--sdk", "iphonesimulator", "simctl", "install", $simulatedDeviceUDID, $appBundle)) == 0 or die;

    }

    $simulatorOptions = {} unless $simulatorOptions;

    my %simulatorENV;
    %simulatorENV = %{$simulatorOptions->{applicationEnvironment}} if $simulatorOptions->{applicationEnvironment};
    {
        local %ENV; # Shadow global-scope %ENV so that changes to it will not be seen outside of this scope.
        setupIOSWebKitEnvironment($productDir);
        %simulatorENV = %ENV;
    }
    my $applicationArguments = \@ARGV;
    $applicationArguments = $simulatorOptions->{applicationArguments} if $simulatorOptions && $simulatorOptions->{applicationArguments};

    # Prefix the environment variables with SIMCTL_CHILD_ per `xcrun simctl help launch`.
    foreach my $key (keys %simulatorENV) {
        $ENV{"SIMCTL_CHILD_$key"} = $simulatorENV{$key};
    }

    print "Starting $appDisplayName with DYLD_FRAMEWORK_PATH set to point to built WebKit in $productDir.\n";
    return exitStatus(system("xcrun", "--sdk", "iphonesimulator", "simctl", "launch", $simulatedDeviceUDID, $appIdentifier, @$applicationArguments));
}

sub runIOSWebKitApp($)
{
    my ($appBundle) = @_;
    if (willUseIOSDeviceSDK()) {
        die "Only running Safari in iOS Simulator is supported now.";
    }
    if (willUseIOSSimulatorSDK()) {
        return runIOSWebKitAppInSimulator($appBundle);
    }
    die "Not using an iOS SDK."
}

sub runMacWebKitApp($;$)
{
    my ($appPath, $useOpenCommand) = @_;
    my $productDir = productDir();
    print "Starting @{[basename($appPath)]} with DYLD_FRAMEWORK_PATH set to point to built WebKit in $productDir.\n";

    local %ENV = %ENV;
    setupMacWebKitEnvironment($productDir);

    if (defined($useOpenCommand) && $useOpenCommand == USE_OPEN_COMMAND) {
        return system("open", "-W", "-a", $appPath, "--args", argumentsForRunAndDebugMacWebKitApp());
    }
    if (architecture()) {
        return system "arch", "-" . architecture(), $appPath, argumentsForRunAndDebugMacWebKitApp();
    }
    return system { $appPath } $appPath, argumentsForRunAndDebugMacWebKitApp();
}

sub execMacWebKitAppForDebugging($)
{
    my ($appPath) = @_;
    my $architectureSwitch;
    my $argumentsSeparator;

    if (debugger() eq "lldb") {
        $architectureSwitch = "--arch";
        $argumentsSeparator = "--";
    } elsif (debugger() eq "gdb") {
        $architectureSwitch = "-arch";
        $argumentsSeparator = "--args";
    } else {
        die "Unknown debugger $debugger.\n";
    }

    my $debuggerPath = `xcrun -find $debugger`;
    chomp $debuggerPath;
    die "Can't find the $debugger executable.\n" unless -x $debuggerPath;

    my $productDir = productDir();
    setupMacWebKitEnvironment($productDir);

    my @architectureFlags = ($architectureSwitch, architecture());
    print "Starting @{[basename($appPath)]} under $debugger with DYLD_FRAMEWORK_PATH set to point to built WebKit in $productDir.\n";
    exec { $debuggerPath } $debuggerPath, @architectureFlags, $argumentsSeparator, $appPath, argumentsForRunAndDebugMacWebKitApp() or die;
}

sub debugSafari
{
    if (isAppleMacWebKit()) {
        checkFrameworks();
        execMacWebKitAppForDebugging(safariPath());
    }

    return 1; # Unsupported platform; can't debug Safari on this platform.
}

sub runSafari
{
    if (isIOSWebKit()) {
        return runIOSWebKitApp(mobileSafariBundle());
    }

    if (isAppleMacWebKit()) {
        return runMacWebKitApp(safariPath());
    }

    if (isAppleWinWebKit()) {
        my $result;
        my $webKitLauncherPath = File::Spec->catfile(executableProductDir(), "MiniBrowser.exe");
        return system { $webKitLauncherPath } $webKitLauncherPath, @ARGV;
    }

    return 1; # Unsupported platform; can't run Safari on this platform.
}

sub runMiniBrowser
{
    if (isAppleMacWebKit()) {
        return runMacWebKitApp(File::Spec->catfile(productDir(), "MiniBrowser.app", "Contents", "MacOS", "MiniBrowser"));
    } elsif (isAppleWinWebKit()) {
        my $result;
        my $webKitLauncherPath = File::Spec->catfile(executableProductDir(), "MiniBrowser.exe");
        return system { $webKitLauncherPath } $webKitLauncherPath, @ARGV;
    }

    return 1;
}

sub debugMiniBrowser
{
    if (isAppleMacWebKit()) {
        execMacWebKitAppForDebugging(File::Spec->catfile(productDir(), "MiniBrowser.app", "Contents", "MacOS", "MiniBrowser"));
    }
    
    return 1;
}

sub runWebKitTestRunner
{
    if (isAppleMacWebKit()) {
        return runMacWebKitApp(File::Spec->catfile(productDir(), "WebKitTestRunner"));
    }

    return 1;
}

sub debugWebKitTestRunner
{
    if (isAppleMacWebKit()) {
        execMacWebKitAppForDebugging(File::Spec->catfile(productDir(), "WebKitTestRunner"));
    }

    return 1;
}

sub readRegistryString
{
    my ($valueName) = @_;
    chomp(my $string = `regtool --wow32 get "$valueName"`);
    return $string;
}

sub writeRegistryString
{
    my ($valueName, $string) = @_;

    my $error = system "regtool", "--wow32", "set", "-s", $valueName, $string;

    # On Windows Vista/7 with UAC enabled, regtool will fail to modify the registry, but will still
    # return a successful exit code. So we double-check here that the value we tried to write to the
    # registry was really written.
    return !$error && readRegistryString($valueName) eq $string;
}

sub formatBuildTime($)
{
    my ($buildTime) = @_;

    my $buildHours = int($buildTime / 3600);
    my $buildMins = int(($buildTime - $buildHours * 3600) / 60);
    my $buildSecs = $buildTime - $buildHours * 3600 - $buildMins * 60;

    if ($buildHours) {
        return sprintf("%dh:%02dm:%02ds", $buildHours, $buildMins, $buildSecs);
    }
    return sprintf("%02dm:%02ds", $buildMins, $buildSecs);
}

sub runSvnUpdateAndResolveChangeLogs(@)
{
    my @svnOptions = @_;
    my $openCommand = "svn update " . join(" ", @svnOptions);
    open my $update, "$openCommand |" or die "cannot execute command $openCommand";
    my @conflictedChangeLogs;
    while (my $line = <$update>) {
        print $line;
        $line =~ m/^C\s+(.+?)[\r\n]*$/;
        if ($1) {
          my $filename = normalizePath($1);
          push @conflictedChangeLogs, $filename if basename($filename) eq "ChangeLog";
        }
    }
    close $update or die;

    if (@conflictedChangeLogs) {
        print "Attempting to merge conflicted ChangeLogs.\n";
        my $resolveChangeLogsPath = File::Spec->catfile(sourceDir(), "Tools", "Scripts", "resolve-ChangeLogs");
        (system($resolveChangeLogsPath, "--no-warnings", @conflictedChangeLogs) == 0)
            or die "Could not open resolve-ChangeLogs script: $!.\n";
    }
}

sub runGitUpdate()
{
    # Doing a git fetch first allows setups with svn-remote.svn.fetch = trunk:refs/remotes/origin/master
    # to perform the rebase much much faster.
    system("git", "fetch");
    if (isGitSVNDirectory(".")) {
        system("git", "svn", "rebase") == 0 or die;
    } else {
        # This will die if branch.$BRANCHNAME.merge isn't set, which is
        # almost certainly what we want.
        system("git", "pull") == 0 or die;
    }
}

1;<|MERGE_RESOLUTION|>--- conflicted
+++ resolved
@@ -452,11 +452,8 @@
     push(@args, '--64-bit') if (isWin64());
     push(@args, '--gtk') if isGtk();
     push(@args, '--efl') if isEfl();
-<<<<<<< HEAD
     push(@args, '--haiku') if isHaiku();
-=======
     push(@args, '--jsc-only') if isJSCOnly();
->>>>>>> 46e90c0b
     push(@args, '--wincairo') if isWinCairo();
     push(@args, '--inspector-frontend') if isInspectorFrontend();
     return @args;
@@ -653,11 +650,7 @@
     my $productDirectory = productDir();
 
     my $binaryDirectory;
-<<<<<<< HEAD
-    if (isEfl() || isGtk() || isHaiku()) {
-=======
-    if (isEfl() || isGtk() || isJSCOnly()) {
->>>>>>> 46e90c0b
+    if (isEfl() || isGtk() || isHaiku() || isJSCOnly()) {
         $binaryDirectory = "bin";
     } elsif (isAnyWindows()) {
         $binaryDirectory = isWin64() ? "bin64" : "bin32";
