--- conflicted
+++ resolved
@@ -1713,13 +1713,8 @@
         return "Safari";
     } elsif (isAppleWinWebKit()) {
         return "MiniBrowser";
-<<<<<<< HEAD
     } elsif (isHaiku()) {
         return "HaikuLauncher";
-    } elsif (isWPE()) {
-        return "dyz";
-=======
->>>>>>> c49a928f
     }
 }
 
