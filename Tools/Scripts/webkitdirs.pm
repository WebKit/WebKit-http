--- conflicted
+++ resolved
@@ -1125,11 +1125,7 @@
 
 sub isAppleWebKit()
 {
-<<<<<<< HEAD
-    return !(isGtk() or isEfl() or isWinCE() or isHaiku());
-=======
     return isAppleMacWebKit() || isAppleWinWebKit();
->>>>>>> 6901f034
 }
 
 sub isAppleMacWebKit()
