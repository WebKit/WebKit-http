--- conflicted
+++ resolved
@@ -401,11 +401,7 @@
       define => "USE_SYSTEM_MALLOC", default => 0, value => \$systemMallocSupport },
 
     { option => "threaded-compositor", desc => "Toggle threaded compositor support",
-<<<<<<< HEAD
-      define => "ENABLE_THREADED_COMPOSITOR", default => isWPE(), value => \$threadedCompositorSupport },
-=======
-      define => "ENABLE_THREADED_COMPOSITOR", default => isGtk(), value => \$threadedCompositorSupport },
->>>>>>> 30515d78
+      define => "ENABLE_THREADED_COMPOSITOR", default => (isGtk() || isWPE()), value => \$threadedCompositorSupport },
 
     { option => "text-autosizing", desc => "Toggle Text Autosizing support",
       define => "ENABLE_TEXT_AUTOSIZING", default => 0, value => \$textAutosizingSupport },
