--- conflicted
+++ resolved
@@ -227,12 +227,6 @@
     { option => "download-attribute", desc => "Toggle Download Attribute support",
       define => "ENABLE_DOWNLOAD_ATTRIBUTE", default => (isEfl() || isHaiku()), value => \$downloadAttributeSupport },
 
-<<<<<<< HEAD
-    { option => "filters", desc => "Toggle Filters support",
-      define => "ENABLE_FILTERS", default => (isAppleWebKit() || isIOSWebKit() || isHaiku() || isGtk() || isEfl()), value => \$filtersSupport },
-
-=======
->>>>>>> ac8f39fb
     { option => "font-load-events", desc => "Toggle Font Load Events support",
       define => "ENABLE_FONT_LOAD_EVENTS", default => 0, value => \$fontLoadEventsSupport },
 
