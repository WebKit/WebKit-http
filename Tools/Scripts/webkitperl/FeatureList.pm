# Copyright (C) 2012 Google Inc. All rights reserved.
#
# Redistribution and use in source and binary forms, with or without
# modification, are permitted provided that the following conditions are
# met:
#
# 1.  Redistributions of source code must retain the above copyright
#     notice, this list of conditions and the following disclaimer.
# 2.  Redistributions in binary form must reproduce the above copyright
#     notice, this list of conditions and the following disclaimer in the
#     documentation and/or other materials provided with the distribution.
#
# THIS SOFTWARE IS PROVIDED BY THE COPYRIGHT HOLDERS AND CONTRIBUTORS
# "AS IS" AND ANY EXPRESS OR IMPLIED WARRANTIES, INCLUDING, BUT NOT
# LIMITED TO, THE IMPLIED WARRANTIES OF MERCHANTABILITY AND FITNESS FOR
# A PARTICULAR PURPOSE ARE DISCLAIMED. IN NO EVENT SHALL THE COPYRIGHT
# OWNER OR CONTRIBUTORS BE LIABLE FOR ANY DIRECT, INDIRECT, INCIDENTAL,
# SPECIAL, EXEMPLARY, OR CONSEQUENTIAL DAMAGES (INCLUDING, BUT NOT
# LIMITED TO, PROCUREMENT OF SUBSTITUTE GOODS OR SERVICES; LOSS OF USE,
# DATA, OR PROFITS; OR BUSINESS INTERRUPTION) HOWEVER CAUSED AND ON ANY
# THEORY OF LIABILITY, WHETHER IN CONTRACT, STRICT LIABILITY, OR TORT
# (INCLUDING NEGLIGENCE OR OTHERWISE) ARISING IN ANY WAY OUT OF THE USE
# OF THIS SOFTWARE, EVEN IF ADVISED OF THE POSSIBILITY OF SUCH DAMAGE.

# A module to contain all the enable/disable feature option code.

use strict;
use warnings;

use FindBin;
use lib $FindBin::Bin;
use webkitdirs;

BEGIN {
   use Exporter   ();
   our ($VERSION, @ISA, @EXPORT, @EXPORT_OK, %EXPORT_TAGS);
   $VERSION     = 1.00;
   @ISA         = qw(Exporter);
   @EXPORT      = qw(&getFeatureOptionList);
   %EXPORT_TAGS = ( );
   @EXPORT_OK   = ();
}

my (
    $threeDRenderingSupport,
    $accelerated2DCanvasSupport,
    $batteryStatusSupport,
    $canvasPathSupport,
    $canvasProxySupport,
    $channelMessagingSupport,
    $cspNextSupport,
    $css3ConditionalRulesSupport,
    $css3TextSupport,
    $css3TextLineBreakSupport,
    $css4ImagesSupport,
    $cssBoxDecorationBreakSupport,
    $cssDeviceAdaptation,
    $cssGridLayoutSupport,
    $cssImageOrientationSupport,
    $cssImageResolutionSupport,
    $cssImageSetSupport,
    $cssRegionsSupport,
    $cssShapesSupport,
    $cssCompositingSupport,
    $customSchemeHandlerSupport,
    $dataTransferItemsSupport,
    $datalistElementSupport,
    $detailsElementSupport,
    $deviceOrientationSupport,
    $directoryUploadSupport,
    $dom4EventsConstructor,
    $downloadAttributeSupport,
    $fontLoadEventsSupport,
    $ftpDirSupport,
    $fullscreenAPISupport,
    $gamepadSupport,
    $geolocationSupport,
    $highDPICanvasSupport,
    $icondatabaseSupport,
    $indexedDatabaseSupport,
    $inputSpeechSupport,
    $inputTypeColorSupport,
    $inputTypeDateSupport,
    $inputTypeDatetimeSupport,
    $inputTypeDatetimelocalSupport,
    $inputTypeMonthSupport,
    $inputTypeTimeSupport,
    $inputTypeWeekSupport,
    $inspectorSupport,
    $legacyNotificationsSupport,
    $legacyVendorPrefixSupport,
    $legacyWebAudioSupport,
    $linkPrefetchSupport,
    $linkPrerenderSupport,
    $mathmlSupport,
    $mediaCaptureSupport,
    $mediaSourceSupport,
    $mediaStatisticsSupport,
    $mediaStreamSupport,
    $meterElementSupport,
    $mhtmlSupport,
    $mouseCursorScaleSupport,
    $netscapePluginAPISupport,
    $networkInfoSupport,
    $nosniffSupport,
    $notificationsSupport,
    $orientationEventsSupport,
    $pageVisibilityAPISupport,
    $performanceTimelineSupport,
    $pictureSizesSupport,
    $promiseSupport,
    $proximityEventsSupport,
    $quotaSupport,
    $resolutionMediaQuerySupport,
    $registerProtocolHandlerSupport,
    $requestAnimationFrameSupport,
    $resourceTimingSupport,
    $scriptedSpeechSupport,
    $seccompFiltersSupport,
    $sharedWorkersSupport,
    $sqlDatabaseSupport,
    $styleScopedSupport,
    $subtleCrypto,
    $suidLinuxSandbox,
    $svgDOMObjCBindingsSupport,
    $svgFontsSupport,
    $svgSupport,
    $systemMallocSupport,
    $templateElementSupport,
    $textAutosizingSupport,
    $tiledBackingStoreSupport,
    $threadedHTMLParserSupport,
    $touchEventsSupport,
    $touchSliderSupport,
    $touchIconLoadingSupport,
    $userTimingSupport,
    $vibrationSupport,
    $videoSupport,
    $videoTrackSupport,
    $webglSupport,
    $webAudioSupport,
    $webReplaySupport,
    $webSocketsSupport,
    $webTimingSupport,
    $xhrTimeoutSupport,
    $xsltSupport,
    $ftlJITSupport,
    $forceCLoop,
);

my @features = (
    { option => "3d-rendering", desc => "Toggle 3D Rendering support",
      define => "ENABLE_3D_RENDERING", default => (isAppleMacWebKit() || isIOSWebKit() || isHaiku() || isGtk() || isEfl()), value => \$threeDRenderingSupport },

    { option => "accelerated-2d-canvas", desc => "Toggle Accelerated 2D Canvas support",
      define => "ENABLE_ACCELERATED_2D_CANVAS", default => isGtk(), value => \$accelerated2DCanvasSupport },

    { option => "battery-status", desc => "Toggle Battery Status support",
      define => "ENABLE_BATTERY_STATUS", default => isEfl(), value => \$batteryStatusSupport },

    { option => "canvas-path", desc => "Toggle Canvas Path support",
      define => "ENABLE_CANVAS_PATH", default => 1, value => \$canvasPathSupport },

    { option => "canvas-proxy", desc => "Toggle CanvasProxy support",
      define => "ENABLE_CANVAS_PROXY", default => 0, value => \$canvasProxySupport },

    { option => "channel-messaging", desc => "Toggle Channel Messaging support",
      define => "ENABLE_CHANNEL_MESSAGING", default => 1, value => \$channelMessagingSupport },

    { option => "csp-next", desc => "Toggle Content Security Policy 1.1 support",
      define => "ENABLE_CSP_NEXT", default => isGtk(), value => \$cspNextSupport },

    { option => "css-device-adaptation", desc => "Toggle CSS Device Adaptation support",
      define => "ENABLE_CSS_DEVICE_ADAPTATION", default => isEfl(), value => \$cssDeviceAdaptation },

    { option => "css-shapes", desc => "Toggle CSS Shapes support",
      define => "ENABLE_CSS_SHAPES", default => 1, value => \$cssShapesSupport },

    { option => "css-grid-layout", desc => "Toggle CSS Grid Layout support",
      define => "ENABLE_CSS_GRID_LAYOUT", default => 1, value => \$cssGridLayoutSupport },

    { option => "css3-conditional-rules", desc => "Toggle CSS3 Conditional Rules support (i.e. \@supports)",
      define => "ENABLE_CSS3_CONDITIONAL_RULES", default => 1, value => \$css3ConditionalRulesSupport },

    { option => "css3-text", desc => "Toggle CSS3 Text support",
      define => "ENABLE_CSS3_TEXT", default => (isEfl() || isGtk() || isHaiku()), value => \$css3TextSupport },

    { option => "css3-text-line-break", desc => "Toggle CSS3 Text Line Break support",
      define => "ENABLE_CSS3_TEXT_LINE_BREAK", default => 0, value => \$css3TextLineBreakSupport },

    { option => "css-box-decoration-break", desc => "Toggle CSS box-decoration-break support",
      define => "ENABLE_CSS_BOX_DECORATION_BREAK", default => 1, value => \$cssBoxDecorationBreakSupport },

    { option => "css-image-orientation", desc => "Toggle CSS image-orientation support",
      define => "ENABLE_CSS_IMAGE_ORIENTATION", default => (isEfl() || isGtk()), value => \$cssImageOrientationSupport },

    { option => "css-image-resolution", desc => "Toggle CSS image-resolution support",
      define => "ENABLE_CSS_IMAGE_RESOLUTION", default => isGtk(), value => \$cssImageResolutionSupport },

    { option => "css-image-set", desc => "Toggle CSS image-set support",
      define => "ENABLE_CSS_IMAGE_SET", default => (isEfl() || isGtk() || isHaiku()), value => \$cssImageSetSupport },

    { option => "css-regions", desc => "Toggle CSS Regions support",
      define => "ENABLE_CSS_REGIONS", default => 1, value => \$cssRegionsSupport },

    { option => "css-compositing", desc => "Toggle CSS Compositing support",
      define => "ENABLE_CSS_COMPOSITING", default => isAppleWebKit(), value => \$cssCompositingSupport },

    { option => "custom-scheme-handler", desc => "Toggle Custom Scheme Handler support",
      define => "ENABLE_CUSTOM_SCHEME_HANDLER", default => isEfl(), value => \$customSchemeHandlerSupport },

    { option => "datalist-element", desc => "Toggle Datalist Element support",
      define => "ENABLE_DATALIST_ELEMENT", default => (isEfl() || isHaiku()), value => \$datalistElementSupport },

    { option => "data-transfer-items", desc => "Toggle Data Transfer Items support",
      define => "ENABLE_DATA_TRANSFER_ITEMS", default => 0, value => \$dataTransferItemsSupport },

    { option => "details-element", desc => "Toggle Details Element support",
      define => "ENABLE_DETAILS_ELEMENT", default => 1, value => \$detailsElementSupport },

    { option => "device-orientation", desc => "Toggle Device Orientation support",
      define => "ENABLE_DEVICE_ORIENTATION", default => isIOSWebKit(), value => \$deviceOrientationSupport },

    { option => "dom4-events-constructor", desc => "Expose DOM4 Events constructors",
      define => "ENABLE_DOM4_EVENTS_CONSTRUCTOR", default => (isAppleWebKit() || isHaiku() || isGtk() || isEfl()), value => \$dom4EventsConstructor },

    { option => "download-attribute", desc => "Toggle Download Attribute support",
      define => "ENABLE_DOWNLOAD_ATTRIBUTE", default => (isEfl() || isHaiku()), value => \$downloadAttributeSupport },

    { option => "font-load-events", desc => "Toggle Font Load Events support",
      define => "ENABLE_FONT_LOAD_EVENTS", default => 0, value => \$fontLoadEventsSupport },

    { option => "ftpdir", desc => "Toggle FTP Directory support",
      define => "ENABLE_FTPDIR", default => 1, value => \$ftpDirSupport },

    { option => "fullscreen-api", desc => "Toggle Fullscreen API support",
      define => "ENABLE_FULLSCREEN_API", default => (isAppleMacWebKit() || isEfl() || isGtk()), value => \$fullscreenAPISupport },

    { option => "gamepad", desc => "Toggle Gamepad support",
      define => "ENABLE_GAMEPAD", default => 0, value => \$gamepadSupport },

    { option => "geolocation", desc => "Toggle Geolocation support",
      define => "ENABLE_GEOLOCATION", default => (isAppleWebKit() || isIOSWebKit() || isGtk() || isEfl()), value => \$geolocationSupport },

    { option => "high-dpi-canvas", desc => "Toggle High DPI Canvas support",
      define => "ENABLE_HIGH_DPI_CANVAS", default => (isAppleWebKit()), value => \$highDPICanvasSupport },

    { option => "icon-database", desc => "Toggle Icondatabase support",
      define => "ENABLE_ICONDATABASE", default => !isIOSWebKit(), value => \$icondatabaseSupport },

    { option => "indexed-database", desc => "Toggle Indexed Database support",
      define => "ENABLE_INDEXED_DATABASE", default => 0, value => \$indexedDatabaseSupport },

    { option => "input-speech", desc => "Toggle Input Speech support",
      define => "ENABLE_INPUT_SPEECH", default => 0, value => \$inputSpeechSupport },

    { option => "input-type-color", desc => "Toggle Input Type Color support",
      define => "ENABLE_INPUT_TYPE_COLOR", default => (isEfl() || isHaiku()), value => \$inputTypeColorSupport },

    { option => "input-type-date", desc => "Toggle Input Type Date support",
      define => "ENABLE_INPUT_TYPE_DATE", default => isHaiku(), value => \$inputTypeDateSupport },

    { option => "input-type-datetime", desc => "Toggle broken Input Type Datetime support",
      define => "ENABLE_INPUT_TYPE_DATETIME_INCOMPLETE", default => 0, value => \$inputTypeDatetimeSupport },

    { option => "input-type-datetimelocal", desc => "Toggle Input Type Datetimelocal support",
      define => "ENABLE_INPUT_TYPE_DATETIMELOCAL", default => 0, value => \$inputTypeDatetimelocalSupport },

    { option => "input-type-month", desc => "Toggle Input Type Month support",
      define => "ENABLE_INPUT_TYPE_MONTH", default => isHaiku(), value => \$inputTypeMonthSupport },

    { option => "input-type-time", desc => "Toggle Input Type Time support",
      define => "ENABLE_INPUT_TYPE_TIME", default => isHaiku(), value => \$inputTypeTimeSupport },

    { option => "input-type-week", desc => "Toggle Input Type Week support",
      define => "ENABLE_INPUT_TYPE_WEEK", default => 0, value => \$inputTypeWeekSupport },

    { option => "inspector", desc => "Toggle Inspector support",
      define => "ENABLE_INSPECTOR", default => 1, value => \$inspectorSupport },

    { option => "legacy-notifications", desc => "Toggle Legacy Notifications support",
      define => "ENABLE_LEGACY_NOTIFICATIONS", default => 0, value => \$legacyNotificationsSupport },

    { option => "legacy-vendor-prefixes", desc => "Toggle Legacy Vendor Prefix support",
      define => "ENABLE_LEGACY_VENDOR_PREFIXES", default => 1, value => \$legacyVendorPrefixSupport },

    { option => "legacy-web-audio", desc => "Toggle Legacy Web Audio support",
      define => "ENABLE_LEGACY_WEB_AUDIO", default => 1, value => \$legacyWebAudioSupport },

    { option => "link-prefetch", desc => "Toggle Link Prefetch support",
      define => "ENABLE_LINK_PREFETCH", default => (isHaiku() || isGtk() || isEfl()), value => \$linkPrefetchSupport },

    { option => "mathml", desc => "Toggle MathML support",
      define => "ENABLE_MATHML", default => 1, value => \$mathmlSupport },

    { option => "media-capture", desc => "Toggle Media Capture support",
      define => "ENABLE_MEDIA_CAPTURE", default => isEfl(), value => \$mediaCaptureSupport },

    { option => "media-source", desc => "Toggle Media Source support",
      define => "ENABLE_MEDIA_SOURCE", default => isGtk(), value => \$mediaSourceSupport },

    { option => "media-statistics", desc => "Toggle Media Statistics support",
      define => "ENABLE_MEDIA_STATISTICS", default => 0, value => \$mediaStatisticsSupport },

    { option => "media-stream", desc => "Toggle Media Stream support",
      define => "ENABLE_MEDIA_STREAM", default => (isGtk() || isEfl()), value => \$mediaStreamSupport },

    { option => "meter-element", desc => "Toggle Meter Element support",
      define => "ENABLE_METER_ELEMENT", default => !isAppleWinWebKit(), value => \$meterElementSupport },

    { option => "mhtml", desc => "Toggle MHTML support",
      define => "ENABLE_MHTML", default => (isGtk() || isEfl() || isHaiku()), value => \$mhtmlSupport },

    { option => "mouse-cursor-scale", desc => "Toggle Scaled mouse cursor support",
      define => "ENABLE_MOUSE_CURSOR_SCALE", default => isEfl(), value => \$mouseCursorScaleSupport },

    { option => "navigator-content-utils", desc => "Toggle Navigator Content Utils support",
      define => "ENABLE_NAVIGATOR_CONTENT_UTILS", default => isEfl(), value => \$registerProtocolHandlerSupport },

    { option => "navigator-hardware-concurrency", desc => "Toggle Navigator hardware concurrenct support",
      define => "ENABLE_NAVIGATOR_HWCONCURRENCY", default => 1, value => \$registerProtocolHandlerSupport },

    { option => "netscape-plugin-api", desc => "Toggle Netscape Plugin API support",
      define => "ENABLE_NETSCAPE_PLUGIN_API", default => !(isIOSWebKit() || isHaiku()), value => \$netscapePluginAPISupport },

    { option => "nosniff", desc => "Toggle support for 'X-Content-Type-Options: nosniff'",
      define => "ENABLE_NOSNIFF", default => (isEfl() || isHaiku()), value => \$nosniffSupport },

    { option => "notifications", desc => "Toggle Notifications support",
<<<<<<< HEAD
      define => "ENABLE_NOTIFICATIONS", default => isHaiku(), value => \$notificationsSupport },
=======
      define => "ENABLE_NOTIFICATIONS", default => isGtk(), value => \$notificationsSupport },
>>>>>>> 19c4e816

    { option => "orientation-events", desc => "Toggle Orientation Events support",
      define => "ENABLE_ORIENTATION_EVENTS", default => isIOSWebKit(), value => \$orientationEventsSupport },

    { option => "performance-timeline", desc => "Toggle Performance Timeline support",
      define => "ENABLE_PERFORMANCE_TIMELINE", default => isGtk(), value => \$performanceTimelineSupport },

    { option => "picture-sizes", desc => "Toggle sizes attribute support",
      define => "ENABLE_PICTURE_SIZES", default => 1, value => \$pictureSizesSupport },

    { option => "promises", desc => "Toggle Promise support",
      define => "ENABLE_PROMISES", default => 1, value => \$promiseSupport },

    { option => "proximity-events", desc => "Toggle Proximity Events support",
      define => "ENABLE_PROXIMITY_EVENTS", default => 0, value => \$proximityEventsSupport },

    { option => "quota", desc => "Toggle Quota support",
      define => "ENABLE_QUOTA", default => 0, value => \$quotaSupport },

    { option => "resolution-media-query", desc => "Toggle resolution media query support",
      define => "ENABLE_RESOLUTION_MEDIA_QUERY", default => isEfl(), value => \$resolutionMediaQuerySupport },

    { option => "resource-timing", desc => "Toggle Resource Timing support",
      define => "ENABLE_RESOURCE_TIMING", default => isGtk(), value => \$resourceTimingSupport },

    { option => "request-animation-frame", desc => "Toggle Request Animation Frame support",
      define => "ENABLE_REQUEST_ANIMATION_FRAME", default => (isAppleMacWebKit() || isGtk() || isEfl() || isHaiku()), value => \$requestAnimationFrameSupport },

    { option => "seccomp-filters", desc => "Toggle Seccomp Filter sandbox",
      define => "ENABLE_SECCOMP_FILTERS", default => 0, value => \$seccompFiltersSupport },

    { option => "scripted-speech", desc => "Toggle Scripted Speech support",
      define => "ENABLE_SCRIPTED_SPEECH", default => 0, value => \$scriptedSpeechSupport },

    { option => "shared-workers", desc => "Toggle Shared Workers support",
      define => "ENABLE_SHARED_WORKERS", default => (isAppleWebKit() || isGtk() || isEfl() || isHaiku()), value => \$sharedWorkersSupport },

    { option => "sql-database", desc => "Toggle SQL Database support",
      define => "ENABLE_SQL_DATABASE", default => 1, value => \$sqlDatabaseSupport },

    { option => "subtle-crypto", desc => "Toggle WebCrypto Subtle-Crypto support",
      define => "ENABLE_SUBTLE_CRYPTO", default => (isGtk() || isEfl() || isAppleMacWebKit() || isIOSWebKit()), value => \$subtleCrypto },

    { option => "suid-linux-sandbox", desc => "Toggle suid sandbox for linux",
      define => "ENABLE_SUID_SANDBOX_LINUX", default => 0, value => \$suidLinuxSandbox },

    { option => "svg-fonts", desc => "Toggle SVG Fonts support",
      define => "ENABLE_SVG_FONTS", default => 1, value => \$svgFontsSupport },

    { option => "system-malloc", desc => "Toggle system allocator instead of TCmalloc",
      define => "USE_SYSTEM_MALLOC", default => (isHaiku()), value => \$systemMallocSupport },

    { option => "template-element", desc => "Toggle HTMLTemplateElement support",
      define => "ENABLE_TEMPLATE_ELEMENT", default => 1, value => \$templateElementSupport },

    { option => "text-autosizing", desc => "Toggle Text Autosizing support",
      define => "ENABLE_TEXT_AUTOSIZING", default => 0, value => \$textAutosizingSupport },

    { option => "touch-events", desc => "Toggle Touch Events support",
      define => "ENABLE_TOUCH_EVENTS", default => (isIOSWebKit() || isEfl() || isGtk()), value => \$touchEventsSupport },

    { option => "touch-slider", desc => "Toggle Touch Slider support",
      define => "ENABLE_TOUCH_SLIDER", default => isEfl(), value => \$touchSliderSupport },

    { option => "touch-icon-loading", desc => "Toggle Touch Icon Loading Support",
      define => "ENABLE_TOUCH_ICON_LOADING", default => 0, value => \$touchIconLoadingSupport },

    { option => "user-timing", desc => "Toggle User Timing support",
      define => "ENABLE_USER_TIMING", default => isGtk(), value => \$userTimingSupport },

    { option => "vibration", desc => "Toggle Vibration support",
      define => "ENABLE_VIBRATION", default => isEfl(), value => \$vibrationSupport },

    { option => "video", desc => "Toggle Video support",
      define => "ENABLE_VIDEO", default => (isAppleWebKit() || isGtk() || isEfl() || isHaiku()), value => \$videoSupport },

    { option => "video-track", desc => "Toggle Video Track support",
      define => "ENABLE_VIDEO_TRACK", default => (isAppleWebKit() || isGtk() || isEfl() || isHaiku()), value => \$videoTrackSupport },

    { option => "webgl", desc => "Toggle WebGL support",
      define => "ENABLE_WEBGL", default => (isAppleMacWebKit() || isIOSWebKit() || isGtk() || isEfl()), value => \$webglSupport },

    { option => "web-audio", desc => "Toggle Web Audio support",
      define => "ENABLE_WEB_AUDIO", default => (isEfl() || isGtk()), value => \$webAudioSupport },

    { option => "web-replay", desc => "Toggle Web Replay support",
      define => "ENABLE_WEB_REPLAY", default => isAppleMacWebKit(), value => \$webReplaySupport },

    { option => "web-sockets", desc => "Toggle Web Sockets support",
      define => "ENABLE_WEB_SOCKETS", default => 1, value => \$webSocketsSupport },

    { option => "web-timing", desc => "Toggle Web Timing support",
      define => "ENABLE_WEB_TIMING", default => (isGtk() || isEfl()), value => \$webTimingSupport },

    { option => "xhr-timeout", desc => "Toggle XHR Timeout support",
      define => "ENABLE_XHR_TIMEOUT", default => (isEfl() || isGtk() || isHaiku() || isAppleMacWebKit()), value => \$xhrTimeoutSupport },

    { option => "xslt", desc => "Toggle XSLT support",
      define => "ENABLE_XSLT", default => 1, value => \$xsltSupport },

    { option => "ftl-jit", desc => "Toggle FTLJIT support",
      define => "ENABLE_FTL_JIT", default => 0, value => \$ftlJITSupport },

    { option => "cloop", desc => "Force use of the llint c loop",
      define => "ENABLE_LLINT_C_LOOP", default => 0, value => \$forceCLoop },
);

sub getFeatureOptionList()
{
    return @features;
}

1;<|MERGE_RESOLUTION|>--- conflicted
+++ resolved
@@ -327,11 +327,7 @@
       define => "ENABLE_NOSNIFF", default => (isEfl() || isHaiku()), value => \$nosniffSupport },
 
     { option => "notifications", desc => "Toggle Notifications support",
-<<<<<<< HEAD
-      define => "ENABLE_NOTIFICATIONS", default => isHaiku(), value => \$notificationsSupport },
-=======
-      define => "ENABLE_NOTIFICATIONS", default => isGtk(), value => \$notificationsSupport },
->>>>>>> 19c4e816
+      define => "ENABLE_NOTIFICATIONS", default => (isGtk() || isHaiku()), value => \$notificationsSupport },
 
     { option => "orientation-events", desc => "Toggle Orientation Events support",
       define => "ENABLE_ORIENTATION_EVENTS", default => isIOSWebKit(), value => \$orientationEventsSupport },
