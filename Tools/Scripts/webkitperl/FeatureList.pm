# Copyright (C) 2012 Google Inc. All rights reserved.
#
# Redistribution and use in source and binary forms, with or without
# modification, are permitted provided that the following conditions are
# met:
#
# 1.  Redistributions of source code must retain the above copyright
#     notice, this list of conditions and the following disclaimer.
# 2.  Redistributions in binary form must reproduce the above copyright
#     notice, this list of conditions and the following disclaimer in the
#     documentation and/or other materials provided with the distribution.
#
# THIS SOFTWARE IS PROVIDED BY THE COPYRIGHT HOLDERS AND CONTRIBUTORS
# "AS IS" AND ANY EXPRESS OR IMPLIED WARRANTIES, INCLUDING, BUT NOT
# LIMITED TO, THE IMPLIED WARRANTIES OF MERCHANTABILITY AND FITNESS FOR
# A PARTICULAR PURPOSE ARE DISCLAIMED. IN NO EVENT SHALL THE COPYRIGHT
# OWNER OR CONTRIBUTORS BE LIABLE FOR ANY DIRECT, INDIRECT, INCIDENTAL,
# SPECIAL, EXEMPLARY, OR CONSEQUENTIAL DAMAGES (INCLUDING, BUT NOT
# LIMITED TO, PROCUREMENT OF SUBSTITUTE GOODS OR SERVICES; LOSS OF USE,
# DATA, OR PROFITS; OR BUSINESS INTERRUPTION) HOWEVER CAUSED AND ON ANY
# THEORY OF LIABILITY, WHETHER IN CONTRACT, STRICT LIABILITY, OR TORT
# (INCLUDING NEGLIGENCE OR OTHERWISE) ARISING IN ANY WAY OUT OF THE USE
# OF THIS SOFTWARE, EVEN IF ADVISED OF THE POSSIBILITY OF SUCH DAMAGE.

# A module to contain all the enable/disable feature option code.

use strict;
use warnings;

use FindBin;
use lib $FindBin::Bin;
use webkitdirs;

BEGIN {
   use Exporter   ();
   our ($VERSION, @ISA, @EXPORT, @EXPORT_OK, %EXPORT_TAGS);
   $VERSION     = 1.00;
   @ISA         = qw(Exporter);
   @EXPORT      = qw(&getFeatureOptionList);
   %EXPORT_TAGS = ( );
   @EXPORT_OK   = ();
}

my (
    $threeDTransformsSupport,
    $accelerated2DCanvasSupport,
    $allInOneBuild,
    $arrowfunctionSyntax,
    $attachmentElementSupport,
    $batteryStatusSupport,
    $canvasPathSupport,
    $canvasProxySupport,
    $channelMessagingSupport,
    $classSyntax,
    $templateLiteralSyntax,
    $cspNextSupport,
    $css3TextSupport,
    $css3TextLineBreakSupport,
    $css4ImagesSupport,
    $cssBoxDecorationBreakSupport,
    $cssDeviceAdaptation,
    $cssGridLayoutSupport,
    $cssImageOrientationSupport,
    $cssImageResolutionSupport,
    $cssImageSetSupport,
    $cssRegionsSupport,
    $cssShapesSupport,
    $cssCompositingSupport,
    $customElementsSupport,
    $customSchemeHandlerSupport,
    $dataTransferItemsSupport,
    $datalistElementSupport,
    $detailsElementSupport,
    $deviceOrientationSupport,
    $directoryUploadSupport,
    $dom4EventsConstructor,
    $downloadAttributeSupport,
    $fetchAPISupport,
    $fontLoadEventsSupport,
    $ftpDirSupport,
    $fullscreenAPISupport,
    $gamepadSupport,
    $generatorsSupport,
    $geolocationSupport,
    $hardwareConcurrencySupport,
    $highDPICanvasSupport,
    $icondatabaseSupport,
    $indexedDatabaseSupport,
    $inputSpeechSupport,
    $inputTypeColorSupport,
    $inputTypeDateSupport,
    $inputTypeDatetimeSupport,
    $inputTypeDatetimelocalSupport,
    $inputTypeMonthSupport,
    $inputTypeTimeSupport,
    $inputTypeWeekSupport,
    $intlSupport,
    $jitSupport,
    $legacyNotificationsSupport,
    $legacyVendorPrefixSupport,
    $legacyWebAudioSupport,
    $linkPrefetchSupport,
    $linkPrerenderSupport,
    $mathmlSupport,
    $mediaCaptureSupport,
    $mediaSourceSupport,
    $mediaStatisticsSupport,
    $mediaStreamSupport,
    $webRTCSupport,
    $meterElementSupport,
    $mhtmlSupport,
    $modulesSupport,
    $mouseCursorScaleSupport,
    $netscapePluginAPISupport,
    $nosniffSupport,
    $notificationsSupport,
    $orientationEventsSupport,
    $pageVisibilityAPISupport,
    $performanceTimelineSupport,
    $promiseSupport,
    $proximityEventsSupport,
    $quotaSupport,
    $resolutionMediaQuerySupport,
    $registerProtocolHandlerSupport,
    $requestAnimationFrameSupport,
    $resourceTimingSupport,
    $scriptedSpeechSupport,
    $seccompFiltersSupport,
    $shadowDOMSupport,
    $streamsAPISupport,
    $styleScopedSupport,
    $subtleCrypto,
    $svgDOMObjCBindingsSupport,
    $svgFontsSupport,
    $systemMallocSupport,
    $templateElementSupport,
    $textAutosizingSupport,
    $threadedCompositorSupport,
    $threadedHTMLParserSupport,
    $touchEventsSupport,
    $touchSliderSupport,
    $touchIconLoadingSupport,
    $userTimingSupport,
    $vibrationSupport,
    $videoSupport,
    $videoTrackSupport,
    $webglSupport,
    $webAssemblySupport,
    $webAnimationsSupport,
    $webAudioSupport,
    $webReplaySupport,
    $webSocketsSupport,
    $webTimingSupport,
    $xsltSupport,
    $ftlJITSupport,
);

prohibitUnknownPort();

my @features = (
    { option => "3d-rendering", desc => "Toggle 3D Rendering support",
      define => "ENABLE_3D_TRANSFORMS", default => (isAppleMacWebKit() || isIOSWebKit() || isGtk() || isEfl()), value => \$threeDTransformsSupport },

    { option => "accelerated-2d-canvas", desc => "Toggle Accelerated 2D Canvas support",
      define => "ENABLE_ACCELERATED_2D_CANVAS", default => isGtk(), value => \$accelerated2DCanvasSupport },

    { option => "allinone-build", desc => "Toggle all-in-one build",
      define => "ENABLE_ALLINONE_BUILD", default => isWindows(), value => \$allInOneBuild },

    { option => "arrowfunction-syntax", desc => "Toggle ES6 arrow function syntax support",
      define => "ENABLE_ES6_ARROWFUNCTION_SYNTAX", default => 1, value => \$arrowfunctionSyntax },

    { option => "attachment-element", desc => "Toggle Attachment Element support",
      define => "ENABLE_ATTACHMENT_ELEMENT", default => 0, value => \$attachmentElementSupport },

    { option => "battery-status", desc => "Toggle Battery Status support",
      define => "ENABLE_BATTERY_STATUS", default => isEfl(), value => \$batteryStatusSupport },

    { option => "canvas-path", desc => "Toggle Canvas Path support",
      define => "ENABLE_CANVAS_PATH", default => 1, value => \$canvasPathSupport },

    { option => "canvas-proxy", desc => "Toggle CanvasProxy support",
      define => "ENABLE_CANVAS_PROXY", default => 0, value => \$canvasProxySupport },

    { option => "channel-messaging", desc => "Toggle Channel Messaging support",
      define => "ENABLE_CHANNEL_MESSAGING", default => 1, value => \$channelMessagingSupport },

    { option => "generators", desc => "Toggle ES6 generators support",
      define => "ENABLE_ES6_GENERATORS", default => 1, value => \$generatorsSupport },

    { option => "modules", desc => "Toggle ES6 modules support",
      define => "ENABLE_ES6_MODULES", default => 0, value => \$modulesSupport },

    { option => "csp-next", desc => "Toggle Content Security Policy 1.1 support",
      define => "ENABLE_CSP_NEXT", default => (isGtk() || isHaiku()), value => \$cspNextSupport },

    { option => "css-device-adaptation", desc => "Toggle CSS Device Adaptation support",
      define => "ENABLE_CSS_DEVICE_ADAPTATION", default => isEfl(), value => \$cssDeviceAdaptation },

    { option => "css-shapes", desc => "Toggle CSS Shapes support",
      define => "ENABLE_CSS_SHAPES", default => 1, value => \$cssShapesSupport },

    { option => "css-grid-layout", desc => "Toggle CSS Grid Layout support",
      define => "ENABLE_CSS_GRID_LAYOUT", default => 1, value => \$cssGridLayoutSupport },

    { option => "css3-text", desc => "Toggle CSS3 Text support",
      define => "ENABLE_CSS3_TEXT", default => (isEfl() || isGtk() || isHaiku()), value => \$css3TextSupport },

    { option => "css3-text-line-break", desc => "Toggle CSS3 Text Line Break support",
      define => "ENABLE_CSS3_TEXT_LINE_BREAK", default => 0, value => \$css3TextLineBreakSupport },

    { option => "css-box-decoration-break", desc => "Toggle CSS box-decoration-break support",
      define => "ENABLE_CSS_BOX_DECORATION_BREAK", default => 1, value => \$cssBoxDecorationBreakSupport },

    { option => "css-image-orientation", desc => "Toggle CSS image-orientation support",
      define => "ENABLE_CSS_IMAGE_ORIENTATION", default => (isEfl() || isGtk()), value => \$cssImageOrientationSupport },

    { option => "css-image-resolution", desc => "Toggle CSS image-resolution support",
      define => "ENABLE_CSS_IMAGE_RESOLUTION", default => isGtk(), value => \$cssImageResolutionSupport },

    { option => "css-image-set", desc => "Toggle CSS image-set support",
      define => "ENABLE_CSS_IMAGE_SET", default => (isEfl() || isGtk() || isHaiku()), value => \$cssImageSetSupport },

    { option => "css-regions", desc => "Toggle CSS Regions support",
      define => "ENABLE_CSS_REGIONS", default => 1, value => \$cssRegionsSupport },

    { option => "css-compositing", desc => "Toggle CSS Compositing support",
      define => "ENABLE_CSS_COMPOSITING", default => isAppleWebKit(), value => \$cssCompositingSupport },

    { option => "custom-elements", desc => "Toggle custom elements support",
      define => "ENABLE_CUSTOM_ELEMENTS", default => (isAppleMacWebKit() || isIOSWebKit()), value => \$customElementsSupport },

    { option => "custom-scheme-handler", desc => "Toggle Custom Scheme Handler support",
      define => "ENABLE_CUSTOM_SCHEME_HANDLER", default => isEfl(), value => \$customSchemeHandlerSupport },

    { option => "datalist-element", desc => "Toggle Datalist Element support",
      define => "ENABLE_DATALIST_ELEMENT", default => (isEfl() || isHaiku()), value => \$datalistElementSupport },

    { option => "data-transfer-items", desc => "Toggle Data Transfer Items support",
      define => "ENABLE_DATA_TRANSFER_ITEMS", default => 0, value => \$dataTransferItemsSupport },

    { option => "details-element", desc => "Toggle Details Element support",
      define => "ENABLE_DETAILS_ELEMENT", default => 1, value => \$detailsElementSupport },

    { option => "device-orientation", desc => "Toggle Device Orientation support",
      define => "ENABLE_DEVICE_ORIENTATION", default => isIOSWebKit(), value => \$deviceOrientationSupport },

    { option => "dom4-events-constructor", desc => "Expose DOM4 Events constructors",
      define => "ENABLE_DOM4_EVENTS_CONSTRUCTOR", default => (isAppleWebKit() || isHaiku() || isGtk() || isEfl()), value => \$dom4EventsConstructor },

    { option => "download-attribute", desc => "Toggle Download Attribute support",
<<<<<<< HEAD
      define => "ENABLE_DOWNLOAD_ATTRIBUTE", default => (isEfl() || isHaiku()), value => \$downloadAttributeSupport },
=======
      define => "ENABLE_DOWNLOAD_ATTRIBUTE", default => (isEfl() || isGtk()), value => \$downloadAttributeSupport },
>>>>>>> bce909ab

    { option => "fetch-api", desc => "Toggle Fetch API support",
      define => "ENABLE_FETCH_API", default => 1, value => \$fetchAPISupport },

    { option => "font-load-events", desc => "Toggle Font Load Events support",
      define => "ENABLE_FONT_LOAD_EVENTS", default => 0, value => \$fontLoadEventsSupport },

    { option => "ftpdir", desc => "Toggle FTP Directory support",
      define => "ENABLE_FTPDIR", default => 1, value => \$ftpDirSupport },

    { option => "fullscreen-api", desc => "Toggle Fullscreen API support",
      define => "ENABLE_FULLSCREEN_API", default => (isAppleMacWebKit() || isEfl() || isGtk()), value => \$fullscreenAPISupport },

    { option => "gamepad", desc => "Toggle Gamepad support",
      define => "ENABLE_GAMEPAD", default => 0, value => \$gamepadSupport },

    { option => "geolocation", desc => "Toggle Geolocation support",
      define => "ENABLE_GEOLOCATION", default => (isAppleWebKit() || isIOSWebKit() || isGtk() || isEfl()), value => \$geolocationSupport },

    { option => "high-dpi-canvas", desc => "Toggle High DPI Canvas support",
      define => "ENABLE_HIGH_DPI_CANVAS", default => (isAppleWebKit()), value => \$highDPICanvasSupport },

    { option => "icon-database", desc => "Toggle Icondatabase support",
      define => "ENABLE_ICONDATABASE", default => !isIOSWebKit(), value => \$icondatabaseSupport },

    { option => "indexed-database", desc => "Toggle Indexed Database support",
      define => "ENABLE_INDEXED_DATABASE", default => (isEfl() || isGtk()), value => \$indexedDatabaseSupport },

    { option => "input-speech", desc => "Toggle Input Speech support",
      define => "ENABLE_INPUT_SPEECH", default => 0, value => \$inputSpeechSupport },

    { option => "input-type-color", desc => "Toggle Input Type Color support",
      define => "ENABLE_INPUT_TYPE_COLOR", default => (isEfl() || isGtk() || isHaiku()), value => \$inputTypeColorSupport },

    { option => "input-type-date", desc => "Toggle Input Type Date support",
      define => "ENABLE_INPUT_TYPE_DATE", default => isHaiku(), value => \$inputTypeDateSupport },

    { option => "input-type-datetime", desc => "Toggle broken Input Type Datetime support",
      define => "ENABLE_INPUT_TYPE_DATETIME_INCOMPLETE", default => 0, value => \$inputTypeDatetimeSupport },

    { option => "input-type-datetimelocal", desc => "Toggle Input Type Datetimelocal support",
      define => "ENABLE_INPUT_TYPE_DATETIMELOCAL", default => 0, value => \$inputTypeDatetimelocalSupport },

    { option => "input-type-month", desc => "Toggle Input Type Month support",
      define => "ENABLE_INPUT_TYPE_MONTH", default => isHaiku(), value => \$inputTypeMonthSupport },

    { option => "input-type-time", desc => "Toggle Input Type Time support",
      define => "ENABLE_INPUT_TYPE_TIME", default => isHaiku(), value => \$inputTypeTimeSupport },

    { option => "input-type-week", desc => "Toggle Input Type Week support",
      define => "ENABLE_INPUT_TYPE_WEEK", default => 0, value => \$inputTypeWeekSupport },

    { option => "intl", desc => "Toggle Intl support",
      define => "ENABLE_INTL", default => 1, value => \$intlSupport },

    { option => "legacy-notifications", desc => "Toggle Legacy Notifications support",
      define => "ENABLE_LEGACY_NOTIFICATIONS", default => 0, value => \$legacyNotificationsSupport },

    { option => "legacy-vendor-prefixes", desc => "Toggle Legacy Vendor Prefix support",
      define => "ENABLE_LEGACY_VENDOR_PREFIXES", default => 1, value => \$legacyVendorPrefixSupport },

    { option => "legacy-web-audio", desc => "Toggle Legacy Web Audio support",
      define => "ENABLE_LEGACY_WEB_AUDIO", default => 1, value => \$legacyWebAudioSupport },

    { option => "link-prefetch", desc => "Toggle Link Prefetch support",
      define => "ENABLE_LINK_PREFETCH", default => (isHaiku() || isGtk() || isEfl()), value => \$linkPrefetchSupport },

    { option => "jit", desc => "Enable just-in-time JavaScript support",
      define => "ENABLE_JIT", default => 1, value => \$jitSupport },

    { option => "mathml", desc => "Toggle MathML support",
      define => "ENABLE_MATHML", default => 1, value => \$mathmlSupport },

    { option => "media-capture", desc => "Toggle Media Capture support",
      define => "ENABLE_MEDIA_CAPTURE", default => isEfl(), value => \$mediaCaptureSupport },

    { option => "media-source", desc => "Toggle Media Source support",
      define => "ENABLE_MEDIA_SOURCE", default => (isGtk() || isEfl()), value => \$mediaSourceSupport },

    { option => "media-statistics", desc => "Toggle Media Statistics support",
      define => "ENABLE_MEDIA_STATISTICS", default => 0, value => \$mediaStatisticsSupport },

    { option => "media-stream", desc => "Toggle Media Stream support",
      define => "ENABLE_MEDIA_STREAM", default => (isGtk()), value => \$mediaStreamSupport },

    { option => "web-rtc", desc => "Toggle WebRTC support",
      define => "ENABLE_WEB_RTC", default => (isGtk()), value => \$webRTCSupport },

    { option => "meter-element", desc => "Toggle Meter Element support",
      define => "ENABLE_METER_ELEMENT", default => !isAppleWinWebKit(), value => \$meterElementSupport },

    { option => "mhtml", desc => "Toggle MHTML support",
      define => "ENABLE_MHTML", default => (isGtk() || isEfl() || isHaiku()), value => \$mhtmlSupport },

    { option => "mouse-cursor-scale", desc => "Toggle Scaled mouse cursor support",
      define => "ENABLE_MOUSE_CURSOR_SCALE", default => isEfl(), value => \$mouseCursorScaleSupport },

    { option => "navigator-content-utils", desc => "Toggle Navigator Content Utils support",
      define => "ENABLE_NAVIGATOR_CONTENT_UTILS", default => isEfl(), value => \$registerProtocolHandlerSupport },

    { option => "navigator-hardware-concurrency", desc => "Toggle Navigator hardware concurrenct support",
      define => "ENABLE_NAVIGATOR_HWCONCURRENCY", default => 1, value => \$hardwareConcurrencySupport },

    { option => "netscape-plugin-api", desc => "Toggle Netscape Plugin API support",
      define => "ENABLE_NETSCAPE_PLUGIN_API", default => !(isIOSWebKit() || isHaiku()), value => \$netscapePluginAPISupport },

    { option => "nosniff", desc => "Toggle support for 'X-Content-Type-Options: nosniff'",
      define => "ENABLE_NOSNIFF", default => (isEfl() || isHaiku()), value => \$nosniffSupport },

    { option => "notifications", desc => "Toggle Notifications support",
      define => "ENABLE_NOTIFICATIONS", default => (isGtk() || isHaiku()), value => \$notificationsSupport },

    { option => "orientation-events", desc => "Toggle Orientation Events support",
      define => "ENABLE_ORIENTATION_EVENTS", default => isIOSWebKit(), value => \$orientationEventsSupport },

    { option => "performance-timeline", desc => "Toggle Performance Timeline support",
      define => "ENABLE_PERFORMANCE_TIMELINE", default => isGtk(), value => \$performanceTimelineSupport },

    { option => "promises", desc => "Toggle Promise support",
      define => "ENABLE_PROMISES", default => 1, value => \$promiseSupport },

    { option => "proximity-events", desc => "Toggle Proximity Events support",
      define => "ENABLE_PROXIMITY_EVENTS", default => 0, value => \$proximityEventsSupport },

    { option => "quota", desc => "Toggle Quota support",
      define => "ENABLE_QUOTA", default => 0, value => \$quotaSupport },

    { option => "resolution-media-query", desc => "Toggle resolution media query support",
      define => "ENABLE_RESOLUTION_MEDIA_QUERY", default => isEfl(), value => \$resolutionMediaQuerySupport },

    { option => "resource-timing", desc => "Toggle Resource Timing support",
      define => "ENABLE_RESOURCE_TIMING", default => isGtk(), value => \$resourceTimingSupport },

    { option => "request-animation-frame", desc => "Toggle Request Animation Frame support",
      define => "ENABLE_REQUEST_ANIMATION_FRAME", default => 1, value => \$requestAnimationFrameSupport },

    { option => "seccomp-filters", desc => "Toggle Seccomp Filter sandbox",
      define => "ENABLE_SECCOMP_FILTERS", default => 0, value => \$seccompFiltersSupport },

    { option => "scripted-speech", desc => "Toggle Scripted Speech support",
      define => "ENABLE_SCRIPTED_SPEECH", default => 0, value => \$scriptedSpeechSupport },

    { option => "shadow-dom", desc => "Toggle Shadow DOM support",
      define => "ENABLE_SHADOW_DOM", default => (isAppleMacWebKit() || isIOSWebKit()), value => \$shadowDOMSupport },

    { option => "streams-api", desc => "Toggle Streams API support",
      define => "ENABLE_STREAMS_API", default => 1, value => \$streamsAPISupport },

    { option => "subtle-crypto", desc => "Toggle WebCrypto Subtle-Crypto support",
      define => "ENABLE_SUBTLE_CRYPTO", default => (isGtk() || isEfl() || isHaiku() || isAppleMacWebKit() || isIOSWebKit()), value => \$subtleCrypto },

    { option => "svg-fonts", desc => "Toggle SVG Fonts support",
      define => "ENABLE_SVG_FONTS", default => 1, value => \$svgFontsSupport },

    { option => "system-malloc", desc => "Toggle system allocator instead of bmalloc",
      define => "USE_SYSTEM_MALLOC", default => (isHaiku()), value => \$systemMallocSupport },

    { option => "template-element", desc => "Toggle HTMLTemplateElement support",
      define => "ENABLE_TEMPLATE_ELEMENT", default => 1, value => \$templateElementSupport },

    { option => "threaded-compositor", desc => "Toggle threaded compositor support",
      define => "ENABLE_THREADED_COMPOSITOR", default => 0, value => \$threadedCompositorSupport },

    { option => "text-autosizing", desc => "Toggle Text Autosizing support",
      define => "ENABLE_TEXT_AUTOSIZING", default => 0, value => \$textAutosizingSupport },

    { option => "touch-events", desc => "Toggle Touch Events support",
      define => "ENABLE_TOUCH_EVENTS", default => (isIOSWebKit() || isEfl() || isGtk()), value => \$touchEventsSupport },

    { option => "touch-slider", desc => "Toggle Touch Slider support",
      define => "ENABLE_TOUCH_SLIDER", default => isEfl(), value => \$touchSliderSupport },

    { option => "touch-icon-loading", desc => "Toggle Touch Icon Loading Support",
      define => "ENABLE_TOUCH_ICON_LOADING", default => 0, value => \$touchIconLoadingSupport },

    { option => "user-timing", desc => "Toggle User Timing support",
      define => "ENABLE_USER_TIMING", default => isGtk(), value => \$userTimingSupport },

    { option => "vibration", desc => "Toggle Vibration support",
      define => "ENABLE_VIBRATION", default => isEfl(), value => \$vibrationSupport },

    { option => "video", desc => "Toggle Video support",
      define => "ENABLE_VIDEO", default => (isAppleWebKit() || isGtk() || isEfl() || isHaiku()), value => \$videoSupport },

    { option => "video-track", desc => "Toggle Video Track support",
      define => "ENABLE_VIDEO_TRACK", default => (isAppleWebKit() || isGtk() || isEfl() || isHaiku()), value => \$videoTrackSupport },

    { option => "webgl", desc => "Toggle WebGL support",
      define => "ENABLE_WEBGL", default => (isAppleMacWebKit() || isIOSWebKit() || isGtk() || isEfl()), value => \$webglSupport },

    { option => "webassembly", desc => "Toggle WebAssembly support",
      define => "ENABLE_WEBASSEMBLY", default => 0, value => \$webAssemblySupport },

    { option => "web-animations", desc => "Toggle Web Animations support",
      define => "ENABLE_WEB_ANIMATIONS", default => 1, value => \$webAnimationsSupport },

    { option => "web-audio", desc => "Toggle Web Audio support",
      define => "ENABLE_WEB_AUDIO", default => (isEfl() || isGtk()), value => \$webAudioSupport },

    { option => "web-replay", desc => "Toggle Web Replay support",
      define => "ENABLE_WEB_REPLAY", default => isAppleMacWebKit(), value => \$webReplaySupport },

    { option => "web-sockets", desc => "Toggle Web Sockets support",
      define => "ENABLE_WEB_SOCKETS", default => 1, value => \$webSocketsSupport },

    { option => "web-timing", desc => "Toggle Web Timing support",
      define => "ENABLE_WEB_TIMING", default => (isGtk() || isEfl()), value => \$webTimingSupport },

    { option => "xslt", desc => "Toggle XSLT support",
      define => "ENABLE_XSLT", default => 1, value => \$xsltSupport },

    { option => "ftl-jit", desc => "Toggle FTLJIT support",
      define => "ENABLE_FTL_JIT", default => (isX86_64() && (isGtk() || isEfl())) , value => \$ftlJITSupport },
);

sub getFeatureOptionList()
{
    return @features;
}

1;<|MERGE_RESOLUTION|>--- conflicted
+++ resolved
@@ -249,11 +249,7 @@
       define => "ENABLE_DOM4_EVENTS_CONSTRUCTOR", default => (isAppleWebKit() || isHaiku() || isGtk() || isEfl()), value => \$dom4EventsConstructor },
 
     { option => "download-attribute", desc => "Toggle Download Attribute support",
-<<<<<<< HEAD
-      define => "ENABLE_DOWNLOAD_ATTRIBUTE", default => (isEfl() || isHaiku()), value => \$downloadAttributeSupport },
-=======
-      define => "ENABLE_DOWNLOAD_ATTRIBUTE", default => (isEfl() || isGtk()), value => \$downloadAttributeSupport },
->>>>>>> bce909ab
+      define => "ENABLE_DOWNLOAD_ATTRIBUTE", default => (isEfl() || isGtk() || isHaiku()), value => \$downloadAttributeSupport },
 
     { option => "fetch-api", desc => "Toggle Fetch API support",
       define => "ENABLE_FETCH_API", default => 1, value => \$fetchAPISupport },
