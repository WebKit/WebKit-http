# Copyright (C) 2012 Google Inc. All rights reserved.
#
# Redistribution and use in source and binary forms, with or without
# modification, are permitted provided that the following conditions are
# met:
#
# 1.  Redistributions of source code must retain the above copyright
#     notice, this list of conditions and the following disclaimer.
# 2.  Redistributions in binary form must reproduce the above copyright
#     notice, this list of conditions and the following disclaimer in the
#     documentation and/or other materials provided with the distribution.
#
# THIS SOFTWARE IS PROVIDED BY THE COPYRIGHT HOLDERS AND CONTRIBUTORS
# "AS IS" AND ANY EXPRESS OR IMPLIED WARRANTIES, INCLUDING, BUT NOT
# LIMITED TO, THE IMPLIED WARRANTIES OF MERCHANTABILITY AND FITNESS FOR
# A PARTICULAR PURPOSE ARE DISCLAIMED. IN NO EVENT SHALL THE COPYRIGHT
# OWNER OR CONTRIBUTORS BE LIABLE FOR ANY DIRECT, INDIRECT, INCIDENTAL,
# SPECIAL, EXEMPLARY, OR CONSEQUENTIAL DAMAGES (INCLUDING, BUT NOT
# LIMITED TO, PROCUREMENT OF SUBSTITUTE GOODS OR SERVICES; LOSS OF USE,
# DATA, OR PROFITS; OR BUSINESS INTERRUPTION) HOWEVER CAUSED AND ON ANY
# THEORY OF LIABILITY, WHETHER IN CONTRACT, STRICT LIABILITY, OR TORT
# (INCLUDING NEGLIGENCE OR OTHERWISE) ARISING IN ANY WAY OUT OF THE USE
# OF THIS SOFTWARE, EVEN IF ADVISED OF THE POSSIBILITY OF SUCH DAMAGE.

# A module to contain all the enable/disable feature option code.
#
# For CMake ports, this module only affects development builds. The
# settings in this file have ZERO EFFECT for end users. Use
# WebKitFeatures.cmake to change settings for users. Guidelines:
#
# * A feature enabled here but not WebKitFeatures.cmake is EXPERIMENTAL.
# * A feature enabled in WebKitFeatures.cmake but not here is a BUG.

use strict;
use warnings;

use FindBin;
use lib $FindBin::Bin;
use webkitdirs;

BEGIN {
   use Exporter   ();
   our ($VERSION, @ISA, @EXPORT, @EXPORT_OK, %EXPORT_TAGS);
   $VERSION     = 1.00;
   @ISA         = qw(Exporter);
   @EXPORT      = qw(&getFeatureOptionList);
   %EXPORT_TAGS = ( );
   @EXPORT_OK   = ();
}

my (
    $accelerated2DCanvasSupport,
    $allInOneBuild,
    $attachmentElementSupport,
    $canvasPathSupport,
    $canvasProxySupport,
    $channelMessagingSupport,
    $css3TextSupport,
    $cssBoxDecorationBreakSupport,
    $cssCompositingSupport,
    $cssDeviceAdaptation,
    $cssGridLayoutSupport,
    $cssImageOrientationSupport,
    $cssImageResolutionSupport,
    $cssImageSetSupport,
    $cssRegionsSupport,
    $cssShapesSupport,
    $customElementsSupport,
    $customSchemeHandlerSupport,
    $dataTransferItemsSupport,
    $datalistElementSupport,
    $deviceOrientationSupport,
    $dom4EventsConstructor,
    $downloadAttributeSupport,
    $encryptedMediaSupport,
    $fetchAPISupport,
    $fontLoadEventsSupport,
    $ftlJITSupport,
    $ftpDirSupport,
    $fullscreenAPISupport,
    $gamepadSupport,
    $geolocationSupport,
    $hardwareConcurrencySupport,
    $highDPICanvasSupport,
    $icondatabaseSupport,
    $indexedDatabaseSupport,
    $inputSpeechSupport,
    $inputTypeColorSupport,
    $inputTypeDateSupport,
    $inputTypeDatetimeSupport,
    $inputTypeDatetimelocalSupport,
    $inputTypeMonthSupport,
    $inputTypeTimeSupport,
    $inputTypeWeekSupport,
    $intlSupport,
    $jitSupport,
    $legacyEncryptedMediaSupport,
    $legacyNotificationsSupport,
    $legacyVendorPrefixSupport,
    $legacyWebAudioSupport,
    $linkPrefetchSupport,
    $linkPrerenderSupport,
    $mathmlSupport,
    $mediaCaptureSupport,
    $mediaSourceSupport,
    $mediaStatisticsSupport,
    $mediaStreamSupport,
    $meterElementSupport,
    $mhtmlSupport,
    $mouseCursorScaleSupport,
    $netscapePluginAPISupport,
    $nosniffSupport,
    $notificationsSupport,
    $orientationEventsSupport,
    $performanceTimelineSupport,
    $proximityEventsSupport,
    $quotaSupport,
    $readableStreamAPISupport,
    $readableByteStreamAPISupport,
    $registerProtocolHandlerSupport,
    $resolutionMediaQuerySupport,
    $scriptedSpeechSupport,
    $subtleCrypto,
    $svgFontsSupport,
    $systemMallocSupport,
    $threadedCompositorSupport,
    $threeDTransformsSupport,
    $touchEventsSupport,
    $touchIconLoadingSupport,
    $touchSliderSupport,
    $vibrationSupport,
    $videoSupport,
    $videoTrackSupport,
    $webAnimationsSupport,
    $webAssemblySupport,
    $webAudioSupport,
    $webRTCSupport,
    $webReplaySupport,
    $webSocketsSupport,
    $webTimingSupport,
    $writableStreamAPISupport,
    $webglSupport,
    $xsltSupport,
);

prohibitUnknownPort();

my @features = (
    { option => "3d-rendering", desc => "Toggle 3D Rendering support",
      define => "ENABLE_3D_TRANSFORMS", default => (isAppleCocoaWebKit() || isIOSWebKit() || isGtk() || isEfl()), value => \$threeDTransformsSupport },

    { option => "accelerated-2d-canvas", desc => "Toggle Accelerated 2D Canvas support",
      define => "ENABLE_ACCELERATED_2D_CANVAS", default => 0, value => \$accelerated2DCanvasSupport },

    { option => "allinone-build", desc => "Toggle all-in-one build",
      define => "ENABLE_ALLINONE_BUILD", default => isWindows(), value => \$allInOneBuild },

    { option => "attachment-element", desc => "Toggle Attachment Element support",
      define => "ENABLE_ATTACHMENT_ELEMENT", default => 0, value => \$attachmentElementSupport },

    { option => "canvas-path", desc => "Toggle Canvas Path support",
      define => "ENABLE_CANVAS_PATH", default => 1, value => \$canvasPathSupport },

    { option => "canvas-proxy", desc => "Toggle CanvasProxy support",
      define => "ENABLE_CANVAS_PROXY", default => 0, value => \$canvasProxySupport },

    { option => "channel-messaging", desc => "Toggle Channel Messaging support",
      define => "ENABLE_CHANNEL_MESSAGING", default => 1, value => \$channelMessagingSupport },

    { option => "css-box-decoration-break", desc => "Toggle CSS box-decoration-break support",
      define => "ENABLE_CSS_BOX_DECORATION_BREAK", default => 1, value => \$cssBoxDecorationBreakSupport },

    { option => "css-compositing", desc => "Toggle CSS Compositing support",
      define => "ENABLE_CSS_COMPOSITING", default => isAppleWebKit(), value => \$cssCompositingSupport },

    { option => "css-device-adaptation", desc => "Toggle CSS Device Adaptation support",
      define => "ENABLE_CSS_DEVICE_ADAPTATION", default => 0, value => \$cssDeviceAdaptation },

    { option => "css-grid-layout", desc => "Toggle CSS Grid Layout support",
      define => "ENABLE_CSS_GRID_LAYOUT", default => 1, value => \$cssGridLayoutSupport },

    { option => "css-image-orientation", desc => "Toggle CSS image-orientation support",
      define => "ENABLE_CSS_IMAGE_ORIENTATION", default => (isEfl() || isGtk()), value => \$cssImageOrientationSupport },

    { option => "css-image-resolution", desc => "Toggle CSS image-resolution support",
      define => "ENABLE_CSS_IMAGE_RESOLUTION", default => isGtk(), value => \$cssImageResolutionSupport },

    { option => "css-image-set", desc => "Toggle CSS image-set support",
      define => "ENABLE_CSS_IMAGE_SET", default => (isEfl() || isGtk() || isHaiku()), value => \$cssImageSetSupport },

    { option => "css-regions", desc => "Toggle CSS Regions support",
      define => "ENABLE_CSS_REGIONS", default => 1, value => \$cssRegionsSupport },

    { option => "css-shapes", desc => "Toggle CSS Shapes support",
      define => "ENABLE_CSS_SHAPES", default => 1, value => \$cssShapesSupport },

    { option => "css3-text", desc => "Toggle CSS3 Text support",
      define => "ENABLE_CSS3_TEXT", default => (isEfl() || isGtk()), value => \$css3TextSupport },

    { option => "custom-elements", desc => "Toggle custom elements support",
      define => "ENABLE_CUSTOM_ELEMENTS", default => 1, value => \$customElementsSupport },

    { option => "custom-scheme-handler", desc => "Toggle Custom Scheme Handler support",
      define => "ENABLE_CUSTOM_SCHEME_HANDLER", default => isEfl(), value => \$customSchemeHandlerSupport },

    { option => "data-transfer-items", desc => "Toggle Data Transfer Items support",
      define => "ENABLE_DATA_TRANSFER_ITEMS", default => 0, value => \$dataTransferItemsSupport },

    { option => "datalist-element", desc => "Toggle Datalist Element support",
      define => "ENABLE_DATALIST_ELEMENT", default => (isEfl() || isHaiku()), value => \$datalistElementSupport },

    { option => "device-orientation", desc => "Toggle Device Orientation support",
      define => "ENABLE_DEVICE_ORIENTATION", default => isIOSWebKit(), value => \$deviceOrientationSupport },

    { option => "dom4-events-constructor", desc => "Expose DOM4 Events constructors",
      define => "ENABLE_DOM4_EVENTS_CONSTRUCTOR", default => (isAppleWebKit() || isHaiku() || isGtk() || isEfl()), value => \$dom4EventsConstructor },

    { option => "download-attribute", desc => "Toggle Download Attribute support",
      define => "ENABLE_DOWNLOAD_ATTRIBUTE", default => (isEfl() || isGtk() || isHaiku()), value => \$downloadAttributeSupport },

    { option => "encrypted-media", desc => "Toggle EME V3 support",
      define => "ENABLE_ENCRYPTED_MEDIA", default => 0, value => \$encryptedMediaSupport },

    { option => "fetch-api", desc => "Toggle Fetch API support",
      define => "ENABLE_FETCH_API", default => 1, value => \$fetchAPISupport },

    { option => "font-load-events", desc => "Toggle Font Load Events support",
      define => "ENABLE_FONT_LOAD_EVENTS", default => 0, value => \$fontLoadEventsSupport },

    { option => "ftl-jit", desc => "Toggle FTLJIT support",
      define => "ENABLE_FTL_JIT", default => (isX86_64() && (isGtk() || isEfl())) , value => \$ftlJITSupport },

    { option => "ftpdir", desc => "Toggle FTP Directory support",
      define => "ENABLE_FTPDIR", default => 1, value => \$ftpDirSupport },

    { option => "fullscreen-api", desc => "Toggle Fullscreen API support",
      define => "ENABLE_FULLSCREEN_API", default => (isAppleCocoaWebKit() || isEfl() || isGtk()), value => \$fullscreenAPISupport },

    { option => "gamepad", desc => "Toggle Gamepad support",
      define => "ENABLE_GAMEPAD", default => 0, value => \$gamepadSupport },

    { option => "geolocation", desc => "Toggle Geolocation support",
      define => "ENABLE_GEOLOCATION", default => (isAppleWebKit() || isIOSWebKit() || isGtk() || isEfl()), value => \$geolocationSupport },

    { option => "high-dpi-canvas", desc => "Toggle High DPI Canvas support",
      define => "ENABLE_HIGH_DPI_CANVAS", default => (isAppleWebKit()), value => \$highDPICanvasSupport },

    { option => "icon-database", desc => "Toggle Icondatabase support",
      define => "ENABLE_ICONDATABASE", default => !isIOSWebKit(), value => \$icondatabaseSupport },

    { option => "indexed-database", desc => "Toggle Indexed Database support",
      define => "ENABLE_INDEXED_DATABASE", default => (isAppleCocoaWebKit() || isEfl() || isGtk()), value => \$indexedDatabaseSupport },

    { option => "input-speech", desc => "Toggle Input Speech support",
      define => "ENABLE_INPUT_SPEECH", default => 0, value => \$inputSpeechSupport },

    { option => "input-type-color", desc => "Toggle Input Type Color support",
      define => "ENABLE_INPUT_TYPE_COLOR", default => (isEfl() || isGtk() || isHaiku()), value => \$inputTypeColorSupport },

    { option => "input-type-date", desc => "Toggle Input Type Date support",
      define => "ENABLE_INPUT_TYPE_DATE", default => isHaiku(), value => \$inputTypeDateSupport },

    { option => "input-type-datetime", desc => "Toggle broken Input Type Datetime support",
      define => "ENABLE_INPUT_TYPE_DATETIME_INCOMPLETE", default => 0, value => \$inputTypeDatetimeSupport },

    { option => "input-type-datetimelocal", desc => "Toggle Input Type Datetimelocal support",
      define => "ENABLE_INPUT_TYPE_DATETIMELOCAL", default => 0, value => \$inputTypeDatetimelocalSupport },

    { option => "input-type-month", desc => "Toggle Input Type Month support",
      define => "ENABLE_INPUT_TYPE_MONTH", default => isHaiku(), value => \$inputTypeMonthSupport },

    { option => "input-type-time", desc => "Toggle Input Type Time support",
      define => "ENABLE_INPUT_TYPE_TIME", default => isHaiku(), value => \$inputTypeTimeSupport },

    { option => "input-type-week", desc => "Toggle Input Type Week support",
      define => "ENABLE_INPUT_TYPE_WEEK", default => 0, value => \$inputTypeWeekSupport },

    { option => "intl", desc => "Toggle Intl support",
      define => "ENABLE_INTL", default => 1, value => \$intlSupport },

    { option => "jit", desc => "Enable just-in-time JavaScript support",
      define => "ENABLE_JIT", default => 1, value => \$jitSupport },

    { option => "legacy-encrypted-media", desc => "Toggle Legacy EME V2 support",
      define => "ENABLE_LEGACY_ENCRYPTED_MEDIA", default => 0, value => \$legacyEncryptedMediaSupport },

    { option => "legacy-notifications", desc => "Toggle Legacy Notifications support",
      define => "ENABLE_LEGACY_NOTIFICATIONS", default => 0, value => \$legacyNotificationsSupport },

    { option => "legacy-vendor-prefixes", desc => "Toggle Legacy Vendor Prefix support",
      define => "ENABLE_LEGACY_VENDOR_PREFIXES", default => 1, value => \$legacyVendorPrefixSupport },

    { option => "legacy-web-audio", desc => "Toggle Legacy Web Audio support",
      define => "ENABLE_LEGACY_WEB_AUDIO", default => 1, value => \$legacyWebAudioSupport },

    { option => "link-prefetch", desc => "Toggle Link Prefetch support",
      define => "ENABLE_LINK_PREFETCH", default => (isHaiku() || isGtk() || isEfl()), value => \$linkPrefetchSupport },

    { option => "mathml", desc => "Toggle MathML support",
      define => "ENABLE_MATHML", default => 1, value => \$mathmlSupport },

    { option => "media-capture", desc => "Toggle Media Capture support",
      define => "ENABLE_MEDIA_CAPTURE", default => isEfl(), value => \$mediaCaptureSupport },

    { option => "media-source", desc => "Toggle Media Source support",
      define => "ENABLE_MEDIA_SOURCE", default => isGtk(), value => \$mediaSourceSupport },

    { option => "media-statistics", desc => "Toggle Media Statistics support",
      define => "ENABLE_MEDIA_STATISTICS", default => 0, value => \$mediaStatisticsSupport },

    { option => "media-stream", desc => "Toggle Media Stream support",
      define => "ENABLE_MEDIA_STREAM", default => (isGtk()), value => \$mediaStreamSupport },

    { option => "meter-element", desc => "Toggle Meter Element support",
      define => "ENABLE_METER_ELEMENT", default => !isAppleWinWebKit(), value => \$meterElementSupport },

    { option => "mhtml", desc => "Toggle MHTML support",
      define => "ENABLE_MHTML", default => (isGtk() || isEfl() || isHaiku()), value => \$mhtmlSupport },

    { option => "mouse-cursor-scale", desc => "Toggle Scaled mouse cursor support",
      define => "ENABLE_MOUSE_CURSOR_SCALE", default => isEfl(), value => \$mouseCursorScaleSupport },

    { option => "navigator-content-utils", desc => "Toggle Navigator Content Utils support",
      define => "ENABLE_NAVIGATOR_CONTENT_UTILS", default => isEfl(), value => \$registerProtocolHandlerSupport },

    { option => "navigator-hardware-concurrency", desc => "Toggle Navigator hardware concurrenct support",
      define => "ENABLE_NAVIGATOR_HWCONCURRENCY", default => 1, value => \$hardwareConcurrencySupport },

    { option => "netscape-plugin-api", desc => "Toggle Netscape Plugin API support",
      define => "ENABLE_NETSCAPE_PLUGIN_API", default => !(isIOSWebKit() || isHaiku()), value => \$netscapePluginAPISupport },

    { option => "nosniff", desc => "Toggle support for 'X-Content-Type-Options: nosniff'",
      define => "ENABLE_NOSNIFF", default => (isEfl() || isHaiku()), value => \$nosniffSupport },

    { option => "notifications", desc => "Toggle Notifications support",
      define => "ENABLE_NOTIFICATIONS", default => (isGtk() || isHaiku()), value => \$notificationsSupport },

    { option => "orientation-events", desc => "Toggle Orientation Events support",
      define => "ENABLE_ORIENTATION_EVENTS", default => isIOSWebKit(), value => \$orientationEventsSupport },

    { option => "performance-timeline", desc => "Toggle Performance Timeline support",
      define => "ENABLE_PERFORMANCE_TIMELINE", default => isGtk(), value => \$performanceTimelineSupport },

    { option => "proximity-events", desc => "Toggle Proximity Events support",
      define => "ENABLE_PROXIMITY_EVENTS", default => 0, value => \$proximityEventsSupport },

    { option => "quota", desc => "Toggle Quota support",
      define => "ENABLE_QUOTA", default => 0, value => \$quotaSupport },

    { option => "readableStreamAPI", desc => "Toggle ReadableStream API support",
      define => "ENABLE_READABLE_STREAM_API", default => 1, value => \$readableStreamAPISupport },

    { option => "readableByteStreamAPI", desc => "Toggle support of ByteStream part of ReadableStream API",
      define => "ENABLE_READABLE_BYTE_STREAM_API", default => 1, value => \$readableByteStreamAPISupport },

    { option => "resolution-media-query", desc => "Toggle resolution media query support",
      define => "ENABLE_RESOLUTION_MEDIA_QUERY", default => isEfl(), value => \$resolutionMediaQuerySupport },

    { option => "scripted-speech", desc => "Toggle Scripted Speech support",
      define => "ENABLE_SCRIPTED_SPEECH", default => 0, value => \$scriptedSpeechSupport },

    { option => "subtle-crypto", desc => "Toggle WebCrypto Subtle-Crypto support",
<<<<<<< HEAD
      define => "ENABLE_SUBTLE_CRYPTO", default => (isGtk() || isEfl() || isHaiku() || isAppleMacWebKit() || isIOSWebKit()), value => \$subtleCrypto },
=======
      define => "ENABLE_SUBTLE_CRYPTO", default => (isGtk() || isEfl() || isAppleCocoaWebKit() || isIOSWebKit()), value => \$subtleCrypto },
>>>>>>> b6125efb

    { option => "svg-fonts", desc => "Toggle SVG Fonts support",
      define => "ENABLE_SVG_FONTS", default => 1, value => \$svgFontsSupport },

    { option => "system-malloc", desc => "Toggle system allocator instead of bmalloc",
      define => "USE_SYSTEM_MALLOC", default => (isHaiku()), value => \$systemMallocSupport },

    { option => "threaded-compositor", desc => "Toggle threaded compositor support",
      define => "ENABLE_THREADED_COMPOSITOR", default => isGtk(), value => \$threadedCompositorSupport },

    { option => "touch-events", desc => "Toggle Touch Events support",
      define => "ENABLE_TOUCH_EVENTS", default => (isIOSWebKit() || isEfl() || isGtk()), value => \$touchEventsSupport },

    { option => "touch-icon-loading", desc => "Toggle Touch Icon Loading Support",
      define => "ENABLE_TOUCH_ICON_LOADING", default => 0, value => \$touchIconLoadingSupport },

    { option => "touch-slider", desc => "Toggle Touch Slider support",
      define => "ENABLE_TOUCH_SLIDER", default => isEfl(), value => \$touchSliderSupport },

    { option => "vibration", desc => "Toggle Vibration support",
      define => "ENABLE_VIBRATION", default => isEfl(), value => \$vibrationSupport },

    { option => "video", desc => "Toggle Video support",
      define => "ENABLE_VIDEO", default => (isAppleWebKit() || isGtk() || isEfl() || isHaiku()), value => \$videoSupport },

    { option => "video-track", desc => "Toggle Video Track support",
      define => "ENABLE_VIDEO_TRACK", default => (isAppleWebKit() || isGtk() || isEfl() || isHaiku()), value => \$videoTrackSupport },

    { option => "web-animations", desc => "Toggle Web Animations support",
      define => "ENABLE_WEB_ANIMATIONS", default => 1, value => \$webAnimationsSupport },

    { option => "web-audio", desc => "Toggle Web Audio support",
      define => "ENABLE_WEB_AUDIO", default => (isEfl() || isGtk()), value => \$webAudioSupport },

    { option => "web-replay", desc => "Toggle Web Replay support",
      define => "ENABLE_WEB_REPLAY", default => isAppleCocoaWebKit(), value => \$webReplaySupport },

    { option => "web-rtc", desc => "Toggle WebRTC support",
      define => "ENABLE_WEB_RTC", default => (isAppleCocoaWebKit() || isIOSWebKit() || isGtk()), value => \$webRTCSupport },

    { option => "web-sockets", desc => "Toggle Web Sockets support",
      define => "ENABLE_WEB_SOCKETS", default => 1, value => \$webSocketsSupport },

    { option => "web-timing", desc => "Toggle Web Timing support",
      define => "ENABLE_WEB_TIMING", default => 1, value => \$webTimingSupport },

    { option => "webassembly", desc => "Toggle WebAssembly support",
      define => "ENABLE_WEBASSEMBLY", default => 0, value => \$webAssemblySupport },

    { option => "webgl", desc => "Toggle WebGL support",
      define => "ENABLE_WEBGL", default => (isAppleCocoaWebKit() || isGtk() || isEfl()), value => \$webglSupport },

    { option => "writableStreamAPI", desc => "Toggle WritableStream API support",
      define => "ENABLE_WRITABLE_STREAM_API", default => 1, value => \$writableStreamAPISupport },

    { option => "xslt", desc => "Toggle XSLT support",
      define => "ENABLE_XSLT", default => 1, value => \$xsltSupport },
);

sub getFeatureOptionList()
{
    return @features;
}

1;<|MERGE_RESOLUTION|>--- conflicted
+++ resolved
@@ -360,11 +360,7 @@
       define => "ENABLE_SCRIPTED_SPEECH", default => 0, value => \$scriptedSpeechSupport },
 
     { option => "subtle-crypto", desc => "Toggle WebCrypto Subtle-Crypto support",
-<<<<<<< HEAD
-      define => "ENABLE_SUBTLE_CRYPTO", default => (isGtk() || isEfl() || isHaiku() || isAppleMacWebKit() || isIOSWebKit()), value => \$subtleCrypto },
-=======
-      define => "ENABLE_SUBTLE_CRYPTO", default => (isGtk() || isEfl() || isAppleCocoaWebKit() || isIOSWebKit()), value => \$subtleCrypto },
->>>>>>> b6125efb
+      define => "ENABLE_SUBTLE_CRYPTO", default => (isGtk() || isEfl() || isHaiku() || isAppleCocoaWebKit() || isIOSWebKit()), value => \$subtleCrypto },
 
     { option => "svg-fonts", desc => "Toggle SVG Fonts support",
       define => "ENABLE_SVG_FONTS", default => 1, value => \$svgFontsSupport },
