--- conflicted
+++ resolved
@@ -216,12 +216,6 @@
     { option => "css-shaders", desc => "Toggle CSS Shaders support",
       define => "ENABLE_CSS_SHADERS", default => isAppleMacWebKit(), value => \$cssShadersSupport },
 
-<<<<<<< HEAD
-    { option => "css-sticky-position", desc => "Toggle CSS sticky position support",
-      define => "ENABLE_CSS_STICKY_POSITION", default => (isGtk() || isEfl() || isHaiku()), value => \$cssStickyPositionSupport },
-
-=======
->>>>>>> c574fb3b
     { option => "css-compositing", desc => "Toggle CSS Compositing support",
       define => "ENABLE_CSS_COMPOSITING", default => isAppleWebKit(), value => \$cssCompositingSupport },
 
