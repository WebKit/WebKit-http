--- conflicted
+++ resolved
@@ -145,20 +145,10 @@
 
 my @features = (
     { option => "3d-rendering", desc => "Toggle 3D Rendering support",
-<<<<<<< HEAD
-      define => "ENABLE_3D_TRANSFORMS", default => (isAppleCocoaWebKit() || isIOSWebKit() || isGtk() || isQt() || isWPE()), value => \$threeDTransformsSupport },
-
-    { option => "accelerated-2d-canvas", desc => "Toggle Accelerated 2D Canvas support",
-      define => "ENABLE_ACCELERATED_2D_CANVAS", default => (isWPE() || isQt()), value => \$accelerated2DCanvasSupport },
-
-    { option => "allinone-build", desc => "Toggle all-in-one build",
-      define => "ENABLE_ALLINONE_BUILD", default => isWindows() || isQt(), value => \$allInOneBuild },
-=======
       define => "ENABLE_3D_TRANSFORMS", value => \$threeDTransformsSupport },
 
     { option => "accelerated-2d-canvas", desc => "Toggle Accelerated 2D Canvas support",
       define => "ENABLE_ACCELERATED_2D_CANVAS", value => \$accelerated2DCanvasSupport },
->>>>>>> e41e4829
 
     { option => "attachment-element", desc => "Toggle Attachment Element support",
       define => "ENABLE_ATTACHMENT_ELEMENT", value => \$attachmentElementSupport },
@@ -182,14 +172,7 @@
       define => "ENABLE_CSS_IMAGE_RESOLUTION", value => \$cssImageResolutionSupport },
 
     { option => "css-image-set", desc => "Toggle CSS image-set support",
-<<<<<<< HEAD
-      define => "ENABLE_CSS_IMAGE_SET", default => (isGtk() || isQt() || isWPE()), value => \$cssImageSetSupport },
-
-    { option => "css-regions", desc => "Toggle CSS Regions support",
-      define => "ENABLE_CSS_REGIONS", default => 1, value => \$cssRegionsSupport },
-=======
       define => "ENABLE_CSS_IMAGE_SET", value => \$cssImageSetSupport },
->>>>>>> e41e4829
 
     { option => "css-shapes", desc => "Toggle CSS Shapes support",
       define => "ENABLE_CSS_SHAPES", value => \$cssShapesSupport },
@@ -210,15 +193,6 @@
       define => "ENABLE_DATALIST_ELEMENT", value => \$datalistElementSupport },
 
     { option => "device-orientation", desc => "Toggle Device Orientation support",
-<<<<<<< HEAD
-      define => "ENABLE_DEVICE_ORIENTATION", default => (isIOSWebKit() || isQt() || isWPE()), value => \$deviceOrientationSupport },
-
-    { option => "dom4-events-constructor", desc => "Expose DOM4 Events constructors",
-      define => "ENABLE_DOM4_EVENTS_CONSTRUCTOR", default => (isAppleWebKit() || isGtk() || isQt()), value => \$dom4EventsConstructor },
-
-    { option => "download-attribute", desc => "Toggle Download Attribute support",
-      define => "ENABLE_DOWNLOAD_ATTRIBUTE", default => (isGtk() || isQt()), value => \$downloadAttributeSupport },
-=======
       define => "ENABLE_DEVICE_ORIENTATION", value => \$deviceOrientationSupport },
 
     { option => "dom4-events-constructor", desc => "Expose DOM4 Events constructors",
@@ -226,7 +200,6 @@
 
     { option => "download-attribute", desc => "Toggle Download Attribute support",
       define => "ENABLE_DOWNLOAD_ATTRIBUTE", value => \$downloadAttributeSupport },
->>>>>>> e41e4829
 
     { option => "encrypted-media", desc => "Toggle EME V3 support",
       define => "ENABLE_ENCRYPTED_MEDIA", value => \$encryptedMediaSupport },
@@ -238,15 +211,6 @@
       define => "ENABLE_FONT_LOAD_EVENTS", value => \$fontLoadEventsSupport },
 
     { option => "ftl-jit", desc => "Toggle FTL JIT support",
-<<<<<<< HEAD
-      define => "ENABLE_FTL_JIT", default => ((isARM64() || isX86_64()) && (isGtk() || isJSCOnly() || isQt() || isWPE())) , value => \$ftlJITSupport },
-
-    { option => "ftpdir", desc => "Toggle FTP Directory support",
-      define => "ENABLE_FTPDIR", default => !isQt(), value => \$ftpDirSupport },
-
-    { option => "fullscreen-api", desc => "Toggle Fullscreen API support",
-      define => "ENABLE_FULLSCREEN_API", default => (isAppleCocoaWebKit() || isGtk() || isQt()), value => \$fullscreenAPISupport },
-=======
       define => "ENABLE_FTL_JIT", value => \$ftlJITSupport },
 
     { option => "ftpdir", desc => "Toggle FTP Directory support",
@@ -254,17 +218,12 @@
 
     { option => "fullscreen-api", desc => "Toggle Fullscreen API support",
       define => "ENABLE_FULLSCREEN_API", value => \$fullscreenAPISupport },
->>>>>>> e41e4829
 
     { option => "gamepad", desc => "Toggle Gamepad support",
       define => "ENABLE_GAMEPAD", value => \$gamepadSupport },
 
     { option => "geolocation", desc => "Toggle Geolocation support",
-<<<<<<< HEAD
-      define => "ENABLE_GEOLOCATION", default => (isAppleWebKit() || isIOSWebKit() || isGtk() || isQt()), value => \$geolocationSupport },
-=======
       define => "ENABLE_GEOLOCATION", value => \$geolocationSupport },
->>>>>>> e41e4829
 
     { option => "gstreamer-gl", desc => "Toggle GStreamer GL support",
       define => "USE_GSTREAMER_GL", value => \$gstreamerGLSupport },
@@ -276,21 +235,13 @@
       define => "ENABLE_ICONDATABASE", value => \$icondatabaseSupport },
 
     { option => "indexed-database", desc => "Toggle Indexed Database support",
-<<<<<<< HEAD
-      define => "ENABLE_INDEXED_DATABASE", default => (isAppleCocoaWebKit() || isGtk() || isQt() || isWPE()), value => \$indexedDatabaseSupport },
-=======
       define => "ENABLE_INDEXED_DATABASE", value => \$indexedDatabaseSupport },
->>>>>>> e41e4829
 
     { option => "input-speech", desc => "Toggle Input Speech support",
       define => "ENABLE_INPUT_SPEECH", value => \$inputSpeechSupport },
 
     { option => "input-type-color", desc => "Toggle Input Type Color support",
-<<<<<<< HEAD
-      define => "ENABLE_INPUT_TYPE_COLOR", default => (isGtk() || isQt()), value => \$inputTypeColorSupport },
-=======
       define => "ENABLE_INPUT_TYPE_COLOR", value => \$inputTypeColorSupport },
->>>>>>> e41e4829
 
     { option => "input-type-date", desc => "Toggle Input Type Date support",
       define => "ENABLE_INPUT_TYPE_DATE", value => \$inputTypeDateSupport },
@@ -320,17 +271,10 @@
       define => "ENABLE_LEGACY_ENCRYPTED_MEDIA", value => \$legacyEncryptedMediaSupport },
 
     { option => "legacy-web-audio", desc => "Toggle Legacy Web Audio support",
-<<<<<<< HEAD
-      define => "ENABLE_LEGACY_WEB_AUDIO", default => (!isQt() || isQtGstreamer()) , value => \$legacyWebAudioSupport },
-
-    { option => "link-prefetch", desc => "Toggle Link Prefetch support",
-      define => "ENABLE_LINK_PREFETCH", default => (isGtk() || isQt()), value => \$linkPrefetchSupport },
-=======
       define => "ENABLE_LEGACY_WEB_AUDIO", value => \$legacyWebAudioSupport },
 
     { option => "link-prefetch", desc => "Toggle Link Prefetch support",
       define => "ENABLE_LINK_PREFETCH", value => \$linkPrefetchSupport },
->>>>>>> e41e4829
 
     { option => "mathml", desc => "Toggle MathML support",
       define => "ENABLE_MATHML", value => \$mathmlSupport },
@@ -339,11 +283,7 @@
       define => "ENABLE_MEDIA_CAPTURE", value => \$mediaCaptureSupport },
 
     { option => "media-source", desc => "Toggle Media Source support",
-<<<<<<< HEAD
-      define => "ENABLE_MEDIA_SOURCE", default => (isGtk() || isQtGstreamer() || isWPE()), value => \$mediaSourceSupport },
-=======
       define => "ENABLE_MEDIA_SOURCE", value => \$mediaSourceSupport },
->>>>>>> e41e4829
 
     { option => "media-statistics", desc => "Toggle Media Statistics support",
       define => "ENABLE_MEDIA_STATISTICS", value => \$mediaStatisticsSupport },
@@ -355,11 +295,7 @@
       define => "ENABLE_METER_ELEMENT", value => \$meterElementSupport },
 
     { option => "mhtml", desc => "Toggle MHTML support",
-<<<<<<< HEAD
-      define => "ENABLE_MHTML", default => (isGtk() || isQt() || isWPE()), value => \$mhtmlSupport },
-=======
       define => "ENABLE_MHTML", value => \$mhtmlSupport },
->>>>>>> e41e4829
 
     { option => "mouse-cursor-scale", desc => "Toggle Scaled mouse cursor support",
       define => "ENABLE_MOUSE_CURSOR_SCALE", value => \$mouseCursorScaleSupport },
@@ -371,17 +307,10 @@
       define => "ENABLE_NAVIGATOR_HWCONCURRENCY", value => \$hardwareConcurrencySupport },
 
     { option => "netscape-plugin-api", desc => "Toggle Netscape Plugin API support",
-<<<<<<< HEAD
-      define => "ENABLE_NETSCAPE_PLUGIN_API", default => (!isIOSWebKit() && !(isQt() && isDarwin()) && !isWPE()), value => \$netscapePluginAPISupport },
-
-    { option => "notifications", desc => "Toggle Notifications support",
-      define => "ENABLE_NOTIFICATIONS", default => (isGtk() || isQt()), value => \$notificationsSupport },
-=======
       define => "ENABLE_NETSCAPE_PLUGIN_API", value => \$netscapePluginAPISupport },
 
     { option => "notifications", desc => "Toggle Notifications support",
       define => "ENABLE_NOTIFICATIONS", value => \$notificationsSupport },
->>>>>>> e41e4829
 
     { option => "orientation-events", desc => "Toggle Orientation Events support",
       define => "ENABLE_ORIENTATION_EVENTS", value => \$orientationEventsSupport },
@@ -420,40 +349,22 @@
       define => "USE_SYSTEM_MALLOC", value => \$systemMallocSupport },
 
     { option => "touch-events", desc => "Toggle Touch Events support",
-<<<<<<< HEAD
-      define => "ENABLE_TOUCH_EVENTS", default => (isIOSWebKit() || isGtk() || isQt() || isWPE()), value => \$touchEventsSupport },
-
-    { option => "touch-icon-loading", desc => "Toggle Touch Icon Loading Support",
-      define => "ENABLE_TOUCH_ICON_LOADING", default => 0, value => \$touchIconLoadingSupport },
-=======
       define => "ENABLE_TOUCH_EVENTS", value => \$touchEventsSupport },
->>>>>>> e41e4829
 
     { option => "touch-slider", desc => "Toggle Touch Slider support",
       define => "ENABLE_TOUCH_SLIDER", value => \$touchSliderSupport },
 
     { option => "video", desc => "Toggle Video support",
-<<<<<<< HEAD
-      define => "ENABLE_VIDEO", default => (isAppleWebKit() || isGtk() || isQt() || isWPE()), value => \$videoSupport },
-
-    { option => "video-track", desc => "Toggle Video Track support",
-      define => "ENABLE_VIDEO_TRACK", default => (isAppleWebKit() || isGtk() || isQt() || isWPE()), value => \$videoTrackSupport },
-=======
       define => "ENABLE_VIDEO", value => \$videoSupport },
 
     { option => "video-track", desc => "Toggle Video Track support",
       define => "ENABLE_VIDEO_TRACK", value => \$videoTrackSupport },
->>>>>>> e41e4829
 
     { option => "web-animations", desc => "Toggle Web Animations support",
       define => "ENABLE_WEB_ANIMATIONS", value => \$webAnimationsSupport },
 
     { option => "web-audio", desc => "Toggle Web Audio support",
-<<<<<<< HEAD
-      define => "ENABLE_WEB_AUDIO", default => (isGtk() || isQtGstreamer() || isWPE()), value => \$webAudioSupport },
-=======
       define => "ENABLE_WEB_AUDIO", value => \$webAudioSupport },
->>>>>>> e41e4829
 
     { option => "web-authn", desc => "Toggle Web Authn support",
       define => "ENABLE_WEB_AUTHN", value => \$webAuthN },
@@ -462,17 +373,10 @@
       define => "ENABLE_WEB_RTC", value => \$webRTCSupport },
 
     { option => "webassembly", desc => "Toggle WebAssembly support",
-<<<<<<< HEAD
-      define => "ENABLE_WEBASSEMBLY", default => ((isARM64() || isX86_64()) && (isGtk() || isJSCOnly() || isQt() || isWPE())) , value => \$webAssemblySupport },
-
-    { option => "webgl", desc => "Toggle WebGL support",
-      define => "ENABLE_WEBGL", default => (isAppleCocoaWebKit() || isGtk() || isQt() || isWPE()), value => \$webglSupport },
-=======
       define => "ENABLE_WEBASSEMBLY", value => \$webAssemblySupport },
 
     { option => "webgl", desc => "Toggle WebGL support",
       define => "ENABLE_WEBGL", value => \$webglSupport },
->>>>>>> e41e4829
 
     { option => "webgl2", desc => "Toggle WebGL2 support",
       define => "ENABLE_WEBGL2", value => \$webgl2Support },
