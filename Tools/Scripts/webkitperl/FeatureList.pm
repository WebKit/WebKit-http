--- conflicted
+++ resolved
@@ -326,11 +326,7 @@
       define => "ENABLE_NAVIGATOR_CONTENT_UTILS", default => (isBlackBerry() || isEfl()), value => \$registerProtocolHandlerSupport },
 
     { option => "netscape-plugin-api", desc => "Toggle Netscape Plugin API support",
-<<<<<<< HEAD
-      define => "ENABLE_NETSCAPE_PLUGIN_API", default => (!isEfl() && !isHaiku()), value => \$netscapePluginAPISupport },
-=======
-      define => "ENABLE_NETSCAPE_PLUGIN_API", default => 1, value => \$netscapePluginAPISupport },
->>>>>>> bb6354a8
+      define => "ENABLE_NETSCAPE_PLUGIN_API", default => !isHaiku(), value => \$netscapePluginAPISupport },
 
     { option => "network-info", desc => "Toggle Network Info support",
       define => "ENABLE_NETWORK_INFO", default => (isEfl() || isBlackBerry()), value => \$networkInfoSupport },
