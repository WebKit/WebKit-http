--- conflicted
+++ resolved
@@ -353,11 +353,7 @@
       define => "ENABLE_SCRIPTED_SPEECH", default => 0, value => \$scriptedSpeechSupport },
 
     { option => "subtle-crypto", desc => "Toggle WebCrypto Subtle-Crypto support",
-<<<<<<< HEAD
-      define => "ENABLE_SUBTLE_CRYPTO", default => (isGtk() || isHaiku() || isAppleCocoaWebKit() || isIOSWebKit()), value => \$subtleCrypto },
-=======
-      define => "ENABLE_SUBTLE_CRYPTO", default => (isGtk() || isAppleCocoaWebKit() || isIOSWebKit() || isWPE()), value => \$subtleCrypto },
->>>>>>> 14f10387
+      define => "ENABLE_SUBTLE_CRYPTO", default => (isGtk() || isHaiku() || isAppleCocoaWebKit() || isIOSWebKit() || isWPE()), value => \$subtleCrypto },
 
     { option => "svg-fonts", desc => "Toggle SVG Fonts support",
       define => "ENABLE_SVG_FONTS", default => 1, value => \$svgFontsSupport },
