# Copyright (C) 2012 Google Inc. All rights reserved.
#
# Redistribution and use in source and binary forms, with or without
# modification, are permitted provided that the following conditions are
# met:
#
# 1.  Redistributions of source code must retain the above copyright
#     notice, this list of conditions and the following disclaimer.
# 2.  Redistributions in binary form must reproduce the above copyright
#     notice, this list of conditions and the following disclaimer in the
#     documentation and/or other materials provided with the distribution.
#
# THIS SOFTWARE IS PROVIDED BY THE COPYRIGHT HOLDERS AND CONTRIBUTORS
# "AS IS" AND ANY EXPRESS OR IMPLIED WARRANTIES, INCLUDING, BUT NOT
# LIMITED TO, THE IMPLIED WARRANTIES OF MERCHANTABILITY AND FITNESS FOR
# A PARTICULAR PURPOSE ARE DISCLAIMED. IN NO EVENT SHALL THE COPYRIGHT
# OWNER OR CONTRIBUTORS BE LIABLE FOR ANY DIRECT, INDIRECT, INCIDENTAL,
# SPECIAL, EXEMPLARY, OR CONSEQUENTIAL DAMAGES (INCLUDING, BUT NOT
# LIMITED TO, PROCUREMENT OF SUBSTITUTE GOODS OR SERVICES; LOSS OF USE,
# DATA, OR PROFITS; OR BUSINESS INTERRUPTION) HOWEVER CAUSED AND ON ANY
# THEORY OF LIABILITY, WHETHER IN CONTRACT, STRICT LIABILITY, OR TORT
# (INCLUDING NEGLIGENCE OR OTHERWISE) ARISING IN ANY WAY OUT OF THE USE
# OF THIS SOFTWARE, EVEN IF ADVISED OF THE POSSIBILITY OF SUCH DAMAGE.

# A module to contain all the enable/disable feature option code.

use strict;
use warnings;

use FindBin;
use lib $FindBin::Bin;
use webkitdirs;

BEGIN {
   use Exporter   ();
   our ($VERSION, @ISA, @EXPORT, @EXPORT_OK, %EXPORT_TAGS);
   $VERSION     = 1.00;
   @ISA         = qw(Exporter);
   @EXPORT      = qw(&getFeatureOptionList);
   %EXPORT_TAGS = ( );
   @EXPORT_OK   = ();
}

my (
    $threeDRenderingSupport,
    $accelerated2DCanvasSupport,
    $batteryStatusSupport,
    $blobSupport,
    $canvasPathSupport,
    $canvasProxySupport,
    $channelMessagingSupport,
    $cspNextSupport,
    $css3ConditionalRulesSupport,
    $css3TextSupport,
    $css3TextLineBreakSupport,
    $cssBoxDecorationBreakSupport,
    $cssDeviceAdaptation,
    $cssExclusionsSupport,
    $cssFiltersSupport,
    $cssImageOrientationSupport,
    $cssImageResolutionSupport,
    $cssImageSetSupport,
    $cssRegionsSupport,
    $cssShadersSupport,
    $cssStickyPositionSupport,
    $cssCompositingSupport,
    $cssAnimationsTransformsUnprefixedSupport,
    $cssVariablesSupport,
    $customSchemeHandlerSupport,
    $dataTransferItemsSupport,
    $datalistSupport,
    $detailsSupport,
    $deviceOrientationSupport,
    $dialogElementSupport,
    $directoryUploadSupport,
    $dom4EventsConstructor,
    $downloadAttributeSupport,
    $fileSystemSupport,
    $filtersSupport,
    $fontLoadEventsSupport,
    $ftpDirSupport,
    $fullscreenAPISupport,
    $gamepadSupport,
    $geolocationSupport,
    $highDPICanvasSupport,
    $icondatabaseSupport,
    $iframeSeamlessSupport,
    $indexedDatabaseSupport,
    $inputSpeechSupport,
    $inputTypeColorSupport,
    $inputTypeDateSupport,
    $inputTypeDatetimeSupport,
    $inputTypeDatetimelocalSupport,
    $inputTypeMonthSupport,
    $inputTypeTimeSupport,
    $inputTypeWeekSupport,
    $inspectorSupport,
    $javascriptDebuggerSupport,
    $legacyNotificationsSupport,
    $legacyVendorPrefixSupport,
    $legacyWebAudioSupport,
    $linkPrefetchSupport,
    $linkPrerenderSupport,
    $mathmlSupport,
    $mediaCaptureSupport,
    $mediaSourceSupport,
    $mediaStatisticsSupport,
    $mediaStreamSupport,
    $meterTagSupport,
    $mhtmlSupport,
    $microdataSupport,
    $mouseCursorScaleSupport,
    $netscapePluginAPISupport,
    $networkInfoSupport,
    $nosniffSupport,
    $notificationsSupport,
    $orientationEventsSupport,
    $pageVisibilityAPISupport,
    $performanceTimelineSupport,
    $progressTagSupport,
    $proximityEventsSupport,
    $quotaSupport,
    $resolutionMediaQuerySupport,
    $registerProtocolHandlerSupport,
    $requestAnimationFrameSupport,
    $resourceTimingSupport,
    $scriptedSpeechSupport,
    $seccompFiltersSupport,
    $shadowDOMSupport,
    $sharedWorkersSupport,
    $sqlDatabaseSupport,
    $styleScopedSupport,
    $suidLinuxSandbox,
    $svgDOMObjCBindingsSupport,
    $svgFontsSupport,
    $svgSupport,
    $systemMallocSupport,
    $templateElementSupport,
    $textAutosizingSupport,
    $tiledBackingStoreSupport,
    $threadedHTMLParserSupport,
    $touchEventsSupport,
    $touchSliderSupport,
    $touchIconLoadingSupport,
    $userTimingSupport,
    $vibrationSupport,
    $videoSupport,
    $videoTrackSupport,
    $webglSupport,
    $webAudioSupport,
    $webSocketsSupport,
    $webTimingSupport,
    $workersSupport,
    $xhrTimeoutSupport,
    $xsltSupport,
);

my @features = (
    { option => "3d-rendering", desc => "Toggle 3D Rendering support",
      define => "ENABLE_3D_RENDERING", default => (isAppleMacWebKit() || isQt() || isGtk() || isEfl()), value => \$threeDRenderingSupport },

    { option => "accelerated-2d-canvas", desc => "Toggle Accelerated 2D Canvas support",
      define => "ENABLE_ACCELERATED_2D_CANVAS", default => 0, value => \$accelerated2DCanvasSupport },

    { option => "battery-status", desc => "Toggle Battery Status support",
      define => "ENABLE_BATTERY_STATUS", default => (isEfl() || isBlackBerry()), value => \$batteryStatusSupport },

    { option => "blob", desc => "Toggle Blob support",
      define => "ENABLE_BLOB", default => (isAppleMacWebKit() || isGtk() || isChromium() || isBlackBerry() || isEfl()), value => \$blobSupport },

    { option => "canvas-path", desc => "Toggle Canvas Path support",
      define => "ENABLE_CANVAS_PATH", default => 1, value => \$canvasPathSupport },

    { option => "canvas-proxy", desc => "Toggle CanvasProxy support",
      define => "ENABLE_CANVAS_PROXY", default => 0, value => \$canvasProxySupport },

    { option => "channel-messaging", desc => "Toggle Channel Messaging support",
      define => "ENABLE_CHANNEL_MESSAGING", default => 1, value => \$channelMessagingSupport },

    { option => "csp-next", desc => "Toggle Content Security Policy 1.1 support",
      define => "ENABLE_CSP_NEXT", default => isGtk(), value => \$cspNextSupport },

    { option => "css-device-adaptation", desc => "Toggle CSS Device Adaptation support",
      define => "ENABLE_CSS_DEVICE_ADAPTATION", default => isEfl(), value => \$cssDeviceAdaptation },

    { option => "css-exclusions", desc => "Toggle CSS Exclusions support",
      define => "ENABLE_CSS_EXCLUSIONS", default => 1, value => \$cssExclusionsSupport },

    { option => "css-filters", desc => "Toggle CSS Filters support",
      define => "ENABLE_CSS_FILTERS", default => isAppleWebKit() || isBlackBerry(), value => \$cssFiltersSupport },

    { option => "css3-conditional-rules", desc => "Toggle CSS3 Conditional Rules support (i.e. \@supports)",
      define => "ENABLE_CSS3_CONDITIONAL_RULES", default => 0, value => \$css3ConditionalRulesSupport },

    { option => "css3-text", desc => "Toggle CSS3 Text support",
      define => "ENABLE_CSS3_TEXT", default => (isEfl() || isGtk()), value => \$css3TextSupport },

    { option => "css3-text-line-break", desc => "Toggle CSS3 Text Line Break support",
      define => "ENABLE_CSS3_TEXT_LINE_BREAK", default => 0, value => \$css3TextLineBreakSupport },

    { option => "css-box-decoration-break", desc => "Toggle CSS box-decoration-break support",
      define => "ENABLE_CSS_BOX_DECORATION_BREAK", default => 1, value => \$cssBoxDecorationBreakSupport },

    { option => "css-image-orientation", desc => "Toggle CSS image-orientation support",
      define => "ENABLE_CSS_IMAGE_ORIENTATION", default => isGtk(), value => \$cssImageOrientationSupport },

    { option => "css-image-resolution", desc => "Toggle CSS image-resolution support",
      define => "ENABLE_CSS_IMAGE_RESOLUTION", default => (isBlackBerry() || isGtk()), value => \$cssImageResolutionSupport },

    { option => "css-image-set", desc => "Toggle CSS image-set support",
      define => "ENABLE_CSS_IMAGE_SET", default => (isEfl() || isGtk()), value => \$cssImageSetSupport },

    { option => "css-regions", desc => "Toggle CSS Regions support",
      define => "ENABLE_CSS_REGIONS", default => 1, value => \$cssRegionsSupport },

    { option => "css-shaders", desc => "Toggle CSS Shaders support",
      define => "ENABLE_CSS_SHADERS", default => isAppleMacWebKit(), value => \$cssShadersSupport },

    { option => "css-sticky-position", desc => "Toggle CSS sticky position support",
      define => "ENABLE_CSS_STICKY_POSITION", default => (isGtk() || isEfl()), value => \$cssStickyPositionSupport },

    { option => "css-compositing", desc => "Toggle CSS Compositing support",
      define => "ENABLE_CSS_COMPOSITING", default => isAppleWebKit(), value => \$cssCompositingSupport },

    { option => "css-transforms-animations-unprefixed", desc => "Toggle support for unprefixed CSS animations and transforms",
      define => "ENABLE_CSS_TRANSFORMS_ANIMATIONS_UNPREFIXED", default => 1, value => \$cssAnimationsTransformsUnprefixedSupport },

    { option => "css-variables", desc => "Toggle CSS Variable support",
      define => "ENABLE_CSS_VARIABLES", default => (isBlackBerry() || isEfl() || isGtk()), value => \$cssVariablesSupport },

    { option => "custom-scheme-handler", desc => "Toggle Custom Scheme Handler support",
      define => "ENABLE_CUSTOM_SCHEME_HANDLER", default => (isBlackBerry() || isEfl()), value => \$customSchemeHandlerSupport },

    { option => "datalist", desc => "Toggle Datalist support",
      define => "ENABLE_DATALIST_ELEMENT", default => isEfl(), value => \$datalistSupport },

    { option => "data-transfer-items", desc => "Toggle Data Transfer Items support",
      define => "ENABLE_DATA_TRANSFER_ITEMS", default => 0, value => \$dataTransferItemsSupport },

    { option => "details", desc => "Toggle Details support",
      define => "ENABLE_DETAILS_ELEMENT", default => 1, value => \$detailsSupport },

    { option => "device-orientation", desc => "Toggle Device Orientation support",
      define => "ENABLE_DEVICE_ORIENTATION", default => isBlackBerry(), value => \$deviceOrientationSupport },

    { option => "dialog", desc => "Toggle Dialog Element support",
      define => "ENABLE_DIALOG_ELEMENT", default => 0, value => \$dialogElementSupport },

    { option => "directory-upload", desc => "Toggle Directory Upload support",
      define => "ENABLE_DIRECTORY_UPLOAD", default => 0, value => \$directoryUploadSupport },

    { option => "dom4-events-constructor", desc => "Expose DOM4 Events constructors",
      define => "ENABLE_DOM4_EVENTS_CONSTRUCTOR", default => (isAppleWebKit() || isGtk()), value => \$dom4EventsConstructor },

    { option => "download-attribute", desc => "Toggle Download Attribute support",
      define => "ENABLE_DOWNLOAD_ATTRIBUTE", default => (isBlackBerry() || isEfl()), value => \$downloadAttributeSupport },

    { option => "file-system", desc => "Toggle File System support",
      define => "ENABLE_FILE_SYSTEM", default => isBlackBerry(), value => \$fileSystemSupport },

    { option => "filters", desc => "Toggle Filters support",
      define => "ENABLE_FILTERS", default => (isAppleWebKit() || isGtk() || isQt() || isEfl() || isBlackBerry()), value => \$filtersSupport },

    { option => "font-load-events", desc => "Toggle Font Load Events support",
      define => "ENABLE_FONT_LOAD_EVENTS", default => 0, value => \$fontLoadEventsSupport },

    { option => "ftpdir", desc => "Toggle FTP Directory support",
      define => "ENABLE_FTPDIR", default => !isWinCE(), value => \$ftpDirSupport },

    { option => "fullscreen-api", desc => "Toggle Fullscreen API support",
      define => "ENABLE_FULLSCREEN_API", default => (isAppleMacWebKit() || isEfl() || isGtk() || isBlackBerry() || isQt()), value => \$fullscreenAPISupport },

    { option => "gamepad", desc => "Toggle Gamepad support",
      define => "ENABLE_GAMEPAD", default => (isEfl() || isGtk() || isQt()), value => \$gamepadSupport },

    { option => "geolocation", desc => "Toggle Geolocation support",
      define => "ENABLE_GEOLOCATION", default => (isAppleWebKit() || isGtk() || isBlackBerry()), value => \$geolocationSupport },

    { option => "high-dpi-canvas", desc => "Toggle High DPI Canvas support",
      define => "ENABLE_HIGH_DPI_CANVAS", default => (isAppleWebKit()), value => \$highDPICanvasSupport },

    { option => "icon-database", desc => "Toggle Icondatabase support",
      define => "ENABLE_ICONDATABASE", default => 1, value => \$icondatabaseSupport },

    { option => "iframe-seamless", desc => "Toggle iframe seamless attribute support",
      define => "ENABLE_IFRAME_SEAMLESS", default => 1, value => \$iframeSeamlessSupport },

    { option => "indexed-database", desc => "Toggle Indexed Database support",
      define => "ENABLE_INDEXED_DATABASE", default => (isGtk() || isEfl()), value => \$indexedDatabaseSupport },

    { option => "input-speech", desc => "Toggle Input Speech support",
      define => "ENABLE_INPUT_SPEECH", default => 0, value => \$inputSpeechSupport },

    { option => "input-type-color", desc => "Toggle Input Type Color support",
      define => "ENABLE_INPUT_TYPE_COLOR", default => (isBlackBerry() || isEfl() || isQt()), value => \$inputTypeColorSupport },

    { option => "input-type-date", desc => "Toggle Input Type Date support",
      define => "ENABLE_INPUT_TYPE_DATE", default => 0, value => \$inputTypeDateSupport },

    { option => "input-type-datetime", desc => "Toggle broken Input Type Datetime support",
      define => "ENABLE_INPUT_TYPE_DATETIME_INCOMPLETE", default => 0, value => \$inputTypeDatetimeSupport },

    { option => "input-type-datetimelocal", desc => "Toggle Input Type Datetimelocal support",
      define => "ENABLE_INPUT_TYPE_DATETIMELOCAL", default => 0, value => \$inputTypeDatetimelocalSupport },

    { option => "input-type-month", desc => "Toggle Input Type Month support",
      define => "ENABLE_INPUT_TYPE_MONTH", default => 0, value => \$inputTypeMonthSupport },

    { option => "input-type-time", desc => "Toggle Input Type Time support",
      define => "ENABLE_INPUT_TYPE_TIME", default => 0, value => \$inputTypeTimeSupport },

    { option => "input-type-week", desc => "Toggle Input Type Week support",
      define => "ENABLE_INPUT_TYPE_WEEK", default => 0, value => \$inputTypeWeekSupport },

    { option => "inspector", desc => "Toggle Inspector support",
      define => "ENABLE_INSPECTOR", default => !isWinCE(), value => \$inspectorSupport },

    { option => "javascript-debugger", desc => "Toggle JavaScript Debugger support",
      define => "ENABLE_JAVASCRIPT_DEBUGGER", default => 1, value => \$javascriptDebuggerSupport },

    { option => "legacy-notifications", desc => "Toggle Legacy Notifications support",
      define => "ENABLE_LEGACY_NOTIFICATIONS", default => isBlackBerry(), value => \$legacyNotificationsSupport },

    { option => "legacy-vendor-prefixes", desc => "Toggle Legacy Vendor Prefix support",
      define => "ENABLE_LEGACY_VENDOR_PREFIXES", default => !isChromium(), value => \$legacyVendorPrefixSupport },

    { option => "legacy-web-audio", desc => "Toggle Legacy Web Audio support",
      define => "ENABLE_LEGACY_WEB_AUDIO", default => 1, value => \$legacyWebAudioSupport },

    { option => "link-prefetch", desc => "Toggle Link Prefetch support",
      define => "ENABLE_LINK_PREFETCH", default => (isGtk() || isEfl()), value => \$linkPrefetchSupport },

    { option => "link-prerender", desc => "Toggle Link Prerender support",
      define => "ENABLE_LINK_PRERENDER", default => 0, value => \$linkPrerenderSupport },

    { option => "mathml", desc => "Toggle MathML support",
      define => "ENABLE_MATHML", default => !isBlackBerry(), value => \$mathmlSupport },

    { option => "media-capture", desc => "Toggle Media Capture support",
      define => "ENABLE_MEDIA_CAPTURE", default => isEfl(), value => \$mediaCaptureSupport },

    { option => "media-source", desc => "Toggle Media Source support",
      define => "ENABLE_MEDIA_SOURCE", default => 0, value => \$mediaSourceSupport },

    { option => "media-statistics", desc => "Toggle Media Statistics support",
      define => "ENABLE_MEDIA_STATISTICS", default => 0, value => \$mediaStatisticsSupport },

    { option => "media-stream", desc => "Toggle Media Stream support",
      define => "ENABLE_MEDIA_STREAM", default => (isChromium() || isBlackBerry()), value => \$mediaStreamSupport },

    { option => "meter-tag", desc => "Toggle Meter Tag support",
      define => "ENABLE_METER_ELEMENT", default => !isAppleWinWebKit(), value => \$meterTagSupport },

    { option => "mhtml", desc => "Toggle MHTML support",
      define => "ENABLE_MHTML", default => (isGtk() || isEfl()), value => \$mhtmlSupport },

    { option => "microdata", desc => "Toggle Microdata support",
      define => "ENABLE_MICRODATA", default => (isEfl() || isBlackBerry() || isGtk()), value => \$microdataSupport },

    { option => "mouse-cursor-scale", desc => "Toggle Scaled mouse cursor support",
      define => "ENABLE_MOUSE_CURSOR_SCALE", default => 0, value => \$mouseCursorScaleSupport },

    { option => "navigator-content-utils", desc => "Toggle Navigator Content Utils support",
      define => "ENABLE_NAVIGATOR_CONTENT_UTILS", default => (isBlackBerry() || isEfl()), value => \$registerProtocolHandlerSupport },

    { option => "netscape-plugin-api", desc => "Toggle Netscape Plugin API support",
      define => "ENABLE_NETSCAPE_PLUGIN_API", default => !isHaiku(), value => \$netscapePluginAPISupport },

    { option => "network-info", desc => "Toggle Network Info support",
      define => "ENABLE_NETWORK_INFO", default => (isEfl() || isBlackBerry()), value => \$networkInfoSupport },

    { option => "nosniff", desc => "Toggle support for 'X-Content-Type-Options: nosniff'",
      define => "ENABLE_NOSNIFF", default => 0, value => \$nosniffSupport },

    { option => "notifications", desc => "Toggle Notifications support",
      define => "ENABLE_NOTIFICATIONS", default => isBlackBerry(), value => \$notificationsSupport },

    { option => "orientation-events", desc => "Toggle Orientation Events support",
      define => "ENABLE_ORIENTATION_EVENTS", default => isBlackBerry(), value => \$orientationEventsSupport },

    { option => "page-visibility-api", desc => "Toggle Page Visibility API support",
      define => "ENABLE_PAGE_VISIBILITY_API", default => (isBlackBerry() || isEfl()), value => \$pageVisibilityAPISupport },

    { option => "performance-timeline", desc => "Toggle Performance Timeline support",
      define => "ENABLE_PERFORMANCE_TIMELINE", default => isGtk(), value => \$performanceTimelineSupport },

    { option => "progress-tag", desc => "Toggle Progress Tag support",
      define => "ENABLE_PROGRESS_ELEMENT", default => 1, value => \$progressTagSupport },

    { option => "proximity-events", desc => "Toggle Proximity Events support",
      define => "ENABLE_PROXIMITY_EVENTS", default => 0, value => \$proximityEventsSupport },

    { option => "quota", desc => "Toggle Quota support",
      define => "ENABLE_QUOTA", default => 0, value => \$quotaSupport },

    { option => "resolution-media-query", desc => "Toggle resolution media query support",
      define => "ENABLE_RESOLUTION_MEDIA_QUERY", default => (isEfl() || isQt()), value => \$resolutionMediaQuerySupport },

    { option => "resource-timing", desc => "Toggle Resource Timing support",
      define => "ENABLE_RESOURCE_TIMING", default => isGtk(), value => \$resourceTimingSupport },

    { option => "request-animation-frame", desc => "Toggle Request Animation Frame support",
      define => "ENABLE_REQUEST_ANIMATION_FRAME", default => (isAppleMacWebKit() || isGtk() || isEfl() || isBlackBerry()), value => \$requestAnimationFrameSupport },

    { option => "seccomp-filters", desc => "Toggle Seccomp Filter sandbox",
      define => "ENABLE_SECCOMP_FILTERS", default => 0, value => \$seccompFiltersSupport },

    { option => "scripted-speech", desc => "Toggle Scripted Speech support",
      define => "ENABLE_SCRIPTED_SPEECH", default => 0, value => \$scriptedSpeechSupport },

    { option => "shadow-dom", desc => "Toggle Shadow DOM support",
      define => "ENABLE_SHADOW_DOM", default => (isGtk() || isEfl()), value => \$shadowDOMSupport },

    { option => "shared-workers", desc => "Toggle Shared Workers support",
      define => "ENABLE_SHARED_WORKERS", default => (isAppleWebKit() || isGtk() || isBlackBerry() || isEfl()), value => \$sharedWorkersSupport },

    { option => "sql-database", desc => "Toggle SQL Database support",
      define => "ENABLE_SQL_DATABASE", default => 1, value => \$sqlDatabaseSupport },

    { option => "style-scoped", desc => "Toggle Style Scoped support",
      define => "ENABLE_STYLE_SCOPED", default => (isBlackBerry() || isGtk()), value => \$styleScopedSupport },

    { option => "suid-linux-sandbox", desc => "Toggle suid sandbox for linux",
      define => "ENABLE_SUID_SANDBOX_LINUX", default => 0, value => \$suidLinuxSandbox },

    { option => "svg", desc => "Toggle SVG support",
      define => "ENABLE_SVG", default => 1, value => \$svgSupport },

    { option => "svg-fonts", desc => "Toggle SVG Fonts support",
      define => "ENABLE_SVG_FONTS", default => 1, value => \$svgFontsSupport },

    { option => "system-malloc", desc => "Toggle system allocator instead of TCmalloc",
<<<<<<< HEAD
      define => "USE_SYSTEM_MALLOC", default => (isWinCE() || isHaiku()), value => \$systemMallocSupport },
=======
      define => "USE_SYSTEM_MALLOC", default => (isBlackBerry() || isWinCE()), value => \$systemMallocSupport },
>>>>>>> 1cc9fb43

    { option => "template-element", desc => "Toggle HTMLTemplateElement support",
      define => "ENABLE_TEMPLATE_ELEMENT", default => (isEfl() || isGtk()), value => \$templateElementSupport },

    { option => "text-autosizing", desc => "Toggle Text Autosizing support",
      define => "ENABLE_TEXT_AUTOSIZING", default => 0, value => \$textAutosizingSupport },

    { option => "tiled-backing-store", desc => "Toggle Tiled Backing Store support",
      define => "WTF_USE_TILED_BACKING_STORE", default => (isQt() || isEfl()), value => \$tiledBackingStoreSupport },

    { option => "threaded-html-parser", desc => "Toggle threaded HTML parser support",
      define => "ENABLE_THREADED_HTML_PARSER", default => isChromium(), value => \$threadedHTMLParserSupport },

    { option => "touch-events", desc => "Toggle Touch Events support",
      define => "ENABLE_TOUCH_EVENTS", default => (isQt() || isBlackBerry() || isEfl()), value => \$touchEventsSupport },

    { option => "touch-slider", desc => "Toggle Touch Slider support",
      define => "ENABLE_TOUCH_SLIDER", default => isBlackBerry(), value => \$touchSliderSupport },

    { option => "touch-icon-loading", desc => "Toggle Touch Icon Loading Support",
      define => "ENABLE_TOUCH_ICON_LOADING", default => 0, value => \$touchIconLoadingSupport },

    { option => "user-timing", desc => "Toggle User Timing support",
      define => "ENABLE_USER_TIMING", default => isGtk(), value => \$userTimingSupport },

    { option => "vibration", desc => "Toggle Vibration support",
      define => "ENABLE_VIBRATION", default => (isEfl() || isBlackBerry()), value => \$vibrationSupport },

    { option => "video", desc => "Toggle Video support",
      define => "ENABLE_VIDEO", default => (isAppleWebKit() || isGtk() || isBlackBerry() || isEfl()), value => \$videoSupport },

    { option => "video-track", desc => "Toggle Video Track support",
      define => "ENABLE_VIDEO_TRACK", default => (isAppleWebKit() || isGtk() || isEfl() || isBlackBerry()), value => \$videoTrackSupport },

    { option => "webgl", desc => "Toggle WebGL support",
      define => "ENABLE_WEBGL", default => (isAppleMacWebKit() || isGtk() || isEfl()), value => \$webglSupport },

    { option => "web-audio", desc => "Toggle Web Audio support",
      define => "ENABLE_WEB_AUDIO", default => (isEfl() || isGtk()), value => \$webAudioSupport },

    { option => "web-sockets", desc => "Toggle Web Sockets support",
      define => "ENABLE_WEB_SOCKETS", default => 1, value => \$webSocketsSupport },

    { option => "web-timing", desc => "Toggle Web Timing support",
      define => "ENABLE_WEB_TIMING", default => (isBlackBerry() || isGtk() || isEfl()), value => \$webTimingSupport },

    { option => "workers", desc => "Toggle Workers support",
      define => "ENABLE_WORKERS", default => (isAppleWebKit() || isGtk() || isBlackBerry() || isEfl()), value => \$workersSupport },

    { option => "xhr-timeout", desc => "Toggle XHR Timeout support",
      define => "ENABLE_XHR_TIMEOUT", default => (isEfl() || isGtk() || isAppleMacWebKit()), value => \$xhrTimeoutSupport },

    { option => "xslt", desc => "Toggle XSLT support",
      define => "ENABLE_XSLT", default => 1, value => \$xsltSupport },
);

sub getFeatureOptionList()
{
    return @features;
}

1;<|MERGE_RESOLUTION|>--- conflicted
+++ resolved
@@ -430,11 +430,7 @@
       define => "ENABLE_SVG_FONTS", default => 1, value => \$svgFontsSupport },
 
     { option => "system-malloc", desc => "Toggle system allocator instead of TCmalloc",
-<<<<<<< HEAD
-      define => "USE_SYSTEM_MALLOC", default => (isWinCE() || isHaiku()), value => \$systemMallocSupport },
-=======
-      define => "USE_SYSTEM_MALLOC", default => (isBlackBerry() || isWinCE()), value => \$systemMallocSupport },
->>>>>>> 1cc9fb43
+      define => "USE_SYSTEM_MALLOC", default => (isBlackBerry() || isWinCE() || isHaiku()), value => \$systemMallocSupport },
 
     { option => "template-element", desc => "Toggle HTMLTemplateElement support",
       define => "ENABLE_TEMPLATE_ELEMENT", default => (isEfl() || isGtk()), value => \$templateElementSupport },
