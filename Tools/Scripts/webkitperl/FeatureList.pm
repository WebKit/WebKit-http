# Copyright (C) 2012 Google Inc. All rights reserved.
#
# Redistribution and use in source and binary forms, with or without
# modification, are permitted provided that the following conditions are
# met:
#
# 1.  Redistributions of source code must retain the above copyright
#     notice, this list of conditions and the following disclaimer.
# 2.  Redistributions in binary form must reproduce the above copyright
#     notice, this list of conditions and the following disclaimer in the
#     documentation and/or other materials provided with the distribution.
#
# THIS SOFTWARE IS PROVIDED BY THE COPYRIGHT HOLDERS AND CONTRIBUTORS
# "AS IS" AND ANY EXPRESS OR IMPLIED WARRANTIES, INCLUDING, BUT NOT
# LIMITED TO, THE IMPLIED WARRANTIES OF MERCHANTABILITY AND FITNESS FOR
# A PARTICULAR PURPOSE ARE DISCLAIMED. IN NO EVENT SHALL THE COPYRIGHT
# OWNER OR CONTRIBUTORS BE LIABLE FOR ANY DIRECT, INDIRECT, INCIDENTAL,
# SPECIAL, EXEMPLARY, OR CONSEQUENTIAL DAMAGES (INCLUDING, BUT NOT
# LIMITED TO, PROCUREMENT OF SUBSTITUTE GOODS OR SERVICES; LOSS OF USE,
# DATA, OR PROFITS; OR BUSINESS INTERRUPTION) HOWEVER CAUSED AND ON ANY
# THEORY OF LIABILITY, WHETHER IN CONTRACT, STRICT LIABILITY, OR TORT
# (INCLUDING NEGLIGENCE OR OTHERWISE) ARISING IN ANY WAY OUT OF THE USE
# OF THIS SOFTWARE, EVEN IF ADVISED OF THE POSSIBILITY OF SUCH DAMAGE.

# A module to contain all the enable/disable feature option code.

use strict;
use warnings;

use FindBin;
use lib $FindBin::Bin;
use webkitdirs;

BEGIN {
   use Exporter   ();
   our ($VERSION, @ISA, @EXPORT, @EXPORT_OK, %EXPORT_TAGS);
   $VERSION     = 1.00;
   @ISA         = qw(Exporter);
   @EXPORT      = qw(&getFeatureOptionList);
   %EXPORT_TAGS = ( );
   @EXPORT_OK   = ();
}

my (
    $threeDTransformsSupport,
    $accelerated2DCanvasSupport,
    $allInOneBuild,
    $arrowfunctionSyntax,
    $attachmentElementSupport,
    $batteryStatusSupport,
    $canvasPathSupport,
    $canvasProxySupport,
    $channelMessagingSupport,
    $classSyntax,
    $templateLiteralSyntax,
    $cspNextSupport,
    $css3TextSupport,
    $css3TextLineBreakSupport,
    $css4ImagesSupport,
    $cssBoxDecorationBreakSupport,
    $cssDeviceAdaptation,
    $cssGridLayoutSupport,
    $cssImageOrientationSupport,
    $cssImageResolutionSupport,
    $cssImageSetSupport,
    $cssRegionsSupport,
    $cssShapesSupport,
    $cssCompositingSupport,
    $customSchemeHandlerSupport,
    $dataTransferItemsSupport,
    $datalistElementSupport,
    $detailsElementSupport,
    $deviceOrientationSupport,
    $directoryUploadSupport,
    $dom4EventsConstructor,
    $downloadAttributeSupport,
    $fontLoadEventsSupport,
    $ftpDirSupport,
    $fullscreenAPISupport,
    $gamepadSupport,
    $geolocationSupport,
    $hardwareConcurrencySupport,
    $highDPICanvasSupport,
    $icondatabaseSupport,
    $indexedDatabaseSupport,
    $inputSpeechSupport,
    $inputTypeColorSupport,
    $inputTypeDateSupport,
    $inputTypeDatetimeSupport,
    $inputTypeDatetimelocalSupport,
    $inputTypeMonthSupport,
    $inputTypeTimeSupport,
    $inputTypeWeekSupport,
    $intlSupport,
    $jitSupport,
    $legacyNotificationsSupport,
    $legacyVendorPrefixSupport,
    $legacyWebAudioSupport,
    $linkPrefetchSupport,
    $linkPrerenderSupport,
    $mathmlSupport,
    $mediaCaptureSupport,
    $mediaSourceSupport,
    $mediaStatisticsSupport,
    $mediaStreamSupport,
    $meterElementSupport,
    $mhtmlSupport,
    $modulesSupport,
    $mouseCursorScaleSupport,
    $netscapePluginAPISupport,
    $nosniffSupport,
    $notificationsSupport,
    $orientationEventsSupport,
    $pageVisibilityAPISupport,
    $performanceTimelineSupport,
    $pictureSizesSupport,
    $promiseSupport,
    $proximityEventsSupport,
    $quotaSupport,
    $resolutionMediaQuerySupport,
    $registerProtocolHandlerSupport,
    $requestAnimationFrameSupport,
    $resourceTimingSupport,
    $scriptedSpeechSupport,
    $seccompFiltersSupport,
    $shadowDOMSupport,
    $streamsAPISupport,
    $styleScopedSupport,
    $subtleCrypto,
    $suidLinuxSandbox,
    $svgDOMObjCBindingsSupport,
    $svgFontsSupport,
    $systemMallocSupport,
    $templateElementSupport,
    $textAutosizingSupport,
    $threadedCompositorSupport,
    $threadedHTMLParserSupport,
    $touchEventsSupport,
    $touchSliderSupport,
    $touchIconLoadingSupport,
    $userTimingSupport,
    $vibrationSupport,
    $videoSupport,
    $videoTrackSupport,
    $webglSupport,
    $webAssemblySupport,
    $webAudioSupport,
    $webReplaySupport,
    $webSocketsSupport,
    $webTimingSupport,
    $xsltSupport,
    $ftlJITSupport,
);

my @features = (
    { option => "3d-rendering", desc => "Toggle 3D Rendering support",
      define => "ENABLE_3D_TRANSFORMS", default => (isAppleMacWebKit() || isIOSWebKit() || isGtk() || isEfl() || isWPE()), value => \$threeDTransformsSupport },

    { option => "accelerated-2d-canvas", desc => "Toggle Accelerated 2D Canvas support",
      define => "ENABLE_ACCELERATED_2D_CANVAS", default => (isGtk() || isWPE()), value => \$accelerated2DCanvasSupport },

    { option => "allinone-build", desc => "Toggle all-in-one build",
      define => "ENABLE_ALLINONE_BUILD", default => isWindows(), value => \$allInOneBuild },

    { option => "arrowfunction-syntax", desc => "Toggle ES6 arrow function syntax support",
      define => "ENABLE_ES6_ARROWFUNCTION_SYNTAX", default => 1, value => \$arrowfunctionSyntax },

    { option => "attachment-element", desc => "Toggle Attachment Element support",
      define => "ENABLE_ATTACHMENT_ELEMENT", default => 0, value => \$attachmentElementSupport },

    { option => "battery-status", desc => "Toggle Battery Status support",
      define => "ENABLE_BATTERY_STATUS", default => isEfl(), value => \$batteryStatusSupport },

    { option => "canvas-path", desc => "Toggle Canvas Path support",
      define => "ENABLE_CANVAS_PATH", default => 1, value => \$canvasPathSupport },

    { option => "canvas-proxy", desc => "Toggle CanvasProxy support",
      define => "ENABLE_CANVAS_PROXY", default => 0, value => \$canvasProxySupport },

    { option => "channel-messaging", desc => "Toggle Channel Messaging support",
      define => "ENABLE_CHANNEL_MESSAGING", default => 1, value => \$channelMessagingSupport },

    { option => "class-syntax", desc => "Toggle ES6 class syntax support",
      define => "ENABLE_ES6_CLASS_SYNTAX", default => 1, value => \$classSyntax },

    { option => "modules", desc => "Toggle ES6 modules support",
      define => "ENABLE_ES6_MODULES", default => 0, value => \$modulesSupport },

    { option => "template-literal-syntax", desc => "Toggle ES6 template literal syntax support",
      define => "ENABLE_ES6_TEMPLATE_LITERAL_SYNTAX", default => 1, value => \$templateLiteralSyntax },

    { option => "csp-next", desc => "Toggle Content Security Policy 1.1 support",
      define => "ENABLE_CSP_NEXT", default => isGtk(), value => \$cspNextSupport },

    { option => "css-device-adaptation", desc => "Toggle CSS Device Adaptation support",
      define => "ENABLE_CSS_DEVICE_ADAPTATION", default => isEfl(), value => \$cssDeviceAdaptation },

    { option => "css-shapes", desc => "Toggle CSS Shapes support",
      define => "ENABLE_CSS_SHAPES", default => 1, value => \$cssShapesSupport },

    { option => "css-grid-layout", desc => "Toggle CSS Grid Layout support",
      define => "ENABLE_CSS_GRID_LAYOUT", default => 1, value => \$cssGridLayoutSupport },

    { option => "css3-text", desc => "Toggle CSS3 Text support",
      define => "ENABLE_CSS3_TEXT", default => (isEfl() || isGtk()), value => \$css3TextSupport },

    { option => "css3-text-line-break", desc => "Toggle CSS3 Text Line Break support",
      define => "ENABLE_CSS3_TEXT_LINE_BREAK", default => 0, value => \$css3TextLineBreakSupport },

    { option => "css-box-decoration-break", desc => "Toggle CSS box-decoration-break support",
      define => "ENABLE_CSS_BOX_DECORATION_BREAK", default => 1, value => \$cssBoxDecorationBreakSupport },

    { option => "css-image-orientation", desc => "Toggle CSS image-orientation support",
      define => "ENABLE_CSS_IMAGE_ORIENTATION", default => (isEfl() || isGtk()), value => \$cssImageOrientationSupport },

    { option => "css-image-resolution", desc => "Toggle CSS image-resolution support",
      define => "ENABLE_CSS_IMAGE_RESOLUTION", default => isGtk(), value => \$cssImageResolutionSupport },

    { option => "css-image-set", desc => "Toggle CSS image-set support",
      define => "ENABLE_CSS_IMAGE_SET", default => (isEfl() || isGtk() || isWPE()), value => \$cssImageSetSupport },

    { option => "css-regions", desc => "Toggle CSS Regions support",
      define => "ENABLE_CSS_REGIONS", default => 1, value => \$cssRegionsSupport },

    { option => "css-compositing", desc => "Toggle CSS Compositing support",
      define => "ENABLE_CSS_COMPOSITING", default => isAppleWebKit(), value => \$cssCompositingSupport },

    { option => "custom-scheme-handler", desc => "Toggle Custom Scheme Handler support",
      define => "ENABLE_CUSTOM_SCHEME_HANDLER", default => isEfl(), value => \$customSchemeHandlerSupport },

    { option => "datalist-element", desc => "Toggle Datalist Element support",
      define => "ENABLE_DATALIST_ELEMENT", default => isEfl(), value => \$datalistElementSupport },

    { option => "data-transfer-items", desc => "Toggle Data Transfer Items support",
      define => "ENABLE_DATA_TRANSFER_ITEMS", default => 0, value => \$dataTransferItemsSupport },

    { option => "details-element", desc => "Toggle Details Element support",
      define => "ENABLE_DETAILS_ELEMENT", default => 1, value => \$detailsElementSupport },

    { option => "device-orientation", desc => "Toggle Device Orientation support",
      define => "ENABLE_DEVICE_ORIENTATION", default => isIOSWebKit(), value => \$deviceOrientationSupport },

    { option => "dom4-events-constructor", desc => "Expose DOM4 Events constructors",
      define => "ENABLE_DOM4_EVENTS_CONSTRUCTOR", default => (isAppleWebKit() || isGtk() || isEfl()), value => \$dom4EventsConstructor },

    { option => "download-attribute", desc => "Toggle Download Attribute support",
      define => "ENABLE_DOWNLOAD_ATTRIBUTE", default => isEfl(), value => \$downloadAttributeSupport },

    { option => "font-load-events", desc => "Toggle Font Load Events support",
      define => "ENABLE_FONT_LOAD_EVENTS", default => 0, value => \$fontLoadEventsSupport },

    { option => "ftpdir", desc => "Toggle FTP Directory support",
      define => "ENABLE_FTPDIR", default => 1, value => \$ftpDirSupport },

    { option => "fullscreen-api", desc => "Toggle Fullscreen API support",
      define => "ENABLE_FULLSCREEN_API", default => (isAppleMacWebKit() || isEfl() || isGtk()), value => \$fullscreenAPISupport },

    { option => "gamepad", desc => "Toggle Gamepad support",
      define => "ENABLE_GAMEPAD", default => 0, value => \$gamepadSupport },

    { option => "geolocation", desc => "Toggle Geolocation support",
      define => "ENABLE_GEOLOCATION", default => (isAppleWebKit() || isIOSWebKit() || isGtk() || isEfl()), value => \$geolocationSupport },

    { option => "high-dpi-canvas", desc => "Toggle High DPI Canvas support",
      define => "ENABLE_HIGH_DPI_CANVAS", default => (isAppleWebKit()), value => \$highDPICanvasSupport },

    { option => "icon-database", desc => "Toggle Icondatabase support",
      define => "ENABLE_ICONDATABASE", default => !isIOSWebKit(), value => \$icondatabaseSupport },

    { option => "indexed-database", desc => "Toggle Indexed Database support",
      define => "ENABLE_INDEXED_DATABASE", default => (isEfl() || isGtk()), value => \$indexedDatabaseSupport },

    { option => "input-speech", desc => "Toggle Input Speech support",
      define => "ENABLE_INPUT_SPEECH", default => 0, value => \$inputSpeechSupport },

    { option => "input-type-color", desc => "Toggle Input Type Color support",
      define => "ENABLE_INPUT_TYPE_COLOR", default => (isEfl() || isGtk()), value => \$inputTypeColorSupport },

    { option => "input-type-date", desc => "Toggle Input Type Date support",
      define => "ENABLE_INPUT_TYPE_DATE", default => 0, value => \$inputTypeDateSupport },

    { option => "input-type-datetime", desc => "Toggle broken Input Type Datetime support",
      define => "ENABLE_INPUT_TYPE_DATETIME_INCOMPLETE", default => 0, value => \$inputTypeDatetimeSupport },

    { option => "input-type-datetimelocal", desc => "Toggle Input Type Datetimelocal support",
      define => "ENABLE_INPUT_TYPE_DATETIMELOCAL", default => 0, value => \$inputTypeDatetimelocalSupport },

    { option => "input-type-month", desc => "Toggle Input Type Month support",
      define => "ENABLE_INPUT_TYPE_MONTH", default => 0, value => \$inputTypeMonthSupport },

    { option => "input-type-time", desc => "Toggle Input Type Time support",
      define => "ENABLE_INPUT_TYPE_TIME", default => 0, value => \$inputTypeTimeSupport },

    { option => "input-type-week", desc => "Toggle Input Type Week support",
      define => "ENABLE_INPUT_TYPE_WEEK", default => 0, value => \$inputTypeWeekSupport },

    { option => "intl", desc => "Toggle Intl support",
      define => "ENABLE_INTL", default => 1, value => \$intlSupport },

    { option => "legacy-notifications", desc => "Toggle Legacy Notifications support",
      define => "ENABLE_LEGACY_NOTIFICATIONS", default => 0, value => \$legacyNotificationsSupport },

    { option => "legacy-vendor-prefixes", desc => "Toggle Legacy Vendor Prefix support",
      define => "ENABLE_LEGACY_VENDOR_PREFIXES", default => 1, value => \$legacyVendorPrefixSupport },

    { option => "legacy-web-audio", desc => "Toggle Legacy Web Audio support",
      define => "ENABLE_LEGACY_WEB_AUDIO", default => 1, value => \$legacyWebAudioSupport },

    { option => "link-prefetch", desc => "Toggle Link Prefetch support",
      define => "ENABLE_LINK_PREFETCH", default => (isGtk() || isEfl()), value => \$linkPrefetchSupport },

    { option => "jit", desc => "Enable just-in-time JavaScript support",
      define => "ENABLE_JIT", default => 1, value => \$jitSupport },

    { option => "mathml", desc => "Toggle MathML support",
      define => "ENABLE_MATHML", default => 1, value => \$mathmlSupport },

    { option => "media-capture", desc => "Toggle Media Capture support",
      define => "ENABLE_MEDIA_CAPTURE", default => isEfl(), value => \$mediaCaptureSupport },

    { option => "media-source", desc => "Toggle Media Source support",
      define => "ENABLE_MEDIA_SOURCE", default => (isGtk() || isEfl()), value => \$mediaSourceSupport },

    { option => "media-statistics", desc => "Toggle Media Statistics support",
      define => "ENABLE_MEDIA_STATISTICS", default => 0, value => \$mediaStatisticsSupport },

    { option => "media-stream", desc => "Toggle Media Stream support",
      define => "ENABLE_MEDIA_STREAM", default => (isGtk() || isEfl()), value => \$mediaStreamSupport },

    { option => "meter-element", desc => "Toggle Meter Element support",
      define => "ENABLE_METER_ELEMENT", default => !isAppleWinWebKit(), value => \$meterElementSupport },

    { option => "mhtml", desc => "Toggle MHTML support",
      define => "ENABLE_MHTML", default => (isGtk() || isEfl()), value => \$mhtmlSupport },

    { option => "mouse-cursor-scale", desc => "Toggle Scaled mouse cursor support",
      define => "ENABLE_MOUSE_CURSOR_SCALE", default => isEfl(), value => \$mouseCursorScaleSupport },

    { option => "navigator-content-utils", desc => "Toggle Navigator Content Utils support",
      define => "ENABLE_NAVIGATOR_CONTENT_UTILS", default => isEfl(), value => \$registerProtocolHandlerSupport },

    { option => "navigator-hardware-concurrency", desc => "Toggle Navigator hardware concurrenct support",
      define => "ENABLE_NAVIGATOR_HWCONCURRENCY", default => 1, value => \$hardwareConcurrencySupport },

    { option => "netscape-plugin-api", desc => "Toggle Netscape Plugin API support",
      define => "ENABLE_NETSCAPE_PLUGIN_API", default => (!isIOSWebKit() && !isWPE()), value => \$netscapePluginAPISupport },

    { option => "nosniff", desc => "Toggle support for 'X-Content-Type-Options: nosniff'",
      define => "ENABLE_NOSNIFF", default => isEfl(), value => \$nosniffSupport },

    { option => "notifications", desc => "Toggle Notifications support",
      define => "ENABLE_NOTIFICATIONS", default => isGtk(), value => \$notificationsSupport },

    { option => "orientation-events", desc => "Toggle Orientation Events support",
      define => "ENABLE_ORIENTATION_EVENTS", default => isIOSWebKit(), value => \$orientationEventsSupport },

    { option => "performance-timeline", desc => "Toggle Performance Timeline support",
      define => "ENABLE_PERFORMANCE_TIMELINE", default => (isGtk() || isWPE()), value => \$performanceTimelineSupport },

    { option => "picture-sizes", desc => "Toggle sizes attribute support",
      define => "ENABLE_PICTURE_SIZES", default => 1, value => \$pictureSizesSupport },

    { option => "promises", desc => "Toggle Promise support",
      define => "ENABLE_PROMISES", default => 1, value => \$promiseSupport },

    { option => "proximity-events", desc => "Toggle Proximity Events support",
      define => "ENABLE_PROXIMITY_EVENTS", default => 0, value => \$proximityEventsSupport },

    { option => "quota", desc => "Toggle Quota support",
      define => "ENABLE_QUOTA", default => 0, value => \$quotaSupport },

    { option => "resolution-media-query", desc => "Toggle resolution media query support",
      define => "ENABLE_RESOLUTION_MEDIA_QUERY", default => isEfl(), value => \$resolutionMediaQuerySupport },

    { option => "resource-timing", desc => "Toggle Resource Timing support",
      define => "ENABLE_RESOURCE_TIMING", default => (isGtk() || isWPE()), value => \$resourceTimingSupport },

    { option => "request-animation-frame", desc => "Toggle Request Animation Frame support",
      define => "ENABLE_REQUEST_ANIMATION_FRAME", default => (isAppleMacWebKit() || isGtk() || isEfl() || isWPE()), value => \$requestAnimationFrameSupport },

    { option => "seccomp-filters", desc => "Toggle Seccomp Filter sandbox",
      define => "ENABLE_SECCOMP_FILTERS", default => 0, value => \$seccompFiltersSupport },

    { option => "scripted-speech", desc => "Toggle Scripted Speech support",
      define => "ENABLE_SCRIPTED_SPEECH", default => 0, value => \$scriptedSpeechSupport },

    { option => "shadow-dom", desc => "Toggle Shadow DOM support",
      define => "ENABLE_SHADOW_DOM", default => (isAppleMacWebKit() || isIOSWebKit()), value => \$shadowDOMSupport },

    { option => "streams-api", desc => "Toggle Streams API support",
      define => "ENABLE_STREAMS_API", default => 1, value => \$streamsAPISupport },

    { option => "subtle-crypto", desc => "Toggle WebCrypto Subtle-Crypto support",
      define => "ENABLE_SUBTLE_CRYPTO", default => (isGtk() || isEfl() || isAppleMacWebKit() || isIOSWebKit()), value => \$subtleCrypto },

    { option => "suid-linux-sandbox", desc => "Toggle suid sandbox for linux",
      define => "ENABLE_SUID_SANDBOX_LINUX", default => 0, value => \$suidLinuxSandbox },

    { option => "svg-fonts", desc => "Toggle SVG Fonts support",
      define => "ENABLE_SVG_FONTS", default => 1, value => \$svgFontsSupport },

    { option => "system-malloc", desc => "Toggle system allocator instead of TCmalloc",
      define => "USE_SYSTEM_MALLOC", default => 0, value => \$systemMallocSupport },

    { option => "template-element", desc => "Toggle HTMLTemplateElement support",
      define => "ENABLE_TEMPLATE_ELEMENT", default => 1, value => \$templateElementSupport },

    { option => "threaded-compositor", desc => "Toggle threaded compositor support",
      define => "ENABLE_THREADED_COMPOSITOR", default => isWPE(), value => \$threadedCompositorSupport },

    { option => "text-autosizing", desc => "Toggle Text Autosizing support",
      define => "ENABLE_TEXT_AUTOSIZING", default => 0, value => \$textAutosizingSupport },

    { option => "touch-events", desc => "Toggle Touch Events support",
      define => "ENABLE_TOUCH_EVENTS", default => (isIOSWebKit() || isEfl() || isGtk() || isWPE()), value => \$touchEventsSupport },

    { option => "touch-slider", desc => "Toggle Touch Slider support",
      define => "ENABLE_TOUCH_SLIDER", default => isEfl(), value => \$touchSliderSupport },

    { option => "touch-icon-loading", desc => "Toggle Touch Icon Loading Support",
      define => "ENABLE_TOUCH_ICON_LOADING", default => 0, value => \$touchIconLoadingSupport },

    { option => "user-timing", desc => "Toggle User Timing support",
      define => "ENABLE_USER_TIMING", default => (isGtk() || isWPE()), value => \$userTimingSupport },

    { option => "vibration", desc => "Toggle Vibration support",
      define => "ENABLE_VIBRATION", default => isEfl(), value => \$vibrationSupport },

    { option => "video", desc => "Toggle Video support",
      define => "ENABLE_VIDEO", default => (isAppleWebKit() || isGtk() || isEfl() || isWPE()), value => \$videoSupport },

    { option => "video-track", desc => "Toggle Video Track support",
      define => "ENABLE_VIDEO_TRACK", default => (isAppleWebKit() || isGtk() || isEfl() || isWPE()), value => \$videoTrackSupport },

    { option => "webgl", desc => "Toggle WebGL support",
      define => "ENABLE_WEBGL", default => (isAppleMacWebKit() || isIOSWebKit() || isGtk() || isEfl() || isWPE()), value => \$webglSupport },

    { option => "webassembly", desc => "Toggle WebAssembly support",
      define => "ENABLE_WEBASSEMBLY", default => 0, value => \$webAssemblySupport },

    { option => "web-audio", desc => "Toggle Web Audio support",
      define => "ENABLE_WEB_AUDIO", default => (isEfl() || isGtk() || isWPE()), value => \$webAudioSupport },

    { option => "web-replay", desc => "Toggle Web Replay support",
      define => "ENABLE_WEB_REPLAY", default => isAppleMacWebKit(), value => \$webReplaySupport },

    { option => "web-sockets", desc => "Toggle Web Sockets support",
      define => "ENABLE_WEB_SOCKETS", default => 1, value => \$webSocketsSupport },

    { option => "web-timing", desc => "Toggle Web Timing support",
      define => "ENABLE_WEB_TIMING", default => (isGtk() || isEfl() || isWPE()), value => \$webTimingSupport },

<<<<<<< HEAD
    { option => "xhr-timeout", desc => "Toggle XHR Timeout support",
      define => "ENABLE_XHR_TIMEOUT", default => (isEfl() || isGtk() || isAppleMacWebKit() || isWPE()), value => \$xhrTimeoutSupport },

=======
>>>>>>> 4ac3e43b
    { option => "xslt", desc => "Toggle XSLT support",
      define => "ENABLE_XSLT", default => 1, value => \$xsltSupport },

    { option => "ftl-jit", desc => "Toggle FTLJIT support",
      define => "ENABLE_FTL_JIT", default => 0, value => \$ftlJITSupport },
);

sub getFeatureOptionList()
{
    return @features;
}

1;<|MERGE_RESOLUTION|>--- conflicted
+++ resolved
@@ -450,12 +450,6 @@
     { option => "web-timing", desc => "Toggle Web Timing support",
       define => "ENABLE_WEB_TIMING", default => (isGtk() || isEfl() || isWPE()), value => \$webTimingSupport },
 
-<<<<<<< HEAD
-    { option => "xhr-timeout", desc => "Toggle XHR Timeout support",
-      define => "ENABLE_XHR_TIMEOUT", default => (isEfl() || isGtk() || isAppleMacWebKit() || isWPE()), value => \$xhrTimeoutSupport },
-
-=======
->>>>>>> 4ac3e43b
     { option => "xslt", desc => "Toggle XSLT support",
       define => "ENABLE_XSLT", default => 1, value => \$xsltSupport },
 
