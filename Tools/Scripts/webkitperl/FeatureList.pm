--- conflicted
+++ resolved
@@ -182,11 +182,7 @@
       define => "ENABLE_CSS_IMAGE_RESOLUTION", default => isGtk(), value => \$cssImageResolutionSupport },
 
     { option => "css-image-set", desc => "Toggle CSS image-set support",
-<<<<<<< HEAD
-      define => "ENABLE_CSS_IMAGE_SET", default => (isGtk() || isHaiku()), value => \$cssImageSetSupport },
-=======
-      define => "ENABLE_CSS_IMAGE_SET", default => (isGtk() || isWPE()), value => \$cssImageSetSupport },
->>>>>>> 35039c92
+      define => "ENABLE_CSS_IMAGE_SET", default => (isGtk() || isHaiku() || isWPE()), value => \$cssImageSetSupport },
 
     { option => "css-regions", desc => "Toggle CSS Regions support",
       define => "ENABLE_CSS_REGIONS", default => 1, value => \$cssRegionsSupport },
@@ -312,11 +308,7 @@
       define => "ENABLE_METER_ELEMENT", default => !isAppleWinWebKit(), value => \$meterElementSupport },
 
     { option => "mhtml", desc => "Toggle MHTML support",
-<<<<<<< HEAD
-      define => "ENABLE_MHTML", default => (isGtk() || isHaiku()), value => \$mhtmlSupport },
-=======
-      define => "ENABLE_MHTML", default => (isGtk() || isWPE()), value => \$mhtmlSupport },
->>>>>>> 35039c92
+      define => "ENABLE_MHTML", default => (isGtk() || isHaiku() || isWPE()), value => \$mhtmlSupport },
 
     { option => "mouse-cursor-scale", desc => "Toggle Scaled mouse cursor support",
       define => "ENABLE_MOUSE_CURSOR_SCALE", default => 0, value => \$mouseCursorScaleSupport },
@@ -328,11 +320,7 @@
       define => "ENABLE_NAVIGATOR_HWCONCURRENCY", default => 1, value => \$hardwareConcurrencySupport },
 
     { option => "netscape-plugin-api", desc => "Toggle Netscape Plugin API support",
-<<<<<<< HEAD
-      define => "ENABLE_NETSCAPE_PLUGIN_API", default => !(isIOSWebKit() || isHaiku()), value => \$netscapePluginAPISupport },
-=======
-      define => "ENABLE_NETSCAPE_PLUGIN_API", default => (!isIOSWebKit() && !isWPE()), value => \$netscapePluginAPISupport },
->>>>>>> 35039c92
+      define => "ENABLE_NETSCAPE_PLUGIN_API", default => (!isIOSWebKit() && !isWPE() && !isHaiku()), value => \$netscapePluginAPISupport },
 
     { option => "nosniff", desc => "Toggle support for 'X-Content-Type-Options: nosniff'",
       define => "ENABLE_NOSNIFF", default => (isAppleCocoaWebKit() || isAppleWinWebKit() || isHaiku()), value => \$nosniffSupport },
@@ -383,17 +371,10 @@
       define => "ENABLE_TOUCH_SLIDER", default => 0, value => \$touchSliderSupport },
 
     { option => "video", desc => "Toggle Video support",
-<<<<<<< HEAD
-      define => "ENABLE_VIDEO", default => (isAppleWebKit() || isGtk() || isHaiku()), value => \$videoSupport },
+      define => "ENABLE_VIDEO", default => (isAppleWebKit() || isGtk() || isHaiku() || isWPE()), value => \$videoSupport },
 
     { option => "video-track", desc => "Toggle Video Track support",
-      define => "ENABLE_VIDEO_TRACK", default => (isAppleWebKit() || isGtk() || isHaiku()), value => \$videoTrackSupport },
-=======
-      define => "ENABLE_VIDEO", default => (isAppleWebKit() || isGtk() || isWPE()), value => \$videoSupport },
-
-    { option => "video-track", desc => "Toggle Video Track support",
-      define => "ENABLE_VIDEO_TRACK", default => (isAppleWebKit() || isGtk() || isWPE()), value => \$videoTrackSupport },
->>>>>>> 35039c92
+      define => "ENABLE_VIDEO_TRACK", default => (isAppleWebKit() || isGtk() || isHaiku() || isWPE()), value => \$videoTrackSupport },
 
     { option => "web-animations", desc => "Toggle Web Animations support",
       define => "ENABLE_WEB_ANIMATIONS", default => 1, value => \$webAnimationsSupport },
