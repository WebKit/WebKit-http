--- conflicted
+++ resolved
@@ -225,11 +225,7 @@
       define => "ENABLE_FONT_LOAD_EVENTS", default => 0, value => \$fontLoadEventsSupport },
 
     { option => "ftl-jit", desc => "Toggle FTLJIT support",
-<<<<<<< HEAD
-      define => "ENABLE_FTL_JIT", default => (isX86_64() && (isGtk() || isEfl() || isWPE())) , value => \$ftlJITSupport },
-=======
-      define => "ENABLE_FTL_JIT", default => (isX86_64() && (isGtk() || isJSCOnly())) , value => \$ftlJITSupport },
->>>>>>> 9fa384b8
+      define => "ENABLE_FTL_JIT", default => (isX86_64() && (isGtk() || isJSCOnly() || isWPE())) , value => \$ftlJITSupport },
 
     { option => "ftpdir", desc => "Toggle FTP Directory support",
       define => "ENABLE_FTPDIR", default => 1, value => \$ftpDirSupport },
