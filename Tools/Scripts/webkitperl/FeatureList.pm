--- conflicted
+++ resolved
@@ -160,12 +160,6 @@
     { option => "battery-status", desc => "Toggle Battery Status support",
       define => "ENABLE_BATTERY_STATUS", default => isEfl(), value => \$batteryStatusSupport },
 
-<<<<<<< HEAD
-    { option => "blob", desc => "Toggle Blob support",
-      define => "ENABLE_BLOB", default => ((isAppleMacWebKit() && !isIOSWebKit()) || isGtk() || isEfl() || isHaiku()), value => \$blobSupport },
-
-=======
->>>>>>> 91e28755
     { option => "canvas-path", desc => "Toggle Canvas Path support",
       define => "ENABLE_CANVAS_PATH", default => 1, value => \$canvasPathSupport },
 
