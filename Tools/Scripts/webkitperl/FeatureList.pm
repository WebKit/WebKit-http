--- conflicted
+++ resolved
@@ -118,13 +118,7 @@
     $readableStreamAPISupport,
     $readableByteStreamAPISupport,
     $registerProtocolHandlerSupport,
-<<<<<<< HEAD
-    $requestAnimationFrameSupport,
-    $resourceTimingSupport,
-    $samplingProfilerSupport,
-=======
     $resolutionMediaQuerySupport,
->>>>>>> 4ccac179
     $scriptedSpeechSupport,
     $subtleCrypto,
     $svgFontsSupport,
@@ -155,17 +149,10 @@
 
 my @features = (
     { option => "3d-rendering", desc => "Toggle 3D Rendering support",
-<<<<<<< HEAD
-      define => "ENABLE_3D_TRANSFORMS", default => (isAppleMacWebKit() || isIOSWebKit() || isGtk() || isEfl() || isQt()), value => \$threeDTransformsSupport },
+      define => "ENABLE_3D_TRANSFORMS", default => (isAppleCocoaWebKit() || isIOSWebKit() || isGtk() || isQt() || isWPE()), value => \$threeDTransformsSupport },
 
     { option => "accelerated-2d-canvas", desc => "Toggle Accelerated 2D Canvas support",
-      define => "ENABLE_ACCELERATED_2D_CANVAS", default => (isGtk() || isQt()), value => \$accelerated2DCanvasSupport },
-=======
-      define => "ENABLE_3D_TRANSFORMS", default => (isAppleCocoaWebKit() || isIOSWebKit() || isGtk() || isWPE()), value => \$threeDTransformsSupport },
-
-    { option => "accelerated-2d-canvas", desc => "Toggle Accelerated 2D Canvas support",
-      define => "ENABLE_ACCELERATED_2D_CANVAS", default => isWPE(), value => \$accelerated2DCanvasSupport },
->>>>>>> 4ccac179
+      define => "ENABLE_ACCELERATED_2D_CANVAS", default => (isWPE() || isQt()), value => \$accelerated2DCanvasSupport },
 
     { option => "allinone-build", desc => "Toggle all-in-one build",
       define => "ENABLE_ALLINONE_BUILD", default => isWindows() || isQt(), value => \$allInOneBuild },
@@ -198,11 +185,7 @@
       define => "ENABLE_CSS_IMAGE_RESOLUTION", default => isGtk(), value => \$cssImageResolutionSupport },
 
     { option => "css-image-set", desc => "Toggle CSS image-set support",
-<<<<<<< HEAD
-      define => "ENABLE_CSS_IMAGE_SET", default => (isEfl() || isGtk() || isQt()), value => \$cssImageSetSupport },
-=======
-      define => "ENABLE_CSS_IMAGE_SET", default => (isGtk() || isWPE()), value => \$cssImageSetSupport },
->>>>>>> 4ccac179
+      define => "ENABLE_CSS_IMAGE_SET", default => (isGtk() || isQt() || isWPE()), value => \$cssImageSetSupport },
 
     { option => "css-regions", desc => "Toggle CSS Regions support",
       define => "ENABLE_CSS_REGIONS", default => 1, value => \$cssRegionsSupport },
@@ -217,14 +200,7 @@
       define => "ENABLE_CUSTOM_ELEMENTS", default => 1, value => \$customElementsSupport },
 
     { option => "custom-scheme-handler", desc => "Toggle Custom Scheme Handler support",
-<<<<<<< HEAD
-      define => "ENABLE_CUSTOM_SCHEME_HANDLER", default => isEfl(), value => \$customSchemeHandlerSupport },
-
-    { option => "datalist-element", desc => "Toggle Datalist Element support",
-      define => "ENABLE_DATALIST_ELEMENT", default => (isEfl() || isQt()), value => \$datalistElementSupport },
-=======
       define => "ENABLE_CUSTOM_SCHEME_HANDLER", default => 0, value => \$customSchemeHandlerSupport },
->>>>>>> 4ccac179
 
     { option => "data-transfer-items", desc => "Toggle Data Transfer Items support",
       define => "ENABLE_DATA_TRANSFER_ITEMS", default => 0, value => \$dataTransferItemsSupport },
@@ -233,26 +209,16 @@
       define => "ENABLE_DATALIST_ELEMENT", default => 0, value => \$datalistElementSupport },
 
     { option => "device-orientation", desc => "Toggle Device Orientation support",
-<<<<<<< HEAD
-      define => "ENABLE_DEVICE_ORIENTATION", default => (isIOSWebKit() || isQt()), value => \$deviceOrientationSupport },
+      define => "ENABLE_DEVICE_ORIENTATION", default => (isIOSWebKit() || isQt() || isWPE()), value => \$deviceOrientationSupport },
 
     { option => "dom4-events-constructor", desc => "Expose DOM4 Events constructors",
-      define => "ENABLE_DOM4_EVENTS_CONSTRUCTOR", default => (isAppleWebKit() || isGtk() || isEfl() || isQt()), value => \$dom4EventsConstructor },
+      define => "ENABLE_DOM4_EVENTS_CONSTRUCTOR", default => (isAppleWebKit() || isGtk() || isQt()), value => \$dom4EventsConstructor },
 
     { option => "download-attribute", desc => "Toggle Download Attribute support",
-      define => "ENABLE_DOWNLOAD_ATTRIBUTE", default => (isEfl() || isQt()), value => \$downloadAttributeSupport },
-=======
-      define => "ENABLE_DEVICE_ORIENTATION", default => (isIOSWebKit() || isWPE()), value => \$deviceOrientationSupport },
-
-    { option => "dom4-events-constructor", desc => "Expose DOM4 Events constructors",
-      define => "ENABLE_DOM4_EVENTS_CONSTRUCTOR", default => (isAppleWebKit() || isGtk()), value => \$dom4EventsConstructor },
-
-    { option => "download-attribute", desc => "Toggle Download Attribute support",
-      define => "ENABLE_DOWNLOAD_ATTRIBUTE", default => isGtk(), value => \$downloadAttributeSupport },
+      define => "ENABLE_DOWNLOAD_ATTRIBUTE", default => (isGtk() || isQt()), value => \$downloadAttributeSupport },
 
     { option => "encrypted-media", desc => "Toggle EME V3 support",
       define => "ENABLE_ENCRYPTED_MEDIA", default => isWPE(), value => \$encryptedMediaSupport },
->>>>>>> 4ccac179
 
     { option => "fetch-api", desc => "Toggle Fetch API support",
       define => "ENABLE_FETCH_API", default => 1, value => \$fetchAPISupport },
@@ -261,30 +227,22 @@
       define => "ENABLE_FONT_LOAD_EVENTS", default => 0, value => \$fontLoadEventsSupport },
 
     { option => "ftl-jit", desc => "Toggle FTL JIT support",
-      define => "ENABLE_FTL_JIT", default => ((isARM64() || isX86_64()) && (isGtk() || isJSCOnly() || isWPE())) , value => \$ftlJITSupport },
+      define => "ENABLE_FTL_JIT", default => ((isARM64() || isX86_64()) && (isGtk() || isJSCOnly() || isQt() || isWPE())) , value => \$ftlJITSupport },
 
     { option => "ftpdir", desc => "Toggle FTP Directory support",
       define => "ENABLE_FTPDIR", default => !isQt(), value => \$ftpDirSupport },
 
     { option => "fullscreen-api", desc => "Toggle Fullscreen API support",
-<<<<<<< HEAD
-      define => "ENABLE_FULLSCREEN_API", default => (isAppleMacWebKit() || isEfl() || isGtk() || isQt()), value => \$fullscreenAPISupport },
-=======
-      define => "ENABLE_FULLSCREEN_API", default => (isAppleCocoaWebKit() || isGtk()), value => \$fullscreenAPISupport },
->>>>>>> 4ccac179
+      define => "ENABLE_FULLSCREEN_API", default => (isAppleCocoaWebKit() || isGtk() || isQt()), value => \$fullscreenAPISupport },
 
     { option => "gamepad", desc => "Toggle Gamepad support",
       define => "ENABLE_GAMEPAD", default => 0, value => \$gamepadSupport },
 
     { option => "geolocation", desc => "Toggle Geolocation support",
-<<<<<<< HEAD
-      define => "ENABLE_GEOLOCATION", default => (isAppleWebKit() || isIOSWebKit() || isGtk() || isEfl() || isQt()), value => \$geolocationSupport },
-=======
-      define => "ENABLE_GEOLOCATION", default => (isAppleWebKit() || isIOSWebKit() || isGtk()), value => \$geolocationSupport },
+      define => "ENABLE_GEOLOCATION", default => (isAppleWebKit() || isIOSWebKit() || isGtk() || isQt()), value => \$geolocationSupport },
 
     { option => "gstreamer-gl", desc => "Toggle GStreamer GL support",
       define => "USE_GSTREAMER_GL", default => (isGtk() || isWPE()), value => \$gstreamerGLSupport },
->>>>>>> 4ccac179
 
     { option => "high-dpi-canvas", desc => "Toggle High DPI Canvas support",
       define => "ENABLE_HIGH_DPI_CANVAS", default => (isAppleWebKit()), value => \$highDPICanvasSupport },
@@ -293,21 +251,13 @@
       define => "ENABLE_ICONDATABASE", default => !isIOSWebKit(), value => \$icondatabaseSupport },
 
     { option => "indexed-database", desc => "Toggle Indexed Database support",
-<<<<<<< HEAD
-      define => "ENABLE_INDEXED_DATABASE", default => (isEfl() || isGtk() || isQt()), value => \$indexedDatabaseSupport },
-=======
-      define => "ENABLE_INDEXED_DATABASE", default => (isAppleCocoaWebKit() || isGtk() || isWPE()), value => \$indexedDatabaseSupport },
->>>>>>> 4ccac179
+      define => "ENABLE_INDEXED_DATABASE", default => (isAppleCocoaWebKit() || isGtk() || isQt() || isWPE()), value => \$indexedDatabaseSupport },
 
     { option => "input-speech", desc => "Toggle Input Speech support",
       define => "ENABLE_INPUT_SPEECH", default => 0, value => \$inputSpeechSupport },
 
     { option => "input-type-color", desc => "Toggle Input Type Color support",
-<<<<<<< HEAD
-      define => "ENABLE_INPUT_TYPE_COLOR", default => (isEfl() || isGtk() || isQt()), value => \$inputTypeColorSupport },
-=======
-      define => "ENABLE_INPUT_TYPE_COLOR", default => isGtk(), value => \$inputTypeColorSupport },
->>>>>>> 4ccac179
+      define => "ENABLE_INPUT_TYPE_COLOR", default => (isGtk() || isQt()), value => \$inputTypeColorSupport },
 
     { option => "input-type-date", desc => "Toggle Input Type Date support",
       define => "ENABLE_INPUT_TYPE_DATE", default => 0, value => \$inputTypeDateSupport },
@@ -343,14 +293,7 @@
       define => "ENABLE_LEGACY_WEB_AUDIO", default => (!isQt() || isQtGstreamer()) , value => \$legacyWebAudioSupport },
 
     { option => "link-prefetch", desc => "Toggle Link Prefetch support",
-<<<<<<< HEAD
-      define => "ENABLE_LINK_PREFETCH", default => (isGtk() || isEfl() || isQt()), value => \$linkPrefetchSupport },
-
-    { option => "jit", desc => "Enable just-in-time JavaScript support",
-      define => "ENABLE_JIT", default => 1, value => \$jitSupport },
-=======
-      define => "ENABLE_LINK_PREFETCH", default => isGtk(), value => \$linkPrefetchSupport },
->>>>>>> 4ccac179
+      define => "ENABLE_LINK_PREFETCH", default => (isGtk() || isQt()), value => \$linkPrefetchSupport },
 
     { option => "mathml", desc => "Toggle MathML support",
       define => "ENABLE_MATHML", default => 1, value => \$mathmlSupport },
@@ -359,11 +302,7 @@
       define => "ENABLE_MEDIA_CAPTURE", default => 0, value => \$mediaCaptureSupport },
 
     { option => "media-source", desc => "Toggle Media Source support",
-<<<<<<< HEAD
-      define => "ENABLE_MEDIA_SOURCE", default => (isGtk() || isEfl() || isQtGstreamer()), value => \$mediaSourceSupport },
-=======
-      define => "ENABLE_MEDIA_SOURCE", default => (isGtk() || isWPE()), value => \$mediaSourceSupport },
->>>>>>> 4ccac179
+      define => "ENABLE_MEDIA_SOURCE", default => (isGtk() || isQtGstreamer() || isWPE()), value => \$mediaSourceSupport },
 
     { option => "media-statistics", desc => "Toggle Media Statistics support",
       define => "ENABLE_MEDIA_STATISTICS", default => 0, value => \$mediaStatisticsSupport },
@@ -375,11 +314,7 @@
       define => "ENABLE_METER_ELEMENT", default => !isAppleWinWebKit(), value => \$meterElementSupport },
 
     { option => "mhtml", desc => "Toggle MHTML support",
-<<<<<<< HEAD
-      define => "ENABLE_MHTML", default => (isGtk() || isEfl() || isQt()), value => \$mhtmlSupport },
-=======
-      define => "ENABLE_MHTML", default => (isGtk() || isWPE()), value => \$mhtmlSupport },
->>>>>>> 4ccac179
+      define => "ENABLE_MHTML", default => (isGtk() || isQt() || isWPE()), value => \$mhtmlSupport },
 
     { option => "mouse-cursor-scale", desc => "Toggle Scaled mouse cursor support",
       define => "ENABLE_MOUSE_CURSOR_SCALE", default => 0, value => \$mouseCursorScaleSupport },
@@ -391,14 +326,7 @@
       define => "ENABLE_NAVIGATOR_HWCONCURRENCY", default => 1, value => \$hardwareConcurrencySupport },
 
     { option => "netscape-plugin-api", desc => "Toggle Netscape Plugin API support",
-<<<<<<< HEAD
-      define => "ENABLE_NETSCAPE_PLUGIN_API", default => (!isIOSWebKit() && !(isQt() && isDarwin())), value => \$netscapePluginAPISupport },
-
-    { option => "nosniff", desc => "Toggle support for 'X-Content-Type-Options: nosniff'",
-      define => "ENABLE_NOSNIFF", default => isEfl(), value => \$nosniffSupport },
-=======
-      define => "ENABLE_NETSCAPE_PLUGIN_API", default => (!isIOSWebKit() && !isWPE()), value => \$netscapePluginAPISupport },
->>>>>>> 4ccac179
+      define => "ENABLE_NETSCAPE_PLUGIN_API", default => (!isIOSWebKit() && !(isQt() && isDarwin()) && !isWPE()), value => \$netscapePluginAPISupport },
 
     { option => "notifications", desc => "Toggle Notifications support",
       define => "ENABLE_NOTIFICATIONS", default => (isGtk() || isQt()), value => \$notificationsSupport },
@@ -421,16 +349,8 @@
     { option => "readableByteStreamAPI", desc => "Toggle support of ByteStream part of ReadableStream API",
       define => "ENABLE_READABLE_BYTE_STREAM_API", default => 1, value => \$readableByteStreamAPISupport },
 
-<<<<<<< HEAD
-    { option => "sampling-profiler", desc => "Toggle JSC Sampling Profiler",
-      define => "ENABLE_SAMPLING_PROFILER", default => 1, value => \$samplingProfilerSupport },
-
-    { option => "seccomp-filters", desc => "Toggle Seccomp Filter sandbox",
-      define => "ENABLE_SECCOMP_FILTERS", default => 0, value => \$seccompFiltersSupport },
-=======
     { option => "resolution-media-query", desc => "Toggle resolution media query support",
       define => "ENABLE_RESOLUTION_MEDIA_QUERY", default => 0, value => \$resolutionMediaQuerySupport },
->>>>>>> 4ccac179
 
     { option => "scripted-speech", desc => "Toggle Scripted Speech support",
       define => "ENABLE_SCRIPTED_SPEECH", default => 0, value => \$scriptedSpeechSupport },
@@ -445,14 +365,7 @@
       define => "USE_SYSTEM_MALLOC", default => 0, value => \$systemMallocSupport },
 
     { option => "touch-events", desc => "Toggle Touch Events support",
-<<<<<<< HEAD
-      define => "ENABLE_TOUCH_EVENTS", default => (isIOSWebKit() || isEfl() || isGtk() || isQt()), value => \$touchEventsSupport },
-
-    { option => "touch-slider", desc => "Toggle Touch Slider support",
-      define => "ENABLE_TOUCH_SLIDER", default => isEfl(), value => \$touchSliderSupport },
-=======
-      define => "ENABLE_TOUCH_EVENTS", default => (isIOSWebKit() || isGtk() || isWPE()), value => \$touchEventsSupport },
->>>>>>> 4ccac179
+      define => "ENABLE_TOUCH_EVENTS", default => (isIOSWebKit() || isGtk() || isQt() || isWPE()), value => \$touchEventsSupport },
 
     { option => "touch-icon-loading", desc => "Toggle Touch Icon Loading Support",
       define => "ENABLE_TOUCH_ICON_LOADING", default => 0, value => \$touchIconLoadingSupport },
@@ -461,33 +374,16 @@
       define => "ENABLE_TOUCH_SLIDER", default => 0, value => \$touchSliderSupport },
 
     { option => "video", desc => "Toggle Video support",
-<<<<<<< HEAD
-      define => "ENABLE_VIDEO", default => (isAppleWebKit() || isGtk() || isEfl() || isQt()), value => \$videoSupport },
+      define => "ENABLE_VIDEO", default => (isAppleWebKit() || isGtk() || isQt() || isWPE()), value => \$videoSupport },
 
     { option => "video-track", desc => "Toggle Video Track support",
-      define => "ENABLE_VIDEO_TRACK", default => (isAppleWebKit() || isGtk() || isEfl() || isQt()), value => \$videoTrackSupport },
-
-    { option => "webgl", desc => "Toggle WebGL support",
-      define => "ENABLE_WEBGL", default => (isAppleMacWebKit() || isIOSWebKit() || isGtk() || isEfl() || isQt()), value => \$webglSupport },
-
-    { option => "webassembly", desc => "Toggle WebAssembly support",
-      define => "ENABLE_WEBASSEMBLY", default => 0, value => \$webAssemblySupport },
-=======
-      define => "ENABLE_VIDEO", default => (isAppleWebKit() || isGtk() || isWPE()), value => \$videoSupport },
-
-    { option => "video-track", desc => "Toggle Video Track support",
-      define => "ENABLE_VIDEO_TRACK", default => (isAppleWebKit() || isGtk() || isWPE()), value => \$videoTrackSupport },
->>>>>>> 4ccac179
+      define => "ENABLE_VIDEO_TRACK", default => (isAppleWebKit() || isGtk() || isQt() || isWPE()), value => \$videoTrackSupport },
 
     { option => "web-animations", desc => "Toggle Web Animations support",
       define => "ENABLE_WEB_ANIMATIONS", default => 1, value => \$webAnimationsSupport },
 
     { option => "web-audio", desc => "Toggle Web Audio support",
-<<<<<<< HEAD
-      define => "ENABLE_WEB_AUDIO", default => (isEfl() || isGtk() || isQtGstreamer()), value => \$webAudioSupport },
-=======
-      define => "ENABLE_WEB_AUDIO", default => (isGtk() || isWPE()), value => \$webAudioSupport },
->>>>>>> 4ccac179
+      define => "ENABLE_WEB_AUDIO", default => (isGtk() || isQtGstreamer() || isWPE()), value => \$webAudioSupport },
 
     { option => "web-rtc", desc => "Toggle WebRTC support",
       define => "ENABLE_WEB_RTC", default => (isAppleCocoaWebKit() || isIOSWebKit() || isGtk()), value => \$webRTCSupport },
@@ -496,32 +392,22 @@
       define => "ENABLE_WEB_SOCKETS", default => 1, value => \$webSocketsSupport },
 
     { option => "web-timing", desc => "Toggle Web Timing support",
-<<<<<<< HEAD
-      define => "ENABLE_WEB_TIMING", default => (isGtk() || isEfl() || isQt()), value => \$webTimingSupport },
+      define => "ENABLE_WEB_TIMING", default => 1, value => \$webTimingSupport },
+
+    { option => "webassembly", desc => "Toggle WebAssembly support",
+      define => "ENABLE_WEBASSEMBLY", default => ((isARM64() || isX86_64()) && (isGtk() || isJSCOnly() || isQt() || isWPE())) , value => \$webAssemblySupport },
+
+    { option => "webgl", desc => "Toggle WebGL support",
+      define => "ENABLE_WEBGL", default => (isAppleCocoaWebKit() || isGtk() || isQt() || isWPE()), value => \$webglSupport },
+
+    { option => "webgl2", desc => "Toggle WebGL2 support",
+      define => "ENABLE_WEBGL2", default => isAppleCocoaWebKit(), value => \$webgl2Support },
+
+    { option => "writableStreamAPI", desc => "Toggle WritableStream API support",
+      define => "ENABLE_WRITABLE_STREAM_API", default => 1, value => \$writableStreamAPISupport },
 
     { option => "xslt", desc => "Toggle XSLT support",
       define => "ENABLE_XSLT", default => 1, value => \$xsltSupport },
-
-    { option => "ftl-jit", desc => "Toggle FTLJIT support",
-      define => "ENABLE_FTL_JIT", default => (isX86_64() && (isGtk() || isEfl() || (isQt() && !isAnyWindows()))) , value => \$ftlJITSupport },
-=======
-      define => "ENABLE_WEB_TIMING", default => 1, value => \$webTimingSupport },
-
-    { option => "webassembly", desc => "Toggle WebAssembly support",
-      define => "ENABLE_WEBASSEMBLY", default => ((isARM64() || isX86_64()) && (isGtk() || isJSCOnly() || isWPE())) , value => \$webAssemblySupport },
-
-    { option => "webgl", desc => "Toggle WebGL support",
-      define => "ENABLE_WEBGL", default => (isAppleCocoaWebKit() || isGtk() || isWPE()), value => \$webglSupport },
-
-    { option => "webgl2", desc => "Toggle WebGL2 support",
-      define => "ENABLE_WEBGL2", default => isAppleCocoaWebKit(), value => \$webgl2Support },
-
-    { option => "writableStreamAPI", desc => "Toggle WritableStream API support",
-      define => "ENABLE_WRITABLE_STREAM_API", default => 1, value => \$writableStreamAPISupport },
-
-    { option => "xslt", desc => "Toggle XSLT support",
-      define => "ENABLE_XSLT", default => 1, value => \$xsltSupport },
->>>>>>> 4ccac179
 );
 
 sub getFeatureOptionList()
