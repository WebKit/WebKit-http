--- conflicted
+++ resolved
@@ -147,11 +147,7 @@
 
 my @features = (
     { option => "3d-rendering", desc => "Toggle 3D Rendering support",
-<<<<<<< HEAD
-      define => "ENABLE_3D_TRANSFORMS", default => (isAppleMacWebKit() || isIOSWebKit() || isGtk() || isEfl() || isWPE()), value => \$threeDTransformsSupport },
-=======
-      define => "ENABLE_3D_TRANSFORMS", default => (isAppleCocoaWebKit() || isIOSWebKit() || isGtk() || isEfl()), value => \$threeDTransformsSupport },
->>>>>>> aa0e659a
+      define => "ENABLE_3D_TRANSFORMS", default => (isAppleCocoaWebKit() || isIOSWebKit() || isGtk() || isEfl() || isWPE()), value => \$threeDTransformsSupport },
 
     { option => "accelerated-2d-canvas", desc => "Toggle Accelerated 2D Canvas support",
       define => "ENABLE_ACCELERATED_2D_CANVAS", default => isWPE(), value => \$accelerated2DCanvasSupport },
@@ -253,11 +249,7 @@
       define => "ENABLE_ICONDATABASE", default => !isIOSWebKit(), value => \$icondatabaseSupport },
 
     { option => "indexed-database", desc => "Toggle Indexed Database support",
-<<<<<<< HEAD
-      define => "ENABLE_INDEXED_DATABASE", default => (isAppleMacWebKit() || isEfl() || isGtk() || isWPE()), value => \$indexedDatabaseSupport },
-=======
-      define => "ENABLE_INDEXED_DATABASE", default => (isAppleCocoaWebKit() || isEfl() || isGtk()), value => \$indexedDatabaseSupport },
->>>>>>> aa0e659a
+      define => "ENABLE_INDEXED_DATABASE", default => (isAppleCocoaWebKit() || isEfl() || isGtk() || isWPE()), value => \$indexedDatabaseSupport },
 
     { option => "input-speech", desc => "Toggle Input Speech support",
       define => "ENABLE_INPUT_SPEECH", default => 0, value => \$inputSpeechSupport },
@@ -388,12 +380,6 @@
     { option => "touch-slider", desc => "Toggle Touch Slider support",
       define => "ENABLE_TOUCH_SLIDER", default => isEfl(), value => \$touchSliderSupport },
 
-<<<<<<< HEAD
-    { option => "user-timing", desc => "Toggle User Timing support",
-      define => "ENABLE_USER_TIMING", default => (isGtk() || isWPE()), value => \$userTimingSupport },
-
-=======
->>>>>>> aa0e659a
     { option => "vibration", desc => "Toggle Vibration support",
       define => "ENABLE_VIBRATION", default => isEfl(), value => \$vibrationSupport },
 
@@ -425,11 +411,7 @@
       define => "ENABLE_WEBASSEMBLY", default => 0, value => \$webAssemblySupport },
 
     { option => "webgl", desc => "Toggle WebGL support",
-<<<<<<< HEAD
-      define => "ENABLE_WEBGL", default => (isAppleMacWebKit() || isIOSWebKit() || isGtk() || isEfl() || isWPE()), value => \$webglSupport },
-=======
-      define => "ENABLE_WEBGL", default => (isAppleCocoaWebKit() || isGtk() || isEfl()), value => \$webglSupport },
->>>>>>> aa0e659a
+      define => "ENABLE_WEBGL", default => (isAppleCocoaWebKit() || isGtk() || isEfl() || isWPE()), value => \$webglSupport },
 
     { option => "writableStreamAPI", desc => "Toggle WritableStream API support",
       define => "ENABLE_WRITABLE_STREAM_API", default => 1, value => \$writableStreamAPISupport },
