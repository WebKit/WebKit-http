--- conflicted
+++ resolved
@@ -149,11 +149,7 @@
 
 my @features = (
     { option => "3d-rendering", desc => "Toggle 3D Rendering support",
-<<<<<<< HEAD
-      define => "ENABLE_3D_RENDERING", default => (isAppleMacWebKit() || isIOSWebKit() || isHaiku() || isGtk() || isEfl()), value => \$threeDRenderingSupport },
-=======
-      define => "ENABLE_3D_TRANSFORMS", default => (isAppleMacWebKit() || isIOSWebKit() || isGtk() || isEfl()), value => \$threeDTransformsSupport },
->>>>>>> 2668f14e
+      define => "ENABLE_3D_TRANSFORMS", default => (isAppleMacWebKit() || isIOSWebKit() || isHaiku() || isGtk() || isEfl()), value => \$threeDTransformsSupport },
 
     { option => "accelerated-2d-canvas", desc => "Toggle Accelerated 2D Canvas support",
       define => "ENABLE_ACCELERATED_2D_CANVAS", default => isGtk(), value => \$accelerated2DCanvasSupport },
