--- conflicted
+++ resolved
@@ -44,7 +44,6 @@
 prohibitUnknownPort();
 setConfiguration();
 
-<<<<<<< HEAD
 my $isWK2;
 
 sub isWK2()
@@ -60,10 +59,7 @@
     return $isWK2;
 }
 
-if (isGtk() || isEfl()) {
-=======
 if (isGtk()) {
->>>>>>> 4ccac179
     # Check to see that all the frameworks are built.
     checkFrameworks();
 
@@ -72,7 +68,6 @@
     @jhbuildWrapper = wrapperPrefixIfNeeded();
     print "Starting MiniBrowser.\n";
     exec @jhbuildWrapper, $launcherPath, @ARGV or die;
-<<<<<<< HEAD
 } elsif (isQt()) {
     # Check to see that all the frameworks are built.
     checkFrameworks();
@@ -82,8 +77,6 @@
     @jhbuildWrapper = wrapperPrefixIfNeeded();
     print "Starting QtTestBrowser.\n";
     exec @jhbuildWrapper, $launcherPath, @ARGV or die;
-} elsif (isAppleMacWebKit()) {
-=======
 } elsif (isWPE()) {
     # Check to see that all the frameworks are built.
     checkFrameworks();
@@ -95,7 +88,6 @@
     print "Starting $launcherName \n";
     exec @jhbuildWrapper, $launcherName, @ARGV or die;
 } elsif (isAppleCocoaWebKit()) {
->>>>>>> 4ccac179
     printHelpAndExitForRunAndDebugWebKitAppIfNeeded();
     exit exitStatus(runMiniBrowser());
 } else {
