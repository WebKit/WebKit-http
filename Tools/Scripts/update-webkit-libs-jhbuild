--- conflicted
+++ resolved
@@ -27,11 +27,7 @@
 $platform = "wpe" if isWPE();
 
 if (!$platform) {
-<<<<<<< HEAD
-    die "No platform specified for " . basename($0) .". Use --gtk, --efl or --wpe.\n";
-=======
-    die "No platform specified for " . basename($0) .". Use --gtk.\n";
->>>>>>> 24c8b5ee
+    die "No platform specified for " . basename($0) .". Use --gtk or --wpe.\n";
 }
 
 my $wipeOnChange = $ENV{JHBUILD_WIPE_ON_CHANGE} // 1;
@@ -137,11 +133,7 @@
 
 chdir(relativeScriptsDir() . "/../jhbuild") or die $!;
 
-<<<<<<< HEAD
-my %prettyPlatform = ( "efl" => "EFL", "gtk" => "GTK+", "wpe" => "WPE" );
-=======
-my %prettyPlatform = ( "gtk" => "GTK+" );
->>>>>>> 24c8b5ee
+my %prettyPlatform = ( "gtk" => "GTK+", "wpe" => "WPE" );
 
 if (!$force && !jhbuildConfigurationChanged()) {
     print $prettyPlatform{$platform} . " port dependencies are already up to date\n";
