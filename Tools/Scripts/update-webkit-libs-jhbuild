#!/usr/bin/perl -w
# Copyright (C) 2011 Igalia S.L.
# Copyright (C) 2012 Intel Corporation
# Copyright (C) 2013 Nokia Corporation and/or its subsidiary(-ies).
#
# This library is free software; you can redistribute it and/or
# modify it under the terms of the GNU Lesser General Public
# License as published by the Free Software Foundation; either
# version 2 of the License, or (at your option) any later version.
#
# This library is distributed in the hope that it will be useful,
# but WITHOUT ANY WARRANTY; without even the implied warranty of
# MERCHANTABILITY or FITNESS FOR A PARTICULAR PURPOSE.  See the GNU
# Lesser General Public License for more details.
#
# You should have received a copy of the GNU Lesser General Public
# License along with this library; if not, write to the Free Software
# Foundation, Inc., 51 Franklin Street, Fifth Floor, Boston, MA  02110-1301  USA

use FindBin;
use lib $FindBin::Bin;
use webkitdirs;
use Getopt::Long qw(:config pass_through);

my $platform = "";
$platform = "gtk" if isGtk();
<<<<<<< HEAD
$platform = "qt" if isQt();
=======
$platform = "wpe" if isWPE();
>>>>>>> 4ccac179

if (!$platform) {
    die "No platform specified for " . basename($0) .". Use --gtk or --wpe.\n";
}

my $wipeOnChange = $ENV{JHBUILD_WIPE_ON_CHANGE} // 1;
my $force = 0;

GetOptions(
    'wipe-on-change!' => \$wipeOnChange,
    'force' => \$force
);

sub getMD5HashForFile($)
{
    my $file = shift;

    open(FILE_CONTENTS, $file);

    my $contents = "";
    while (<FILE_CONTENTS>) {
        $contents .= $_;
    }

    close(FILE_CONTENTS);

    return md5_hex($contents);
}

sub jhbuildConfigurationChanged()
{
    foreach my $file (qw(jhbuildrc jhbuild.modules)) {
        my $path = join('/', getJhbuildPath(), $file . '.md5sum');
        if (! -e $path) {
            return 1;
        }

        # Get the md5 sum of the file we're testing, look in the right platform directory.
        my $actualFile = join('/', sourceDir(), 'Tools', $platform, $file);
        my $currentSum = getMD5HashForFile($actualFile);

        # Get our previous record.
        open(PREVIOUS_MD5, $path);
        chomp(my $previousSum = <PREVIOUS_MD5>);
        close(PREVIOUS_MD5);

        if ($previousSum ne $currentSum) {
            return 1;
        }
    }
}

sub saveJhbuildMd5() {
    # Save md5sum for jhbuild-related files.saveJhbuildMd5();
    my $jhbuildPath = getJhbuildPath();
    (-d $jhbuildPath) || mkpath $jhbuildPath;
    foreach my $file (qw(jhbuildrc jhbuild.modules)) {
        my $source = join('/', sourceDir(), "Tools", $platform, $file);
        my $destination = join('/', $jhbuildPath, $file);
        open(SUM, ">$destination" . ".md5sum");
        print SUM getMD5HashForFile($source);
        close(SUM);
    }
}

sub deleteJhbuildMd5() {
    my $jhbuildPath = getJhbuildPath();
    if (!-d $jhbuildPath) {
        return;
    }
    foreach my $file (qw(jhbuildrc jhbuild.modules)) {
        my $md5File = join('/', $jhbuildPath, $file) . ".md5sum";
        unlink($md5File) if -e $md5File;
    }
}

sub runJhbuild
{
    my $command = shift;
    my @jhbuildArgs = ("./jhbuild-wrapper", "--".$platform, $command);
    push(@jhbuildArgs, @ARGV[0..$#ARGV]);
    return system(@jhbuildArgs);
}

sub cleanJhbuild()
{
    # If the configuration changed, dependencies may have been removed.
    # Since we lack a granular way of uninstalling those we wipe out the
    # jhbuild root and start from scratch.
    my $jhbuildPath = getJhbuildPath();
    if (system("rm -rf $jhbuildPath/Root") ne 0) {
        die "Cleaning jhbuild root failed!";
    }

    if (system("rm -rf $jhbuildPath/Source") ne 0) {
        die "Cleaning jhbuild sources failed!";
    }

    if (isGtk()) {
        # GTK+ uses a separate build directory.
        system("rm -rf $jhbuildPath/Build");
    }
}

delete $ENV{AR_FLAGS} if exists $ENV{AR_FLAGS};

chdir(relativeScriptsDir() . "/../jhbuild") or die $!;

<<<<<<< HEAD
my %prettyPlatform = ( "efl" => "EFL", "gtk" => "GTK+", "qt" => "Qt" );
=======
my %prettyPlatform = ( "gtk" => "GTK+", "wpe" => "WPE" );
>>>>>>> 4ccac179

if (!$force && !jhbuildConfigurationChanged()) {
    print $prettyPlatform{$platform} . " port dependencies are already up to date\n";
    exit 0;
}

if ($wipeOnChange && -e getJhbuildPath()) {
    cleanJhbuild();
}

print "Updating " . $prettyPlatform{$platform} . " port dependencies using jhbuild...\n";
if (runJhbuild("build") == 0) {
    saveJhbuildMd5();
} else {
    deleteJhbuildMd5();
    die "Failed to build " . $prettyPlatform{$platform} . " port dependencies with jhbuild\n";
}<|MERGE_RESOLUTION|>--- conflicted
+++ resolved
@@ -24,11 +24,8 @@
 
 my $platform = "";
 $platform = "gtk" if isGtk();
-<<<<<<< HEAD
 $platform = "qt" if isQt();
-=======
 $platform = "wpe" if isWPE();
->>>>>>> 4ccac179
 
 if (!$platform) {
     die "No platform specified for " . basename($0) .". Use --gtk or --wpe.\n";
@@ -137,11 +134,7 @@
 
 chdir(relativeScriptsDir() . "/../jhbuild") or die $!;
 
-<<<<<<< HEAD
-my %prettyPlatform = ( "efl" => "EFL", "gtk" => "GTK+", "qt" => "Qt" );
-=======
-my %prettyPlatform = ( "gtk" => "GTK+", "wpe" => "WPE" );
->>>>>>> 4ccac179
+my %prettyPlatform = ( "gtk" => "GTK+", "qt" => "Qt", "wpe" => "WPE" );
 
 if (!$force && !jhbuildConfigurationChanged()) {
     print $prettyPlatform{$platform} . " port dependencies are already up to date\n";
