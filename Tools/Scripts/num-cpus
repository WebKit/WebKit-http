<<<<<<< HEAD
#!/boot/common/bin/perl -w
=======
#!/usr/bin/env perl
>>>>>>> d96249c3
use strict;
use warnings;
use FindBin;
use lib $FindBin::Bin;
use webkitdirs;
print numberOfCPUs() . "\n";<|MERGE_RESOLUTION|>--- conflicted
+++ resolved
@@ -1,8 +1,4 @@
-<<<<<<< HEAD
-#!/boot/common/bin/perl -w
-=======
 #!/usr/bin/env perl
->>>>>>> d96249c3
 use strict;
 use warnings;
 use FindBin;
