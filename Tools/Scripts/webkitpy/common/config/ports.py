# Copyright (C) 2009, Google Inc. All rights reserved.
# Copyright (C) 2013 Nokia Corporation and/or its subsidiary(-ies).
# Copyright (C) 2015, 2017 Apple Inc. All rights reserved.
#
# Redistribution and use in source and binary forms, with or without
# modification, are permitted provided that the following conditions are
# met:
#
#     * Redistributions of source code must retain the above copyright
# notice, this list of conditions and the following disclaimer.
#     * Redistributions in binary form must reproduce the above
# copyright notice, this list of conditions and the following disclaimer
# in the documentation and/or other materials provided with the
# distribution.
#     * Neither the name of Google Inc. nor the names of its
# contributors may be used to endorse or promote products derived from
# this software without specific prior written permission.
#
# THIS SOFTWARE IS PROVIDED BY THE COPYRIGHT HOLDERS AND CONTRIBUTORS
# "AS IS" AND ANY EXPRESS OR IMPLIED WARRANTIES, INCLUDING, BUT NOT
# LIMITED TO, THE IMPLIED WARRANTIES OF MERCHANTABILITY AND FITNESS FOR
# A PARTICULAR PURPOSE ARE DISCLAIMED. IN NO EVENT SHALL THE COPYRIGHT
# OWNER OR CONTRIBUTORS BE LIABLE FOR ANY DIRECT, INDIRECT, INCIDENTAL,
# SPECIAL, EXEMPLARY, OR CONSEQUENTIAL DAMAGES (INCLUDING, BUT NOT
# LIMITED TO, PROCUREMENT OF SUBSTITUTE GOODS OR SERVICES; LOSS OF USE,
# DATA, OR PROFITS; OR BUSINESS INTERRUPTION) HOWEVER CAUSED AND ON ANY
# THEORY OF LIABILITY, WHETHER IN CONTRACT, STRICT LIABILITY, OR TORT
# (INCLUDING NEGLIGENCE OR OTHERWISE) ARISING IN ANY WAY OUT OF THE USE
# OF THIS SOFTWARE, EVEN IF ADVISED OF THE POSSIBILITY OF SUCH DAMAGE.
#
# WebKit's Python module for understanding the various ports

import os
import platform
import sys

from webkitpy.common.system.executive import Executive


class DeprecatedPort(object):
    results_directory = "/tmp/layout-test-results"

    # Subclasses must override
    port_flag_name = None

    # FIXME: This is only used by BotInfo.
    def name(self):
        return self.__class__

    def flag(self):
        if self.port_flag_name:
            return "--port=%s" % self.port_flag_name
        return None

    # We might need to pass scm into this function for scm.checkout_root
    def script_path(self, script_name):
        return os.path.join("Tools", "Scripts", script_name)

    def script_shell_command(self, script_name):
        script_path = self.script_path(script_name)
        return Executive.shell_command_for_script(script_path)

    @staticmethod
    def port(port_name):
        ports = {
            "gtk-wk2": GtkWK2Port,
            "ios-device": IOSPort,
            # FIXME: https://bugs.webkit.org/show_bug.cgi?id=169302
            "ios": IOSPort,
            "ios-simulator-wk2": IOSSimulatorWK2Port,
            "mac": MacPort,
            "mac-wk2": MacWK2Port,
            "win": WinPort,
            "wincairo": WinCairoPort,
<<<<<<< HEAD
            "haiku": HaikuPort,
=======
            "wpe": WpePort,
>>>>>>> 6bdbeb1c
        }
        default_port = {
            "Windows": WinPort,
            "Darwin": MacPort,
            "Haiku": HaikuPort,
        }
        # Do we really need MacPort as the ultimate default?
        return ports.get(port_name, default_port.get(platform.system(), MacPort))()

    def makeArgs(self):
        # FIXME: This shouldn't use a static Executive().
        args = '--makeargs="-j%s"' % Executive().cpu_count()
        if os.environ.has_key('MAKEFLAGS'):
            args = '--makeargs="%s"' % os.environ['MAKEFLAGS']
        return args

    def update_webkit_command(self, non_interactive=False):
        return self.script_shell_command("update-webkit")

    def check_webkit_style_command(self):
        return self.script_shell_command("check-webkit-style")

    def prepare_changelog_command(self):
        return self.script_shell_command("prepare-ChangeLog")

    def _append_build_style_flag(self, command, build_style):
        if build_style == "debug":
            command.append("--debug")
        elif build_style == "release":
            command.append("--release")
        return command

    def build_webkit_command(self, build_style=None):
        command = self.script_shell_command("build-webkit")
        return self._append_build_style_flag(command, build_style)

    def build_jsc_command(self, build_style=None):
        command = self.script_shell_command("build-jsc")
        return self._append_build_style_flag(command, build_style)

    def run_javascriptcore_tests_command(self, build_style=None):
        command = self.script_shell_command("run-javascriptcore-tests")
        command.append("--no-fail-fast")
        return self._append_build_style_flag(command, build_style)

    def run_webkit_tests_command(self, build_style=None):
        command = self.script_shell_command("run-webkit-tests")
        return self._append_build_style_flag(command, build_style)

    def run_python_unittests_command(self):
        return self.script_shell_command("test-webkitpy")

    def run_perl_unittests_command(self):
        return self.script_shell_command("test-webkitperl")

    def run_bindings_tests_command(self):
        return self.script_shell_command("run-bindings-tests")

    def run_api_tests_command(self, build_style=None):
        command = self.script_shell_command("run-api-tests")
        return self._append_build_style_flag(command, build_style)


class IOSPort(DeprecatedPort):
    port_flag_name = "ios-device"

    def build_webkit_command(self, build_style=None):
        command = super(IOSPort, self).build_webkit_command(build_style=build_style)
        command.append("--sdk=iphoneos")
        return command


class IOSSimulatorWK2Port(DeprecatedPort):
    port_flag_name = "ios-simulator-wk2"

    def build_webkit_command(self, build_style=None):
        command = super(IOSSimulatorWK2Port, self).build_webkit_command(build_style=build_style)
        command.append("--sdk=iphonesimulator")
        return command

    def run_webkit_tests_command(self, build_style=None):
        command = super(IOSSimulatorWK2Port, self).run_webkit_tests_command(build_style)
        command.append("--ios-simulator")
        return command


class MacPort(DeprecatedPort):
    port_flag_name = "mac"

    def run_webkit_tests_command(self, build_style=None):
        command = super(MacPort, self).run_webkit_tests_command(build_style)
        command.append("--dump-render-tree")
        return command


class MacWK2Port(DeprecatedPort):
    port_flag_name = "mac-wk2"


class WinPort(DeprecatedPort):
    port_flag_name = "win"

    def run_bindings_tests_command(self):
        return None

    def run_webkit_tests_command(self, build_style=None):
        command = super(WinPort, self).run_webkit_tests_command(build_style)
        command.append("--dump-render-tree")
        return command


class WinCairoPort(DeprecatedPort):
    port_flag_name = "wincairo"


class GtkWK2Port(DeprecatedPort):
    port_flag_name = "gtk-wk2"

    def build_webkit_command(self, build_style=None):
        command = super(GtkWK2Port, self).build_webkit_command(build_style=build_style)
        command.append("--gtk")
        command.append("--update-gtk")
        command.append(super(GtkWK2Port, self).makeArgs())
        return command

    def run_webkit_tests_command(self, build_style=None):
        command = super(GtkWK2Port, self).run_webkit_tests_command(build_style)
        command.append("--gtk")
        return command


<<<<<<< HEAD
class HaikuPort(DeprecatedPort):
    port_flag_name = "haiku"

    def build_webkit_command(self, build_style=None):
        command = super(HaikuPort, self).build_webkit_command(build_style=build_style)
        command.append("--haiku")
        command.append("--update-haiku")
        command.append("--no-webkit2")
        command.append(super(HaikuPort, self).makeArgs())
        return command

    def run_webkit_tests_command(self, build_style=None):
        command = super(HaikuPort, self).run_webkit_tests_command(build_style)
        command.append("--haiku")
        return command

=======
class WpePort(DeprecatedPort):
    port_flag_name = "wpe"

    def build_webkit_command(self, build_style=None):
        command = super(WpePort, self).build_webkit_command(build_style=build_style)
        command.append("--wpe")
        command.append("--update-wpe")
        command.append(super(WpePort, self).makeArgs())
        return command

    def run_webkit_tests_command(self, build_style=None):
        command = super(WpePort, self).run_webkit_tests_command(build_style)
        command.append("--wpe")
        return command
>>>>>>> 6bdbeb1c
<|MERGE_RESOLUTION|>--- conflicted
+++ resolved
@@ -72,11 +72,8 @@
             "mac-wk2": MacWK2Port,
             "win": WinPort,
             "wincairo": WinCairoPort,
-<<<<<<< HEAD
             "haiku": HaikuPort,
-=======
             "wpe": WpePort,
->>>>>>> 6bdbeb1c
         }
         default_port = {
             "Windows": WinPort,
@@ -208,7 +205,6 @@
         return command
 
 
-<<<<<<< HEAD
 class HaikuPort(DeprecatedPort):
     port_flag_name = "haiku"
 
@@ -225,7 +221,7 @@
         command.append("--haiku")
         return command
 
-=======
+
 class WpePort(DeprecatedPort):
     port_flag_name = "wpe"
 
@@ -239,5 +235,4 @@
     def run_webkit_tests_command(self, build_style=None):
         command = super(WpePort, self).run_webkit_tests_command(build_style)
         command.append("--wpe")
-        return command
->>>>>>> 6bdbeb1c
+        return command