--- conflicted
+++ resolved
@@ -52,11 +52,7 @@
         self.os_name = self._determine_os_name(sys_module.platform)
         if self.os_name == 'linux':
             self.os_version = self._determine_linux_version()
-<<<<<<< HEAD
-        if self.os_name == 'freebsd' or self.os_name == 'openbsd' or self.os_name == 'netbsd' or self.os_name == 'haiku':
-=======
-        if self.os_name == 'freebsd' or self.os_name == 'openbsd' or self.os_name == 'netbsd' or self.os_name == 'ios':
->>>>>>> 14f10387
+        if self.os_name == 'freebsd' or self.os_name == 'openbsd' or self.os_name == 'netbsd' or self.os_name == 'haiku' or self.os_name == 'ios':
             self.os_version = platform_module.release()
         if self.os_name.startswith('mac'):
             self.os_version = self._determine_mac_version(platform_module.mac_ver()[0])
