--- conflicted
+++ resolved
@@ -66,14 +66,10 @@
                 'Vista': Version(6),
                 'XP': Version(5, 1),
             },
-<<<<<<< HEAD
-            'haiku' : { '' : Version(1.4) }
-=======
-
+            'haiku' : { '' : Version(1.4) },
             # This entry avoids hitting the assert in mapping_for_platform() on Linux,
             # but otherwise shouldn't contain any useful key-value pairs.
             'linux': {},
->>>>>>> 66d6d383
         }
 
     @classmethod
