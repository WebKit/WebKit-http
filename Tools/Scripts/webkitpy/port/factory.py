--- conflicted
+++ resolved
@@ -92,14 +92,9 @@
     PORT_CLASSES = (
         'efl.EflPort',
         'gtk.GtkPort',
-<<<<<<< HEAD
         'haiku.HaikuPort',
-        'ios.IOSSimulatorPort',
-        'ios.IOSPort',
-=======
         'ios_simulator.IOSSimulatorPort',
         'ios_device.IOSDevicePort',
->>>>>>> 0608d889
         'mac.MacPort',
         'mock_drt.MockDRTPort',
         'test.TestPort',
