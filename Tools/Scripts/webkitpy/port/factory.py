# Copyright (C) 2010 Google Inc. All rights reserved.
# Copyright (C) 2013 Apple Inc. All rights reserved.
# Copyright (C) 2013 Nokia Corporation and/or its subsidiary(-ies).
#
# Redistribution and use in source and binary forms, with or without
# modification, are permitted provided that the following conditions are
# met:
#
#     * Redistributions of source code must retain the above copyright
# notice, this list of conditions and the following disclaimer.
#     * Redistributions in binary form must reproduce the above
# copyright notice, this list of conditions and the following disclaimer
# in the documentation and/or other materials provided with the
# distribution.
#     * Neither the name of Google Inc. nor the names of its
# contributors may be used to endorse or promote products derived from
# this software without specific prior written permission.
#
# THIS SOFTWARE IS PROVIDED BY THE COPYRIGHT HOLDERS AND CONTRIBUTORS
# "AS IS" AND ANY EXPRESS OR IMPLIED WARRANTIES, INCLUDING, BUT NOT
# LIMITED TO, THE IMPLIED WARRANTIES OF MERCHANTABILITY AND FITNESS FOR
# A PARTICULAR PURPOSE ARE DISCLAIMED. IN NO EVENT SHALL THE COPYRIGHT
# OWNER OR CONTRIBUTORS BE LIABLE FOR ANY DIRECT, INDIRECT, INCIDENTAL,
# SPECIAL, EXEMPLARY, OR CONSEQUENTIAL DAMAGES (INCLUDING, BUT NOT
# LIMITED TO, PROCUREMENT OF SUBSTITUTE GOODS OR SERVICES; LOSS OF USE,
# DATA, OR PROFITS; OR BUSINESS INTERRUPTION) HOWEVER CAUSED AND ON ANY
# THEORY OF LIABILITY, WHETHER IN CONTRACT, STRICT LIABILITY, OR TORT
# (INCLUDING NEGLIGENCE OR OTHERWISE) ARISING IN ANY WAY OUT OF THE USE
# OF THIS SOFTWARE, EVEN IF ADVISED OF THE POSSIBILITY OF SUCH DAMAGE.

"""Factory method to retrieve the appropriate port implementation."""

import fnmatch
import optparse
import re

from webkitpy.port import builders
from webkitpy.port import config
from webkitpy.common.system import executive
from webkitpy.common.system import filesystem


def platform_options(use_globs=False):
    return [
        optparse.make_option('--platform', action='store',
            help=('Glob-style list of platform/ports to use (e.g., "mac*")' if use_globs else 'Platform to use (e.g., "mac-lion")')),
        optparse.make_option('--ios-simulator', action='store_const', dest='platform',
            const=('ios-simulator'),
            help=('Alias for --platform=ios-simulator')),
        optparse.make_option('--simulator', action='store_const', dest='platform',
            const=('ios-simulator'),
            help=('DEPRECATED alias for --platform=ios-simulator')),
        optparse.make_option('--efl', action='store_const', dest='platform',
            const=('efl*' if use_globs else 'efl'),
            help=('Alias for --platform=efl*' if use_globs else 'Alias for --platform=efl')),
        optparse.make_option('--gtk', action='store_const', dest='platform',
            const=('gtk*' if use_globs else 'gtk'),
            help=('Alias for --platform=gtk*' if use_globs else 'Alias for --platform=gtk')),
<<<<<<< HEAD
        optparse.make_option('--haiku', action='store_const', dest='platform',
            const=('haiku*' if use_globs else 'haiku'),
            help=('Alias for --platform=haiku*' if use_globs else 'Alias for --platform=haiku')),
=======
        optparse.make_option('--no-install', action='store_const',
            const=False, default=True, dest='install',
            help='Skip install step for device and simulator testing'),
>>>>>>> dc5e8ba0
        ]


def configuration_options():
    return [
        optparse.make_option("-t", "--target", default=config.Config(executive.Executive(), filesystem.FileSystem()).default_configuration(), dest="configuration", help="(DEPRECATED) (default: %default)"),
        optparse.make_option('--debug', action='store_const', const='Debug', dest="configuration",
            help='Set the configuration to Debug'),
        optparse.make_option('--release', action='store_const', const='Release', dest="configuration",
            help='Set the configuration to Release'),
        optparse.make_option('--64-bit', action='store_const', const='x86_64', default=None, dest="architecture",
            help='use 64-bit binaries by default (x86_64 instead of x86)'),
        optparse.make_option('--32-bit', action='store_const', const='x86', default=None, dest="architecture",
            help='use 32-bit binaries by default (x86 instead of x86_64)'),
        ]


def _builder_options(builder_name):
    configuration = "Debug" if re.search(r"[d|D](ebu|b)g", builder_name) else "Release"
    is_webkit2 = builder_name.find("WK2") != -1
    builder_name = builder_name
    return optparse.Values({'builder_name': builder_name, 'configuration': configuration, 'webkit_test_runner': is_webkit2})


class PortFactory(object):
    # Order matters.  For port classes that have a port_name with a
    # common prefix, the more specific port class should be listed
    # first.
    PORT_CLASSES = (
        'efl.EflPort',
        'gtk.GtkPort',
        'haiku.HaikuPort',
        'ios_simulator.IOSSimulatorPort',
        'ios_device.IOSDevicePort',
        'mac.MacPort',
        'mock_drt.MockDRTPort',
        'test.TestPort',
        'win.WinCairoPort',
        'win.WinPort',
    )

    def __init__(self, host):
        self._host = host

    def _default_port(self, options):
        platform = self._host.platform
        if platform.is_linux() or platform.is_freebsd():
            return 'gtk'
        elif platform.is_mac():
            return 'mac'
        elif platform.is_win():
            return 'win'
        elif platform.is_haiku():
            return 'haiku'
        raise NotImplementedError('unknown platform: %s' % platform)

    def get(self, port_name=None, options=None, **kwargs):
        """Returns an object implementing the Port interface. If
        port_name is None, this routine attempts to guess at the most
        appropriate port on this platform."""
        port_name = port_name or self._default_port(options)

        for port_class in self.PORT_CLASSES:
            module_name, class_name = port_class.rsplit('.', 1)
            module = __import__(module_name, globals(), locals(), [], -1)
            cls = module.__dict__[class_name]
            if port_name.startswith(cls.port_name):
                port_name = cls.determine_full_port_name(self._host, options, port_name)
                return cls(self._host, port_name, options=options, **kwargs)
        raise NotImplementedError('unsupported platform: "%s"' % port_name)

    def all_port_names(self, platform=None):
        """Return a list of all valid, fully-specified, "real" port names.

        This is the list of directories that are used as actual baseline_paths()
        by real ports. This does not include any "fake" names like "test"
        or "mock-mac", and it does not include any directories that are not.

        If platform is not specified, we will glob-match all ports"""
        platform = platform or '*'
        return fnmatch.filter(builders.all_port_names(), platform)

    def get_from_builder_name(self, builder_name):
        port_name = builders.port_name_for_builder_name(builder_name)
        assert port_name, "unrecognized builder name '%s'" % builder_name
        return self.get(port_name, _builder_options(builder_name))<|MERGE_RESOLUTION|>--- conflicted
+++ resolved
@@ -56,15 +56,12 @@
         optparse.make_option('--gtk', action='store_const', dest='platform',
             const=('gtk*' if use_globs else 'gtk'),
             help=('Alias for --platform=gtk*' if use_globs else 'Alias for --platform=gtk')),
-<<<<<<< HEAD
         optparse.make_option('--haiku', action='store_const', dest='platform',
             const=('haiku*' if use_globs else 'haiku'),
             help=('Alias for --platform=haiku*' if use_globs else 'Alias for --platform=haiku')),
-=======
         optparse.make_option('--no-install', action='store_const',
             const=False, default=True, dest='install',
             help='Skip install step for device and simulator testing'),
->>>>>>> dc5e8ba0
         ]
 
 
