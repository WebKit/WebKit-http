# Copyright (C) 2010 Google Inc. All rights reserved.
# Copyright (C) 2013 Apple Inc. All rights reserved.
# Copyright (C) 2013 Nokia Corporation and/or its subsidiary(-ies).
#
# Redistribution and use in source and binary forms, with or without
# modification, are permitted provided that the following conditions are
# met:
#
#     * Redistributions of source code must retain the above copyright
# notice, this list of conditions and the following disclaimer.
#     * Redistributions in binary form must reproduce the above
# copyright notice, this list of conditions and the following disclaimer
# in the documentation and/or other materials provided with the
# distribution.
#     * Neither the name of Google Inc. nor the names of its
# contributors may be used to endorse or promote products derived from
# this software without specific prior written permission.
#
# THIS SOFTWARE IS PROVIDED BY THE COPYRIGHT HOLDERS AND CONTRIBUTORS
# "AS IS" AND ANY EXPRESS OR IMPLIED WARRANTIES, INCLUDING, BUT NOT
# LIMITED TO, THE IMPLIED WARRANTIES OF MERCHANTABILITY AND FITNESS FOR
# A PARTICULAR PURPOSE ARE DISCLAIMED. IN NO EVENT SHALL THE COPYRIGHT
# OWNER OR CONTRIBUTORS BE LIABLE FOR ANY DIRECT, INDIRECT, INCIDENTAL,
# SPECIAL, EXEMPLARY, OR CONSEQUENTIAL DAMAGES (INCLUDING, BUT NOT
# LIMITED TO, PROCUREMENT OF SUBSTITUTE GOODS OR SERVICES; LOSS OF USE,
# DATA, OR PROFITS; OR BUSINESS INTERRUPTION) HOWEVER CAUSED AND ON ANY
# THEORY OF LIABILITY, WHETHER IN CONTRACT, STRICT LIABILITY, OR TORT
# (INCLUDING NEGLIGENCE OR OTHERWISE) ARISING IN ANY WAY OUT OF THE USE
# OF THIS SOFTWARE, EVEN IF ADVISED OF THE POSSIBILITY OF SUCH DAMAGE.

"""Factory method to retrieve the appropriate port implementation."""

import fnmatch
import optparse
import re

from webkitpy.port import builders
from webkitpy.port import config
from webkitpy.common.system import executive
from webkitpy.common.system import filesystem


def platform_options(use_globs=False):
    return [
        optparse.make_option('--platform', action='store',
            help=('Glob-style list of platform/ports to use (e.g., "mac*")' if use_globs else 'Platform to use (e.g., "mac-lion")')),
        optparse.make_option('--ios-sim', action='store_const', dest='platform',
            const=('ios-simulator'),
            help=('Alias for --platform=ios-sim*' if use_globs else 'Alias for --platform=ios-simulator')),
        optparse.make_option('--efl', action='store_const', dest='platform',
            const=('efl*' if use_globs else 'efl'),
            help=('Alias for --platform=efl*' if use_globs else 'Alias for --platform=efl')),
        optparse.make_option('--gtk', action='store_const', dest='platform',
            const=('gtk*' if use_globs else 'gtk'),
            help=('Alias for --platform=gtk*' if use_globs else 'Alias for --platform=gtk')),
        optparse.make_option('--haiku', action='store_const', dest='platform',
            const=('haiku*' if use_globs else 'haiku'),
            help=('Alias for --platform=haiku*' if use_globs else 'Alias for --platform=haiku')),
        ]


def configuration_options():
    return [
        optparse.make_option("-t", "--target", default=config.Config(executive.Executive(), filesystem.FileSystem()).default_configuration(), dest="configuration", help="(DEPRECATED) (default: %default)"),
        optparse.make_option('--debug', action='store_const', const='Debug', dest="configuration",
            help='Set the configuration to Debug'),
        optparse.make_option('--release', action='store_const', const='Release', dest="configuration",
            help='Set the configuration to Release'),
        optparse.make_option('--32-bit', action='store_const', const='x86', default=None, dest="architecture",
            help='use 32-bit binaries by default (x86 instead of x86_64)'),
        ]



def _builder_options(builder_name):
    configuration = "Debug" if re.search(r"[d|D](ebu|b)g", builder_name) else "Release"
    is_webkit2 = builder_name.find("WK2") != -1
    builder_name = builder_name
    return optparse.Values({'builder_name': builder_name, 'configuration': configuration, 'webkit_test_runner': is_webkit2})


class PortFactory(object):
    PORT_CLASSES = (
        'efl.EflPort',
        'gtk.GtkPort',
<<<<<<< HEAD
        'haiku.HaikuPort',
=======
        'ios.IOSSimulatorPort',
>>>>>>> a1641b9f
        'mac.MacPort',
        'mock_drt.MockDRTPort',
        'test.TestPort',
        'win.WinPort',
    )

    def __init__(self, host):
        self._host = host

    def _default_port(self, options):
        platform = self._host.platform
        if platform.is_linux() or platform.is_freebsd():
            return 'gtk'
        elif platform.is_mac():
            return 'mac'
        elif platform.is_win():
            return 'win'
        elif platform.is_haiku():
            return 'haiku'
        raise NotImplementedError('unknown platform: %s' % platform)

    def get(self, port_name=None, options=None, **kwargs):
        """Returns an object implementing the Port interface. If
        port_name is None, this routine attempts to guess at the most
        appropriate port on this platform."""
        port_name = port_name or self._default_port(options)

        for port_class in self.PORT_CLASSES:
            module_name, class_name = port_class.rsplit('.', 1)
            module = __import__(module_name, globals(), locals(), [], -1)
            cls = module.__dict__[class_name]
            if port_name.startswith(cls.port_name):
                port_name = cls.determine_full_port_name(self._host, options, port_name)
                return cls(self._host, port_name, options=options, **kwargs)
        raise NotImplementedError('unsupported platform: "%s"' % port_name)

    def all_port_names(self, platform=None):
        """Return a list of all valid, fully-specified, "real" port names.

        This is the list of directories that are used as actual baseline_paths()
        by real ports. This does not include any "fake" names like "test"
        or "mock-mac", and it does not include any directories that are not.

        If platform is not specified, we will glob-match all ports"""
        platform = platform or '*'
        return fnmatch.filter(builders.all_port_names(), platform)

    def get_from_builder_name(self, builder_name):
        port_name = builders.port_name_for_builder_name(builder_name)
        assert port_name, "unrecognized builder name '%s'" % builder_name
        return self.get(port_name, _builder_options(builder_name))<|MERGE_RESOLUTION|>--- conflicted
+++ resolved
@@ -83,11 +83,8 @@
     PORT_CLASSES = (
         'efl.EflPort',
         'gtk.GtkPort',
-<<<<<<< HEAD
         'haiku.HaikuPort',
-=======
         'ios.IOSSimulatorPort',
->>>>>>> a1641b9f
         'mac.MacPort',
         'mock_drt.MockDRTPort',
         'test.TestPort',
