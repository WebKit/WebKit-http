--- conflicted
+++ resolved
@@ -145,16 +145,11 @@
       os.path.join('Source', 'WebKit', 'qt', 'examples'),
       os.path.join('Source', 'WebKit', 'qt', 'tests')],
      ["-build/include",
-<<<<<<< HEAD
       "-readability/naming",
       "-readability/parameter_name",
       "-whitespace/braces",
       "-whitespace/comments"]),
-    ([# There is no clean way to avoid "yy_*" names used by flex.
-=======
-      "-readability/naming"]),
     ([  # There is no clean way to avoid "yy_*" names used by flex.
->>>>>>> e41e4829
       os.path.join('Source', 'WebCore', 'css', 'CSSParser.cpp'),
       # TestWebKitAPI uses funny macros like EXPECT_WK_STREQ.
       os.path.join('Tools', 'TestWebKitAPI'),
@@ -166,7 +161,6 @@
       "Source/WebKit/qt/examples/"],
      ["-readability/naming"]),
 
-<<<<<<< HEAD
     ([# The Qt APIs use Qt declaration style, it puts the * to
       # the variable name, not to the class, and variables should
       # always be named in headers.
@@ -184,11 +178,8 @@
        "Tools/MiniBrowser/qt/raw"],
       ["-build/include"]),
 
-    ([# The GTK+ and WPE APIs use upper case, underscore separated, words in
-=======
     ([
       # The GTK+ and WPE APIs use upper case, underscore separated, words in
->>>>>>> e41e4829
       # certain types of enums (e.g. signals, properties).
       os.path.join('Source', 'JavaScriptCore', 'API', 'glib'),
       os.path.join('Source', 'WebKit', 'Shared', 'API', 'glib'),
