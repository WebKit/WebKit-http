--- conflicted
+++ resolved
@@ -76,15 +76,11 @@
         self._expect_port_for_expectations_path(None, '/')
         self._expect_port_for_expectations_path(None, '/mock-checkout/LayoutTests/platform/win/TestExpectations')
         self._expect_port_for_expectations_path('win', 'LayoutTests/platform/win/TestExpectations')
-<<<<<<< HEAD
-        self._expect_port_for_expectations_path('efl', 'LayoutTests/platform/efl/TestExpectations')
         # FIXME: Qt port definiton not restored!
         #self._expect_port_for_expectations_path('qt', 'LayoutTests/platform/qt-win/TestExpectations')
         # FIXME: check-webkit-style doesn't know how to create port objects for all Qt version (4.8, 5.0) and
         # will only check files based on the installed version of Qt.
         #self._expect_port_for_expectations_path('qt', 'LayoutTests/platform/qt-5.0-wk2/TestExpectations')
-=======
->>>>>>> 4ccac179
 
     def assert_lines_lint(self, lines, should_pass, expected_output=None):
         self._error_collector.reset_errors()
