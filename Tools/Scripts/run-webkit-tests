--- conflicted
+++ resolved
@@ -30,65 +30,4 @@
 """Wrapper around webkitpy/layout_tests/run_webkit_tests.py"""
 from webkitpy.common import multiprocessing_bootstrap
 
-<<<<<<< HEAD
-# This is intentionally written in Perl to guarantee support on
-# the same set of platforms as old-run-webkit-tests currently supports.
-# The buildbot master.cfg also currently passes run-webkit-tests to
-# perl directly instead of executing it in a shell.
-
-use strict;
-use warnings;
-
-use File::Spec;
-use FindBin;
-use lib $FindBin::Bin;
-use webkitdirs;
-
-sub runningOnBuildBot()
-{
-    # This is a hack to detect if we're running on the buildbot so we can
-    # pass --verbose to new-run-webkit-tests.  This will be removed when we
-    # update the buildbot config to call new-run-webkit-tests explicitly.
-    my %isBuildBotUser = ("apple" => 1, "buildbot" => 1, "webkitbuildbot" => 1, "slave" => 1, "buildslave-1" => 1, "chrome-bot" => 1);
-    return $isBuildBotUser{$ENV{"USER"}};
-}
-
-sub useNewRunWebKitTests()
-{
-    # All platforms should use NRWT by default.
-    return 1;
-}
-
-my $script = "perl";
-my $harnessName = "old-run-webkit-tests";
-
-if (useNewRunWebKitTests()) {
-    $script = "python";
-    $harnessName = "new-run-webkit-tests";
-
-    if (runningOnBuildBot()) {
-        push(@ARGV, "--debug-rwt-logging");
-    }
-}
-
-# webkitdirs.pm strips --gtk from @ARGV when we call isGtk.
-# We have to add back any --PORT arguments which may have been removed by isPort() checks above.
-if (isGtk()) {
-    push(@ARGV, "--gtk");
-} elsif (isHaiku()) {
-    push(@ARGV, "--haiku");
-} elsif (isEfl()) {
-    push(@ARGV, "--efl");
-} elsif (isNix()) {
-    push(@ARGV, "--nix");
-} elsif (isWinCairo()) {
-    push(@ARGV, "--wincairo");
-}
-
-my $harnessPath = File::Spec->catfile(relativeScriptsDir(), $harnessName);
-unshift(@ARGV, $harnessPath);
-unshift(@ARGV, $script);
-system(@ARGV) == 0 or die "Failed to execute $harnessPath";
-=======
-multiprocessing_bootstrap.run('webkitpy', 'layout_tests', 'run_webkit_tests.py')
->>>>>>> c8720d2c
+multiprocessing_bootstrap.run('webkitpy', 'layout_tests', 'run_webkit_tests.py')