#!/usr/bin/perl -w

# Copyright (C) 2005, 2013 Apple Inc.  All rights reserved.
# Copyright (C) 2007 Eric Seidel <eric@webkit.org>
#
# Redistribution and use in source and binary forms, with or without
# modification, are permitted provided that the following conditions
# are met:
#
# 1.  Redistributions of source code must retain the above copyright
#     notice, this list of conditions and the following disclaimer. 
# 2.  Redistributions in binary form must reproduce the above copyright
#     notice, this list of conditions and the following disclaimer in the
#     documentation and/or other materials provided with the distribution. 
# 3.  Neither the name of Apple Inc. ("Apple") nor the names of
#     its contributors may be used to endorse or promote products derived
#     from this software without specific prior written permission. 
#
# THIS SOFTWARE IS PROVIDED BY APPLE AND ITS CONTRIBUTORS "AS IS" AND ANY
# EXPRESS OR IMPLIED WARRANTIES, INCLUDING, BUT NOT LIMITED TO, THE IMPLIED
# WARRANTIES OF MERCHANTABILITY AND FITNESS FOR A PARTICULAR PURPOSE ARE
# DISCLAIMED. IN NO EVENT SHALL APPLE OR ITS CONTRIBUTORS BE LIABLE FOR ANY
# DIRECT, INDIRECT, INCIDENTAL, SPECIAL, EXEMPLARY, OR CONSEQUENTIAL DAMAGES
# (INCLUDING, BUT NOT LIMITED TO, PROCUREMENT OF SUBSTITUTE GOODS OR SERVICES;
# LOSS OF USE, DATA, OR PROFITS; OR BUSINESS INTERRUPTION) HOWEVER CAUSED AND
# ON ANY THEORY OF LIABILITY, WHETHER IN CONTRACT, STRICT LIABILITY, OR TORT
# (INCLUDING NEGLIGENCE OR OTHERWISE) ARISING IN ANY WAY OUT OF THE USE OF
# THIS SOFTWARE, EVEN IF ADVISED OF THE POSSIBILITY OF SUCH DAMAGE.


use strict;
use FindBin;
use Getopt::Long qw(:config pass_through);
use lib $FindBin::Bin;
use webkitdirs;
use webkitperl::FeatureList qw(getFeatureOptionList);
use POSIX;

sub cMakeArgsFromFeatures();
sub writeCongrats();

prohibitUnknownPort();

my $shouldRunStaticAnalyzer = 0;
my $minimal = 0;
my $coverageSupport = 0;
my $showHelp = 0;
my $ftlJIT = int(isAppleCocoaWebKit() && !willUseIOSSimulatorSDK() || ((isARM64() || isX86_64()) && (isGtk() || isJSCOnly())));
my $forceCLoop = 0;
my $cli = 0;
my $makeArgs = "";
my @cmakeArgs;
my $copyLibraries = 1;
my $startTime = time();

my @features = getFeatureOptionList();

# Initialize values from defaults
foreach (@ARGV) {
    if ($_ eq '--minimal') {
        $minimal = 1;
    }
}

# Initialize values from defaults
foreach (@features) {
    ${$_->{value}} = ($minimal ? 0 : $_->{default});
}

# Additional environment parameters
push @ARGV, split(/ /, $ENV{'BUILD_JSC_ARGS'}) if ($ENV{'BUILD_JSC_ARGS'});

my $programName = basename($0);
my $usage = <<EOF;
Usage: $programName [options] [options to pass to build system]
  --help                        Show this help message
  --[no-]analyze                Toggle code static analysis (default: $shouldRunStaticAnalyzer)
  --[no-]coverage               Toggle code coverage support (default: $coverageSupport)
  --[no-]ftl-jit                Toggle FTL JIT support (default: $ftlJIT)
  --[no-]copy-libraries         Toggle whether to copy libraries (default: $copyLibraries)
  --cloop                       Use C Loop interpreter (default: $forceCLoop)
  --cli                         Build the new jsc command line interface (default: $cli)
  --makeargs=<arguments>        Optional Makefile flags
  --cmakeargs=<arguments>       One or more optional CMake flags (e.g. --cmakeargs="-DFOO=bar -DCMAKE_PREFIX_PATH=/usr/local")
EOF

my %options = (
    'analyze!' => \$shouldRunStaticAnalyzer,
    'coverage!' => \$coverageSupport,
    'help' => \$showHelp,
    'ftl-jit!' => \$ftlJIT,
    'cloop!' => \$forceCLoop,
    'cli!' => \$cli,
    'copy-libraries!' => \$copyLibraries,
    'makeargs=s' => \$makeArgs,
    'cmakeargs=s' => \@cmakeArgs
);

foreach (@features) {
    if ($_->{javascript}) {
        my $opt = sprintf("%-35s", "  --[no-]$_->{option}");
        $usage .= "$opt $_->{desc} (default: $_->{default})\n";
        $options{"$_->{option}!"} = $_->{value};
    }
}

GetOptions(%options);

if ($showHelp) {
   print STDERR $usage;
   exit 1;
}

if (isAppleWinWebKit()) {
    $ftlJIT = 0;
}

if (isJSCOnly() && isWindows()) {
    (system("perl Tools/Scripts/update-webkit-wincairo-libs") == 0) or die;
}

checkRequiredSystemConfig();
setConfiguration();
chdirWebKit();
my @options = XcodeOptions();
my @additionalSupportOptions = ();
push @additionalSupportOptions, XcodeCoverageSupportOptions() if $coverageSupport;
push @additionalSupportOptions, XcodeStaticAnalyzerOption() if $shouldRunStaticAnalyzer;

if ($forceCLoop) {
    $ftlJIT = 0;
}

if (isCMakeBuild()) {
    push @cmakeArgs, $forceCLoop ? " -DENABLE_JIT=OFF" : " -DENABLE_JIT=ON";
    push @cmakeArgs, $ftlJIT ? " -DENABLE_FTL_JIT=ON" : " -DENABLE_FTL_JIT=OFF";

    my @featureArgs = cMakeArgsFromFeatures();

    my $buildTarget = "jsc";
    unless (isAnyWindows()) {
        # By default we build using all of the available CPUs
        $makeArgs .= ($makeArgs ? " " : "") . "-j" . numberOfCPUs() if $makeArgs !~ /-j\s*\d+/;
<<<<<<< HEAD
        $buildTarget = "testb3 testair $makeArgs";
=======
        $buildTarget = "jsc testb3 testair testapi $makeArgs";
>>>>>>> 4ccac179
    } elsif (canUseNinja()) {
        $buildTarget .= " testapi" unless isQt();
    }

    # This call only returns if nothing wrong happened
    buildCMakeProjectOrExit(0, undef, $buildTarget, (cmakeBasedPortArguments(), @featureArgs, @cmakeArgs));
    writeCongrats();
    exit exitStatus(0);
}

if (isAppleCocoaWebKit()) {
    push @options, ($forceCLoop ? "ENABLE_JIT=ENABLE_JIT=0" : "ENABLE_JIT=ENABLE_JIT");
    push @options, ($ftlJIT ? "ENABLE_FTL_JIT=ENABLE_FTL_JIT" : "ENABLE_FTL_JIT=ENABLE_FTL_JIT=0");

    sub option($$$)
    {
        my ($feature, $isEnabled, $defaultValue) = @_;
        return "" if $defaultValue == $isEnabled;
        return $feature . "=" . ($isEnabled ? $feature : "");
    }

    foreach (@features) {
        if ($_->{javascript}) {
            my $option = option($_->{define}, ${$_->{value}}, $_->{default});
            push @options, $option unless $option eq "";
        }
    }

    if ($copyLibraries) {
        my @copyLibrariesArgs = ("perl", "Tools/Scripts/copy-webkitlibraries-to-product-directory");
        push @copyLibrariesArgs, "--device" if willUseIOSDeviceSDK();
        push @copyLibrariesArgs, productDir();
        (system(@copyLibrariesArgs) == 0) or die;
    }
}

sub buildMyProject
{
    my ($projectDirectory, $projectName) = @_;
    my $result;
    chdir $projectDirectory or die "Can't find $projectName directory to build from";
    if (isAppleCocoaWebKit()) {
        $result = system "sh", "-c", ('xcodebuild -project ' . $projectName . '.xcodeproj "$@" | grep -v setenv && exit ${PIPESTATUS[0]}'), "xcodebuild",  @options, @ARGV, @additionalSupportOptions;
    } elsif (isAppleWinWebKit() || isWinCairo()) {
        # WTF is a part of JavaScriptCore.sln because jsc.exe wouldn't start otherwise.
        if ($projectName ne "WTF") {
            $result = buildVisualStudioProject("$projectName.vcxproj/$projectName.sln");
        }
    } else {
        die "Building not defined for this platform!\n";
    }
    exit exitStatus($result) if exitStatus($result);
    chdirWebKit();
}

sub cMakeArgsFromFeatures()
{
    my @args;
    foreach (@features) {
        my $featureName = $_->{define};
        if ($featureName) {
            my $isEnabled = ${$_->{value}};
            if ($isEnabled != $_->{default}) {
                my $featureEnabled = $isEnabled ? "ON" : "OFF";
                push @args, "-D$featureName=$featureEnabled";
            }
        }
    }
    return @args;
}

sub writeCongrats()
{
    my $endTime = time();
    my $buildTime = formatBuildTime($endTime - $startTime);

    print "\n";
    print "====================================================================\n";
    print " JavaScriptCore is now built ($buildTime). \n";
    print "====================================================================\n";
}

if (!isAppleWinWebKit() && !isWinCairo()) {
    buildMyProject("Source/bmalloc", "bmalloc");
}
buildMyProject("Source/WTF", "WTF");
buildMyProject("Source/JavaScriptCore", "JavaScriptCore");
if (isAppleCocoaWebKit() && $cli) {
    buildMyProject("Tools/jsc-cli", "jsc-cli");
}<|MERGE_RESOLUTION|>--- conflicted
+++ resolved
@@ -141,11 +141,7 @@
     unless (isAnyWindows()) {
         # By default we build using all of the available CPUs
         $makeArgs .= ($makeArgs ? " " : "") . "-j" . numberOfCPUs() if $makeArgs !~ /-j\s*\d+/;
-<<<<<<< HEAD
-        $buildTarget = "testb3 testair $makeArgs";
-=======
         $buildTarget = "jsc testb3 testair testapi $makeArgs";
->>>>>>> 4ccac179
     } elsif (canUseNinja()) {
         $buildTarget .= " testapi" unless isQt();
     }
