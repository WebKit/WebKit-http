--- conflicted
+++ resolved
@@ -95,24 +95,13 @@
   --blackberry                      Build the BlackBerry port on Mac/Linux
   --efl                             Build the EFL port
   --gtk                             Build the GTK+ port
-<<<<<<< HEAD
   --haiku                           Build the Haiku port
-  --qt                              Build the Qt port
-=======
->>>>>>> 02a025d9
   --wincairo                        Build using Cairo (rather than CoreGraphics) on Windows
   --wince                           Build the WinCE port
 
   --inspector-frontend              Copy changes to the inspector front-end files to the build directory
 
-<<<<<<< HEAD
-  --install-headers=<path>          Set installation path for the headers (Qt only)
-  --install-libs=<path>             Set installation path for the libraries (Qt only)
-
-  --prefix=<path>                   Set installation prefix to the given path (Gtk/Efl/BlackBerry/Haiku only)
-=======
   --prefix=<path>                   Set installation prefix to the given path (Gtk/Efl/BlackBerry only)
->>>>>>> 02a025d9
   --makeargs=<arguments>            Optional Makefile flags
   --cmakeargs=<arguments>           Optional CMake flags (e.g. --cmakeargs="-DFOO=bar -DCMAKE_PREFIX_PATH=/usr/local")
 
