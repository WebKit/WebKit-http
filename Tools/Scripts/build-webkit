--- conflicted
+++ resolved
@@ -262,27 +262,8 @@
 
     # We remove CMakeCache to avoid the bots to reuse cached flags when
     # we enable new features. This forces a reconfiguration.
-<<<<<<< HEAD
-    removeCMakeCache();
-
-    buildCMakeProjectOrExit($clean, "Efl", $prefixPath, $makeArgs, (cmakeBasedPortArguments(), cMakeArgsFromFeatures()), $cmakeArgs);
-}
-
-if (isHaiku()) {
-    # By default we build using all of the available CPUs.
-    $makeArgs .= ($makeArgs ? " " : "") . "-j" . numberOfCPUs() if $makeArgs !~ /-j\s*\d+/;
-    $cmakeArgs .= ($cmakeArgs ? " " : "") . "-DENABLE_WEBKIT=ON";
-    $cmakeArgs .= " -DENABLE_WEBKIT2=ON" if !$noWebKit2;
-    buildCMakeProjectOrExit($clean, "Haiku", $prefixPath, $makeArgs, (cmakeBasedPortArguments(), cMakeArgsFromFeatures()), $cmakeArgs);
-}
-
-if (isWinCE()) {
-    buildCMakeProjectOrExit($clean, "WinCE", $prefixPath, $makeArgs, (cmakeBasedPortArguments(), cMakeArgsFromFeatures()), $cmakeArgs);
-}
-=======
     my @featureArgs = cMakeArgsFromFeatures();
     removeCMakeCache(@featureArgs);
->>>>>>> c8720d2c
 
     buildCMakeProjectOrExit($clean, cmakeBasedPortName(), $prefixPath, $makeArgs, (cmakeBasedPortArguments(), @featureArgs), $cmakeArgs);
 }
