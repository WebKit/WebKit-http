--- conflicted
+++ resolved
@@ -182,22 +182,11 @@
 
         shutil.rmtree(thinDirectory)
 
-<<<<<<< HEAD
     elif platform == 'gtk' or platform == 'efl' or platform == 'wpe':
-        thinDirectory = os.path.join(_configurationBuildDirectory, 'thin')
-
-        removeDirectoryIfExists(thinDirectory)
-        os.mkdir(thinDirectory)
-
-        neededDirectories = ["bin", "lib"]
-
-=======
-    elif platform == 'gtk' or platform == 'efl':
         # On GTK+/EFL we don't need the intermediate step of creating a thinDirectory
         # to be compressed in a ZIP file, because we can create the ZIP directly.
         # This is faster and requires less disk resources.
         neededDirectories = ['bin', 'lib']
->>>>>>> aa0e659a
         # When debug fission is enabled the directories below contain dwo files
         # with the debug information needed to generate backtraces with GDB.
         for objectDir in ['Tools', 'Source']:
