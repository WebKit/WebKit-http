--- conflicted
+++ resolved
@@ -50,17 +50,11 @@
 typedef WKViewRef PlatformWKView;
 typedef GtkWidget* PlatformWindow;
 typedef cairo_surface_t *PlatformImage;
-<<<<<<< HEAD
-#elif PLATFORM(EFL)
-typedef Evas_Object* PlatformWKView;
-typedef Ecore_Evas* PlatformWindow;
 #elif PLATFORM(HAIKU)
 class BWebView;
 class BWindow;
 typedef BWebView* PlatformWKView;
 typedef BWindow* PlatformWindow;
-=======
->>>>>>> 4557b73f
 #endif
 
 namespace WTR {
@@ -120,13 +114,6 @@
     PlatformWindow m_window;
     bool m_windowIsKey;
     const TestOptions m_options;
-<<<<<<< HEAD
-
-#if PLATFORM(EFL) || PLATFORM(HAIKU)
-    bool m_usingFixedLayout;
-#endif
-=======
->>>>>>> 4557b73f
 };
 
 } // namespace WTR
