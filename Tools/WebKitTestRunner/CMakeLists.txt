--- conflicted
+++ resolved
@@ -35,18 +35,6 @@
     ${WEBKIT_TESTRUNNER_DIR}/InjectedBundle/atk
     ${WEBKIT_TESTRUNNER_UISCRIPTCONTEXT_DIR}
     ${WEBKIT_TESTRUNNER_BINDINGS_DIR}
-<<<<<<< HEAD
-    ${JAVASCRIPTCORE_DIR}
-    ${JAVASCRIPTCORE_DIR}/ForwardingHeaders
-    ${DERIVED_SOURCES_JAVASCRIPTCORE_DIR}
-    ${WEBCORE_DIR}/editing
-    ${WEBCORE_DIR}/platform
-    ${WEBCORE_DIR}/platform/graphics/harfbuzz
-    ${WEBCORE_DIR}/platform/graphics/harfbuzz/ng
-    ${WEBCORE_DIR}/platform/network
-    ${WEBCORE_DIR}/platform/text
-=======
->>>>>>> dd74a942
     ${WEBCORE_DIR}/testing/js
     ${WEBKIT2_DIR}/Platform/IPC
     ${WEBKIT2_DIR}/Shared
