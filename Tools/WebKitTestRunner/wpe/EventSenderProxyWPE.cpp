/*
 * Copyright (C) 2014 Igalia S.L.
 *
 * Redistribution and use in source and binary forms, with or without
 * modification, are permitted provided that the following conditions
 * are met:
 * 1. Redistributions of source code must retain the above copyright
 *    notice, this list of conditions and the following disclaimer.
 * 2. Redistributions in binary form must reproduce the above copyright
 *    notice, this list of conditions and the following disclaimer in the
 *    documentation and/or other materials provided with the distribution.
 *
 * THIS SOFTWARE IS PROVIDED BY APPLE INC. AND ITS CONTRIBUTORS ``AS IS''
 * AND ANY EXPRESS OR IMPLIED WARRANTIES, INCLUDING, BUT NOT LIMITED TO,
 * THE IMPLIED WARRANTIES OF MERCHANTABILITY AND FITNESS FOR A PARTICULAR
 * PURPOSE ARE DISCLAIMED. IN NO EVENT SHALL APPLE INC. OR ITS CONTRIBUTORS
 * BE LIABLE FOR ANY DIRECT, INDIRECT, INCIDENTAL, SPECIAL, EXEMPLARY, OR
 * CONSEQUENTIAL DAMAGES (INCLUDING, BUT NOT LIMITED TO, PROCUREMENT OF
 * SUBSTITUTE GOODS OR SERVICES; LOSS OF USE, DATA, OR PROFITS; OR BUSINESS
 * INTERRUPTION) HOWEVER CAUSED AND ON ANY THEORY OF LIABILITY, WHETHER IN
 * CONTRACT, STRICT LIABILITY, OR TORT (INCLUDING NEGLIGENCE OR OTHERWISE)
 * ARISING IN ANY WAY OUT OF THE USE OF THIS SOFTWARE, EVEN IF ADVISED OF
 * THE POSSIBILITY OF SUCH DAMAGE.
 */

#include "config.h"
#include "EventSenderProxy.h"

#include "HeadlessViewBackend.h"
#include "PlatformWebView.h"
#include "TestController.h"
#include <WebCore/NotImplemented.h>
#include <wpe/wpe.h>

namespace WTR {

// Key event location code defined in DOM Level 3.
enum KeyLocationCode {
    DOMKeyLocationStandard      = 0x00,
    DOMKeyLocationLeft          = 0x01,
    DOMKeyLocationRight         = 0x02,
    DOMKeyLocationNumpad        = 0x03
};

enum ButtonState {
    ButtonReleased = 0,
    ButtonPressed = 1
};

enum PointerAxis {
    VerticalScroll = 0,
    HorizontalScroll = 1
};

EventSenderProxy::EventSenderProxy(TestController* testController)
    : m_testController(testController)
    , m_time(0)
    , m_leftMouseButtonDown(false)
    , m_clickCount(0)
    , m_clickTime(0)
    , m_clickButton(kWKEventMouseButtonNoButton)
    , m_buttonState(ButtonReleased)
{
    m_viewBackend = m_testController->mainWebView()->platformWindow()->backend();
}

EventSenderProxy::~EventSenderProxy()
{
}

static unsigned senderButtonToWPEButton(unsigned senderButton)
{
    // Tests using the EventSender have a different numbering ordering than the one
    // that the WPE port expects. Shuffle these here.
    switch (senderButton) {
    case 0:
        return 1;
    case 1:
        return 3;
    case 2:
        return 2;
    default:
        return senderButton;
    }
}

static uint32_t modifierForButton(unsigned button)
{
    switch (button) {
    case 1:
        return wpe_input_pointer_modifier_button1;
    case 2:
        return wpe_input_pointer_modifier_button2;
    case 3:
        return wpe_input_pointer_modifier_button3;
    case 4:
        return wpe_input_pointer_modifier_button4;
    case 5:
        return wpe_input_pointer_modifier_button5;
    default:
        return 0;
    }

    RELEASE_ASSERT_NOT_REACHED();
}

<<<<<<< HEAD
=======
static uint32_t wkEventModifiersToWPE(WKEventModifiers wkModifiers)
{
    uint32_t modifiers = 0;
    if (wkModifiers & kWKEventModifiersShiftKey)
        modifiers |=  wpe_input_keyboard_modifier_shift;
    if (wkModifiers & kWKEventModifiersControlKey)
        modifiers |= wpe_input_keyboard_modifier_control;
    if (wkModifiers & kWKEventModifiersAltKey)
        modifiers |= wpe_input_keyboard_modifier_alt;
    if (wkModifiers & kWKEventModifiersMetaKey)
        modifiers |= wpe_input_keyboard_modifier_meta;

    return modifiers;
}

>>>>>>> 20415689
void EventSenderProxy::mouseDown(unsigned button, WKEventModifiers wkModifiers)
{
    m_clickButton = button;
    m_clickPosition = m_position;
    m_clickTime = m_time;
    m_buttonState = ButtonPressed;

    auto wpeButton = senderButtonToWPEButton(button);
    m_mouseButtonsCurrentlyDown |= modifierForButton(wpeButton);
<<<<<<< HEAD

    struct wpe_input_pointer_event event { wpe_input_pointer_event_type_button, static_cast<uint32_t>(m_time), static_cast<int>(m_position.x), static_cast<int>(m_position.y), wpeButton, m_buttonState, m_mouseButtonsCurrentlyDown };
=======
    uint32_t modifiers = wkEventModifiersToWPE(wkModifiers);

    struct wpe_input_pointer_event event { wpe_input_pointer_event_type_button, static_cast<uint32_t>(m_time), static_cast<int>(m_position.x), static_cast<int>(m_position.y), wpeButton, m_buttonState, m_mouseButtonsCurrentlyDown | modifiers };
>>>>>>> 20415689
    wpe_view_backend_dispatch_pointer_event(m_viewBackend, &event);
}

void EventSenderProxy::mouseUp(unsigned button, WKEventModifiers wkModifiers)
{
    m_buttonState = ButtonReleased;
    m_clickButton = kWKEventMouseButtonNoButton;

    auto wpeButton = senderButtonToWPEButton(button);
    m_mouseButtonsCurrentlyDown &= ~modifierForButton(wpeButton);
<<<<<<< HEAD

    struct wpe_input_pointer_event event { wpe_input_pointer_event_type_button, static_cast<uint32_t>(m_time), static_cast<int>(m_position.x), static_cast<int>(m_position.y), wpeButton, m_buttonState, m_mouseButtonsCurrentlyDown };
=======
    uint32_t modifiers = wkEventModifiersToWPE(wkModifiers);

    struct wpe_input_pointer_event event { wpe_input_pointer_event_type_button, static_cast<uint32_t>(m_time), static_cast<int>(m_position.x), static_cast<int>(m_position.y), wpeButton, m_buttonState, m_mouseButtonsCurrentlyDown | modifiers };
>>>>>>> 20415689
    wpe_view_backend_dispatch_pointer_event(m_viewBackend, &event);
}

void EventSenderProxy::mouseMoveTo(double x, double y)
{
    m_position.x = x;
    m_position.y = y;

    struct wpe_input_pointer_event event { wpe_input_pointer_event_type_motion, static_cast<uint32_t>(m_time), static_cast<int>(m_position.x), static_cast<int>(m_position.y), static_cast<uint32_t>(m_clickButton), m_buttonState, m_mouseButtonsCurrentlyDown };
    wpe_view_backend_dispatch_pointer_event(m_viewBackend, &event);
}

void EventSenderProxy::mouseScrollBy(int horizontal, int vertical)
{
    // Copy behaviour of GTK+ - just return in case of (0,0) mouse scroll
    if (!horizontal && !vertical)
        return;

    if (horizontal) {
        struct wpe_input_axis_event event = { wpe_input_axis_event_type_motion, static_cast<uint32_t>(m_time), static_cast<int>(m_position.x), static_cast<int>(m_position.y), HorizontalScroll, horizontal, 0};
        wpe_view_backend_dispatch_axis_event(m_viewBackend, &event);
    }
    if (vertical) {
        struct wpe_input_axis_event event =  { wpe_input_axis_event_type_motion, static_cast<uint32_t>(m_time), static_cast<int>(m_position.x), static_cast<int>(m_position.y), VerticalScroll, vertical, 0};
        wpe_view_backend_dispatch_axis_event(m_viewBackend, &event);
    }
}

void EventSenderProxy::mouseScrollByWithWheelAndMomentumPhases(int horizontal, int vertical, int, int)
{
    mouseScrollBy(horizontal, vertical);
}

void EventSenderProxy::continuousMouseScrollBy(int, int, bool)
{
}

void EventSenderProxy::leapForward(int milliseconds)
{
    m_time += milliseconds / 1000.0;
}

<<<<<<< HEAD
static uint32_t wkEventModifiersToWPE(WKEventModifiers wkModifiers)
{
    uint32_t modifiers = 0;
    if (wkModifiers & kWKEventModifiersShiftKey)
        modifiers |=  wpe_input_keyboard_modifier_shift;
    if (wkModifiers & kWKEventModifiersControlKey)
        modifiers |= wpe_input_keyboard_modifier_control;
    if (wkModifiers & kWKEventModifiersAltKey)
        modifiers |= wpe_input_keyboard_modifier_alt;
    if (wkModifiers & kWKEventModifiersMetaKey)
        modifiers |= wpe_input_keyboard_modifier_meta;

    return modifiers;
}

=======
>>>>>>> 20415689
static uint32_t wpeKeySymForKeyRef(WKStringRef keyRef, unsigned location, uint32_t* modifiers)
{
    if (location == DOMKeyLocationNumpad) {
        if (WKStringIsEqualToUTF8CString(keyRef, "leftArrow"))
            return WPE_KEY_KP_Left;
        if (WKStringIsEqualToUTF8CString(keyRef, "rightArror"))
            return WPE_KEY_KP_Right;
        if (WKStringIsEqualToUTF8CString(keyRef, "upArrow"))
            return WPE_KEY_KP_Up;
        if (WKStringIsEqualToUTF8CString(keyRef, "downArrow"))
            return WPE_KEY_KP_Down;
        if (WKStringIsEqualToUTF8CString(keyRef, "pageUp"))
            return WPE_KEY_KP_Page_Up;
        if (WKStringIsEqualToUTF8CString(keyRef, "pageDown"))
            return WPE_KEY_KP_Page_Down;
        if (WKStringIsEqualToUTF8CString(keyRef, "home"))
            return WPE_KEY_KP_Home;
        if (WKStringIsEqualToUTF8CString(keyRef, "end"))
            return WPE_KEY_KP_End;
        if (WKStringIsEqualToUTF8CString(keyRef, "insert"))
            return WPE_KEY_KP_Insert;
        if (WKStringIsEqualToUTF8CString(keyRef, "delete"))
            return WPE_KEY_KP_Delete;

        return WPE_KEY_VoidSymbol;
    }

    if (WKStringIsEqualToUTF8CString(keyRef, "leftControl"))
        return WPE_KEY_Control_L;
    if (WKStringIsEqualToUTF8CString(keyRef, "rightControl"))
        return WPE_KEY_Control_R;
    if (WKStringIsEqualToUTF8CString(keyRef, "leftShift"))
        return WPE_KEY_Shift_L;
    if (WKStringIsEqualToUTF8CString(keyRef, "rightShift"))
        return WPE_KEY_Shift_R;
    if (WKStringIsEqualToUTF8CString(keyRef, "leftAlt"))
        return WPE_KEY_Alt_L;
    if (WKStringIsEqualToUTF8CString(keyRef, "rightAlt"))
        return WPE_KEY_Alt_R;
    if (WKStringIsEqualToUTF8CString(keyRef, "leftArrow"))
        return WPE_KEY_Left;
    if (WKStringIsEqualToUTF8CString(keyRef, "rightArrow"))
        return WPE_KEY_Right;
    if (WKStringIsEqualToUTF8CString(keyRef, "upArrow"))
        return WPE_KEY_Up;
    if (WKStringIsEqualToUTF8CString(keyRef, "downArrow"))
        return WPE_KEY_Down;
    if (WKStringIsEqualToUTF8CString(keyRef, "pageUp"))
        return WPE_KEY_Page_Up;
    if (WKStringIsEqualToUTF8CString(keyRef, "pageDown"))
        return WPE_KEY_Page_Down;
    if (WKStringIsEqualToUTF8CString(keyRef, "home"))
        return WPE_KEY_Home;
    if (WKStringIsEqualToUTF8CString(keyRef, "end"))
        return WPE_KEY_End;
    if (WKStringIsEqualToUTF8CString(keyRef, "insert"))
        return WPE_KEY_Insert;
    if (WKStringIsEqualToUTF8CString(keyRef, "delete"))
        return WPE_KEY_Delete;
    if (WKStringIsEqualToUTF8CString(keyRef, "printScreen"))
        return WPE_KEY_Print;
    if (WKStringIsEqualToUTF8CString(keyRef, "menu"))
        return WPE_KEY_Menu;
    if (WKStringIsEqualToUTF8CString(keyRef, "F1"))
        return WPE_KEY_F1;
    if (WKStringIsEqualToUTF8CString(keyRef, "F2"))
        return WPE_KEY_F2;
    if (WKStringIsEqualToUTF8CString(keyRef, "F3"))
        return WPE_KEY_F3;
    if (WKStringIsEqualToUTF8CString(keyRef, "F4"))
        return WPE_KEY_F4;
    if (WKStringIsEqualToUTF8CString(keyRef, "F5"))
        return WPE_KEY_F5;
    if (WKStringIsEqualToUTF8CString(keyRef, "F6"))
        return WPE_KEY_F6;
    if (WKStringIsEqualToUTF8CString(keyRef, "F7"))
        return WPE_KEY_F7;
    if (WKStringIsEqualToUTF8CString(keyRef, "F8"))
        return WPE_KEY_F8;
    if (WKStringIsEqualToUTF8CString(keyRef, "F9"))
        return WPE_KEY_F9;
    if (WKStringIsEqualToUTF8CString(keyRef, "F10"))
        return WPE_KEY_F10;
    if (WKStringIsEqualToUTF8CString(keyRef, "F11"))
        return WPE_KEY_F11;
    if (WKStringIsEqualToUTF8CString(keyRef, "F12"))
        return WPE_KEY_F12;

    size_t bufferSize = WKStringGetMaximumUTF8CStringSize(keyRef);
    auto buffer = std::make_unique<char[]>(bufferSize);
    WKStringGetUTF8CString(keyRef, buffer.get(), bufferSize);
    char charCode = buffer.get()[0];

    if (charCode == '\n' || charCode == '\r')
        return WPE_KEY_Return;
    if (charCode == '\t')
        return WPE_KEY_Tab;
    if (charCode == '\x8')
        return WPE_KEY_BackSpace;
    if (charCode == 0x001B)
        return WPE_KEY_Escape;

    if (WTF::isASCIIUpper(charCode))
        *modifiers |= wpe_input_keyboard_modifier_shift;

    return wpe_unicode_to_key_code(static_cast<uint32_t>(charCode));
}

void EventSenderProxy::keyDown(WKStringRef keyRef, WKEventModifiers wkModifiers, unsigned location)
{
    uint32_t modifiers = wkEventModifiersToWPE(wkModifiers);
    uint32_t keySym = wpeKeySymForKeyRef(keyRef, location, &modifiers);
    struct wpe_input_xkb_keymap_entry* entries;
    uint32_t entriesCount;
    wpe_input_xkb_context_get_entries_for_key_code(wpe_input_xkb_context_get_default(), keySym, &entries, &entriesCount);
    struct wpe_input_keyboard_event event { static_cast<uint32_t>(m_time), keySym, entriesCount ? entries[0].hardware_key_code : 0, true, modifiers};
    wpe_view_backend_dispatch_keyboard_event(m_viewBackend, &event);
    event.pressed = false;
    wpe_view_backend_dispatch_keyboard_event(m_viewBackend, &event);
    free(entries);
}

void EventSenderProxy::addTouchPoint(int x, int y)
{
    struct wpe_input_touch_event_raw rawEvent { wpe_input_touch_event_type_down, static_cast<uint32_t>(m_time), static_cast<int>(m_touchEvents.size()), static_cast<int32_t>(x), static_cast<int32_t>(y) };
    m_touchEvents.append(rawEvent);
    m_updatedTouchEvents.add(rawEvent.id);
}

void EventSenderProxy::updateTouchPoint(int index, int x, int y)
{
    ASSERT(index >= 0 && static_cast<size_t>(index) <= m_touchEvents.size());

    auto& rawEvent = m_touchEvents[index];
    rawEvent.x = x;
    rawEvent.y = y;
    rawEvent.time = m_time;
    rawEvent.type = wpe_input_touch_event_type_motion;
    m_updatedTouchEvents.add(index);
}

void EventSenderProxy::setTouchModifier(WKEventModifiers, bool)
{
    notImplemented();
}

void EventSenderProxy::setTouchPointRadius(int, int)
{
    notImplemented();
}

Vector<struct wpe_input_touch_event_raw> EventSenderProxy::getUpdatedTouchEvents()
{
    Vector<wpe_input_touch_event_raw> events;
    for (auto id : m_updatedTouchEvents)
        events.append(m_touchEvents[id]);
    return events;
}

void EventSenderProxy::removeUpdatedTouchEvents()
{
    for (auto id : m_updatedTouchEvents)
        m_touchEvents[id].type = wpe_input_touch_event_type_null;
    m_touchEvents.removeAllMatching([] (auto current) {
        return current.type == wpe_input_touch_event_type_null;
        });
}

void EventSenderProxy::prepareAndDispatchTouchEvent(enum wpe_input_touch_event_type eventType)
{
    auto updatedEvents = getUpdatedTouchEvents();
    struct wpe_input_touch_event event = { updatedEvents.data(), updatedEvents.size(), eventType, 0, static_cast<uint32_t>(m_time), 0 };
    wpe_view_backend_dispatch_touch_event(m_viewBackend, &event);
    if (eventType == wpe_input_touch_event_type_up)
        removeUpdatedTouchEvents();
    m_updatedTouchEvents.clear();
}

void EventSenderProxy::touchStart()
{
    prepareAndDispatchTouchEvent(wpe_input_touch_event_type_down);
}

void EventSenderProxy::touchMove()
{
    prepareAndDispatchTouchEvent(wpe_input_touch_event_type_motion);
}

void EventSenderProxy::touchEnd()
{
    prepareAndDispatchTouchEvent(wpe_input_touch_event_type_up);
}

void EventSenderProxy::touchCancel()
{
    notImplemented();
}

void EventSenderProxy::clearTouchPoints()
{
    m_touchEvents.clear();
    m_updatedTouchEvents.clear();
}

void EventSenderProxy::releaseTouchPoint(int index)
{
    ASSERT(index >= 0 && static_cast<size_t>(index) <= m_touchEvents.size());

    auto& rawEvent = m_touchEvents[index];
    rawEvent.time = m_time;
    rawEvent.type = wpe_input_touch_event_type_up;
    m_updatedTouchEvents.add(index);
}

void EventSenderProxy::cancelTouchPoint(int)
{
    notImplemented();
}

} // namespace WTR<|MERGE_RESOLUTION|>--- conflicted
+++ resolved
@@ -104,8 +104,6 @@
     RELEASE_ASSERT_NOT_REACHED();
 }
 
-<<<<<<< HEAD
-=======
 static uint32_t wkEventModifiersToWPE(WKEventModifiers wkModifiers)
 {
     uint32_t modifiers = 0;
@@ -121,7 +119,6 @@
     return modifiers;
 }
 
->>>>>>> 20415689
 void EventSenderProxy::mouseDown(unsigned button, WKEventModifiers wkModifiers)
 {
     m_clickButton = button;
@@ -131,14 +128,9 @@
 
     auto wpeButton = senderButtonToWPEButton(button);
     m_mouseButtonsCurrentlyDown |= modifierForButton(wpeButton);
-<<<<<<< HEAD
-
-    struct wpe_input_pointer_event event { wpe_input_pointer_event_type_button, static_cast<uint32_t>(m_time), static_cast<int>(m_position.x), static_cast<int>(m_position.y), wpeButton, m_buttonState, m_mouseButtonsCurrentlyDown };
-=======
     uint32_t modifiers = wkEventModifiersToWPE(wkModifiers);
 
     struct wpe_input_pointer_event event { wpe_input_pointer_event_type_button, static_cast<uint32_t>(m_time), static_cast<int>(m_position.x), static_cast<int>(m_position.y), wpeButton, m_buttonState, m_mouseButtonsCurrentlyDown | modifiers };
->>>>>>> 20415689
     wpe_view_backend_dispatch_pointer_event(m_viewBackend, &event);
 }
 
@@ -149,14 +141,9 @@
 
     auto wpeButton = senderButtonToWPEButton(button);
     m_mouseButtonsCurrentlyDown &= ~modifierForButton(wpeButton);
-<<<<<<< HEAD
-
-    struct wpe_input_pointer_event event { wpe_input_pointer_event_type_button, static_cast<uint32_t>(m_time), static_cast<int>(m_position.x), static_cast<int>(m_position.y), wpeButton, m_buttonState, m_mouseButtonsCurrentlyDown };
-=======
     uint32_t modifiers = wkEventModifiersToWPE(wkModifiers);
 
     struct wpe_input_pointer_event event { wpe_input_pointer_event_type_button, static_cast<uint32_t>(m_time), static_cast<int>(m_position.x), static_cast<int>(m_position.y), wpeButton, m_buttonState, m_mouseButtonsCurrentlyDown | modifiers };
->>>>>>> 20415689
     wpe_view_backend_dispatch_pointer_event(m_viewBackend, &event);
 }
 
@@ -199,24 +186,6 @@
     m_time += milliseconds / 1000.0;
 }
 
-<<<<<<< HEAD
-static uint32_t wkEventModifiersToWPE(WKEventModifiers wkModifiers)
-{
-    uint32_t modifiers = 0;
-    if (wkModifiers & kWKEventModifiersShiftKey)
-        modifiers |=  wpe_input_keyboard_modifier_shift;
-    if (wkModifiers & kWKEventModifiersControlKey)
-        modifiers |= wpe_input_keyboard_modifier_control;
-    if (wkModifiers & kWKEventModifiersAltKey)
-        modifiers |= wpe_input_keyboard_modifier_alt;
-    if (wkModifiers & kWKEventModifiersMetaKey)
-        modifiers |= wpe_input_keyboard_modifier_meta;
-
-    return modifiers;
-}
-
-=======
->>>>>>> 20415689
 static uint32_t wpeKeySymForKeyRef(WKStringRef keyRef, unsigned location, uint32_t* modifiers)
 {
     if (location == DOMKeyLocationNumpad) {
