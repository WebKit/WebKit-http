/*
 * Copyright (C) 2011 Apple Inc. All Rights Reserved.
 *
 * Redistribution and use in source and binary forms, with or without
 * modification, are permitted provided that the following conditions
 * are met:
 * 1. Redistributions of source code must retain the above copyright
 *    notice, this list of conditions and the following disclaimer.
 * 2. Redistributions in binary form must reproduce the above copyright
 *    notice, this list of conditions and the following disclaimer in the
 *    documentation and/or other materials provided with the distribution.
 *
 * THIS SOFTWARE IS PROVIDED BY APPLE INC. ``AS IS'' AND ANY
 * EXPRESS OR IMPLIED WARRANTIES, INCLUDING, BUT NOT LIMITED TO, THE
 * IMPLIED WARRANTIES OF MERCHANTABILITY AND FITNESS FOR A PARTICULAR
 * PURPOSE ARE DISCLAIMED.  IN NO EVENT SHALL APPLE INC. OR
 * CONTRIBUTORS BE LIABLE FOR ANY DIRECT, INDIRECT, INCIDENTAL, SPECIAL,
 * EXEMPLARY, OR CONSEQUENTIAL DAMAGES (INCLUDING, BUT NOT LIMITED TO,
 * PROCUREMENT OF SUBSTITUTE GOODS OR SERVICES; LOSS OF USE, DATA, OR
 * PROFITS; OR BUSINESS INTERRUPTION) HOWEVER CAUSED AND ON ANY THEORY
 * OF LIABILITY, WHETHER IN CONTRACT, STRICT LIABILITY, OR TORT
 * (INCLUDING NEGLIGENCE OR OTHERWISE) ARISING IN ANY WAY OUT OF THE USE
 * OF THIS SOFTWARE, EVEN IF ADVISED OF THE POSSIBILITY OF SUCH DAMAGE. 
 */

#include "config.h"
#include "AccessibilityUIElement.h"

#include "JSAccessibilityUIElement.h"
#include <JavaScriptCore/JSRetainPtr.h>

namespace WTR {

Ref<AccessibilityUIElement> AccessibilityUIElement::create(PlatformUIElement uiElement)
{
    return adoptRef(*new AccessibilityUIElement(uiElement));
}
    
Ref<AccessibilityUIElement> AccessibilityUIElement::create(const AccessibilityUIElement& uiElement)
{
    return adoptRef(*new AccessibilityUIElement(uiElement));
}

JSClassRef AccessibilityUIElement::wrapperClass()
{
    return JSAccessibilityUIElement::accessibilityUIElementClass();
}
    
// Implementation

bool AccessibilityUIElement::isValid() const
{
    return m_element;            
}

// iOS specific methods
#if !PLATFORM(IOS)
JSRetainPtr<JSStringRef> AccessibilityUIElement::identifier() { return nullptr; }
JSRetainPtr<JSStringRef> AccessibilityUIElement::traits() { return nullptr; }
int AccessibilityUIElement::elementTextPosition() { return 0; }
int AccessibilityUIElement::elementTextLength() { return 0; }
JSRetainPtr<JSStringRef> AccessibilityUIElement::stringForSelection() { return nullptr; }
JSValueRef AccessibilityUIElement::elementsForRange(unsigned, unsigned) { return nullptr; }
void AccessibilityUIElement::increaseTextSelection() { }
void AccessibilityUIElement::decreaseTextSelection() { }
RefPtr<AccessibilityUIElement> AccessibilityUIElement::linkedElement() { return nullptr; }
RefPtr<AccessibilityUIElement> AccessibilityUIElement::headerElementAtIndex(unsigned) { return nullptr; }
void AccessibilityUIElement::assistiveTechnologySimulatedFocus() { return; }
bool AccessibilityUIElement::scrollPageUp() { return false; }
bool AccessibilityUIElement::scrollPageDown() { return false; }
bool AccessibilityUIElement::scrollPageLeft() { return false; }
bool AccessibilityUIElement::scrollPageRight() { return false; }
bool AccessibilityUIElement::hasContainedByFieldsetTrait() { return false; }
RefPtr<AccessibilityUIElement> AccessibilityUIElement::fieldsetAncestorElement() { return nullptr; }
bool AccessibilityUIElement::isSearchField() const { return false; }
bool AccessibilityUIElement::isTextArea() const { return false; }

#endif
    
// Unsupported methods on various platforms. As they're implemented on other platforms this list should be modified.
<<<<<<< HEAD
#if (!PLATFORM(GTK) && !PLATFORM(EFL) && !PLATFORM(WPE)) || !HAVE(ACCESSIBILITY)
=======
#if !PLATFORM(GTK) || !HAVE(ACCESSIBILITY)
>>>>>>> 24c8b5ee
JSRetainPtr<JSStringRef> AccessibilityUIElement::characterAtOffset(int) { return nullptr; }
JSRetainPtr<JSStringRef> AccessibilityUIElement::wordAtOffset(int) { return nullptr; }
JSRetainPtr<JSStringRef> AccessibilityUIElement::lineAtOffset(int) { return nullptr; }
JSRetainPtr<JSStringRef> AccessibilityUIElement::sentenceAtOffset(int) { return nullptr; }
#endif

#if !PLATFORM(MAC) || !HAVE(ACCESSIBILITY)
RefPtr<AccessibilityTextMarkerRange> AccessibilityUIElement::selectedTextMarkerRange() { return nullptr; }
void AccessibilityUIElement::resetSelectedTextMarkerRange() { }
void AccessibilityUIElement::setBoolAttributeValue(JSStringRef, bool) { }
#endif

#if !PLATFORM(COCOA) || !HAVE(ACCESSIBILITY)
RefPtr<AccessibilityTextMarkerRange> AccessibilityUIElement::leftWordTextMarkerRangeForTextMarker(AccessibilityTextMarker*) { return nullptr; }
RefPtr<AccessibilityTextMarkerRange> AccessibilityUIElement::rightWordTextMarkerRangeForTextMarker(AccessibilityTextMarker*) { return nullptr; }
RefPtr<AccessibilityTextMarker> AccessibilityUIElement::previousWordStartTextMarkerForTextMarker(AccessibilityTextMarker*) { return nullptr; }
RefPtr<AccessibilityTextMarker> AccessibilityUIElement::nextWordEndTextMarkerForTextMarker(AccessibilityTextMarker*) { return nullptr; }
RefPtr<AccessibilityTextMarkerRange> AccessibilityUIElement::paragraphTextMarkerRangeForTextMarker(AccessibilityTextMarker*) { return nullptr; }
RefPtr<AccessibilityTextMarker> AccessibilityUIElement::nextParagraphEndTextMarkerForTextMarker(AccessibilityTextMarker*) { return nullptr; }
RefPtr<AccessibilityTextMarker> AccessibilityUIElement::previousParagraphStartTextMarkerForTextMarker(AccessibilityTextMarker*) { return nullptr; }
RefPtr<AccessibilityTextMarkerRange> AccessibilityUIElement::sentenceTextMarkerRangeForTextMarker(AccessibilityTextMarker*) { return nullptr; }
RefPtr<AccessibilityTextMarker> AccessibilityUIElement::nextSentenceEndTextMarkerForTextMarker(AccessibilityTextMarker*) { return nullptr; }
RefPtr<AccessibilityTextMarker> AccessibilityUIElement::previousSentenceStartTextMarkerForTextMarker(AccessibilityTextMarker*) { return nullptr; }
#endif

} // namespace WTR
<|MERGE_RESOLUTION|>--- conflicted
+++ resolved
@@ -78,11 +78,7 @@
 #endif
     
 // Unsupported methods on various platforms. As they're implemented on other platforms this list should be modified.
-<<<<<<< HEAD
-#if (!PLATFORM(GTK) && !PLATFORM(EFL) && !PLATFORM(WPE)) || !HAVE(ACCESSIBILITY)
-=======
-#if !PLATFORM(GTK) || !HAVE(ACCESSIBILITY)
->>>>>>> 24c8b5ee
+#if (!PLATFORM(GTK) && !PLATFORM(WPE)) || !HAVE(ACCESSIBILITY)
 JSRetainPtr<JSStringRef> AccessibilityUIElement::characterAtOffset(int) { return nullptr; }
 JSRetainPtr<JSStringRef> AccessibilityUIElement::wordAtOffset(int) { return nullptr; }
 JSRetainPtr<JSStringRef> AccessibilityUIElement::lineAtOffset(int) { return nullptr; }
