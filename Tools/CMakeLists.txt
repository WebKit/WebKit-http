--- conflicted
+++ resolved
@@ -24,18 +24,11 @@
         add_subdirectory(TestWebKitAPI)
     endif ()
 elseif ("${PORT}" STREQUAL "WPE")
-<<<<<<< HEAD
-    if (WPE_MESA_EXPORTABLE_DMA_BUF)
-        if (DEVELOPER_MODE)
-            add_subdirectory(ImageDiff)
-            add_subdirectory(WebKitTestRunner)
-=======
     if (DEVELOPER_MODE)
         add_subdirectory(ImageDiff)
         add_subdirectory(WebKitTestRunner)
         if (ENABLE_API_TESTS)
             add_subdirectory(TestWebKitAPI/glib)
->>>>>>> 76cbf4aa
         endif ()
     endif ()
 elseif ("${PORT}" STREQUAL "Win")
