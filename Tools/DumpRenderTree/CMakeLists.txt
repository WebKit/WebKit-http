set(WEBKIT_TESTRUNNER_SHARED_DIR "${TOOLS_DIR}/TestRunnerShared/")
set(WEBKIT_TESTRUNNER_UISCRIPTCONTEXT_DIR "${TOOLS_DIR}/TestRunnerShared/UIScriptContext")
set(DUMP_RENDER_TREE_BINDINGS_DIR "${TOOLS_DIR}/DumpRenderTree/Bindings")

file(MAKE_DIRECTORY ${DERIVED_SOURCES_DIR}/DumpRenderTree)

set(DumpRenderTree_SOURCES
    AccessibilityController.cpp
    AccessibilityTextMarker.cpp
    AccessibilityUIElement.cpp
    CyclicRedundancyCheck.cpp
    DumpRenderTreeCommon.cpp
    GCController.cpp
    JavaScriptThreading.cpp
    PixelDumpSupport.cpp
    TestRunner.cpp
    WorkQueue.cpp
    ${WEBKIT_TESTRUNNER_UISCRIPTCONTEXT_DIR}/UIScriptContext.cpp
    ${WEBKIT_TESTRUNNER_UISCRIPTCONTEXT_DIR}/UIScriptController.cpp
    ${WEBKIT_TESTRUNNER_SHARED_DIR}/Bindings/JSWrapper.cpp
)

set(DumpRenderTree_LIBRARIES
    WebCoreTestSupport
    JavaScriptCore
)

set(DumpRenderTree_INCLUDE_DIRECTORIES
<<<<<<< HEAD
    ${WEBCORE_DIR}
    ${WEBCORE_DIR}/bindings
    ${WEBCORE_DIR}/bridge
    ${WEBCORE_DIR}/bridge/jsc
    ${WEBCORE_DIR}/editing
    ${WEBCORE_DIR}/history
    ${WEBCORE_DIR}/html
    ${WEBCORE_DIR}/inspector
    ${WEBCORE_DIR}/loader
    ${WEBCORE_DIR}/loader/cache
    ${WEBCORE_DIR}/loader/icon
    ${WEBCORE_DIR}/page
    ${WEBCORE_DIR}/page/animation
    ${WEBCORE_DIR}/platform/animation
    ${WEBCORE_DIR}/platform/network
    ${WEBCORE_DIR}/platform/text
    ${WEBCORE_DIR}/plugins
    ${WEBCORE_DIR}/rendering
    ${WEBCORE_DIR}/rendering/style
    ${JAVASCRIPTCORE_DIR}
    ${JAVASCRIPTCORE_DIR}/API
    ${JAVASCRIPTCORE_DIR}/assembler
    ${JAVASCRIPTCORE_DIR}/bytecode
    ${JAVASCRIPTCORE_DIR}/dfg
    ${JAVASCRIPTCORE_DIR}/disassembler
    ${JAVASCRIPTCORE_DIR}/domjit
    ${JAVASCRIPTCORE_DIR}/interpreter
    ${JAVASCRIPTCORE_DIR}/jit
    ${JAVASCRIPTCORE_DIR}/llint
    ${JAVASCRIPTCORE_DIR}/profiler
    ${JAVASCRIPTCORE_DIR}/runtime
    ${JAVASCRIPTCORE_DIR}/ForwardingHeaders
    ${DERIVED_SOURCES_DIR}/ForwardingHeaders
    ${DERIVED_SOURCES_JAVASCRIPTCORE_DIR}
=======
>>>>>>> dd74a942
    ${DERIVED_SOURCES_DIR}/DumpRenderTree
    ${WEBKIT_TESTRUNNER_UISCRIPTCONTEXT_DIR}
    ${WEBKIT_TESTRUNNER_SHARED_DIR}/Bindings
    ${TOOLS_DIR}/DumpRenderTree
    ${CMAKE_SOURCE_DIR}/Source
    ${WEBCORE_DIR}/testing/js
)

set(DumpRenderTree_LOCAL_INCLUDE_DIRECTORIES
    ${WEBCORE_DIR}/css
    ${WEBCORE_DIR}/dom
    ${WEBCORE_DIR}/platform
    ${WEBCORE_DIR}/platform/graphics
    ${WEBCORE_DIR}/platform/graphics/transforms
    ${WEBCORE_DIR}/rendering/shapes
    ${JAVASCRIPTCORE_DIR}/heap
    ${JAVASCRIPTCORE_DIR}/parser
)

set(TestNetscapePlugIn_SOURCES
    TestNetscapePlugIn/PluginObject.cpp
    TestNetscapePlugIn/PluginTest.cpp
    TestNetscapePlugIn/TestObject.cpp
    TestNetscapePlugIn/main.cpp

    TestNetscapePlugIn/Tests/DocumentOpenInDestroyStream.cpp
    TestNetscapePlugIn/Tests/EvaluateJSAfterRemovingPluginElement.cpp
    TestNetscapePlugIn/Tests/FormValue.cpp
    TestNetscapePlugIn/Tests/GetURLNotifyWithURLThatFailsToLoad.cpp
    TestNetscapePlugIn/Tests/GetURLWithJavaScriptURL.cpp
    TestNetscapePlugIn/Tests/GetURLWithJavaScriptURLDestroyingPlugin.cpp
    TestNetscapePlugIn/Tests/GetUserAgentWithNullNPPFromNPPNew.cpp
    TestNetscapePlugIn/Tests/LogNPPSetWindow.cpp
    TestNetscapePlugIn/Tests/NPDeallocateCalledBeforeNPShutdown.cpp
    TestNetscapePlugIn/Tests/NPPNewFails.cpp
    TestNetscapePlugIn/Tests/NPPSetWindowCalledDuringDestruction.cpp
    TestNetscapePlugIn/Tests/NPRuntimeCallsWithNullNPP.cpp
    TestNetscapePlugIn/Tests/NPRuntimeObjectFromDestroyedPlugin.cpp
    TestNetscapePlugIn/Tests/NPRuntimeRemoveProperty.cpp
    TestNetscapePlugIn/Tests/NullNPPGetValuePointer.cpp
    TestNetscapePlugIn/Tests/PassDifferentNPPStruct.cpp
    TestNetscapePlugIn/Tests/PluginScriptableNPObjectInvokeDefault.cpp
    TestNetscapePlugIn/Tests/PluginScriptableObjectOverridesAllProperties.cpp
    TestNetscapePlugIn/Tests/PrivateBrowsing.cpp
    TestNetscapePlugIn/Tests/ToStringAndValueOfObject.cpp
    TestNetscapePlugIn/Tests/URLRedirect.cpp
)

set(TestNetscapePlugIn_LIBRARIES
    JavaScriptCore
    WTF
    WebCoreTestSupport
)

set(DumpRenderTree_IDL_FILES
    "${WEBKIT_TESTRUNNER_UISCRIPTCONTEXT_DIR}/Bindings/UIScriptController.idl"
)

GENERATE_BINDINGS(DumpRenderTreeBindings
    OUTPUT_SOURCE DumpRenderTree_SOURCES
    INPUT_FILES ${DumpRenderTree_IDL_FILES}
    BASE_DIR ${DUMP_RENDER_TREE_BINDINGS_DIR}
    IDL_INCLUDES Bindings
    FEATURES ${FEATURE_DEFINES_WITH_SPACE_SEPARATOR}
    DESTINATION ${DERIVED_SOURCES_DIR}/DumpRenderTree
    GENERATOR DumpRenderTree)

WEBKIT_INCLUDE_CONFIG_FILES_IF_EXISTS()

IF (HAIKU)
    foreach(inc ${DumpRenderTree_LOCAL_INCLUDE_DIRECTORIES})
        ADD_DEFINITIONS(-iquote ${inc})
    endforeach(inc)

    include_directories(
        ${DumpRenderTree_INCLUDE_DIRECTORIES}
    )

LIST(APPEND DumpRenderTree_LIBRARIES WebCore translation)
ELSE (HAIKU)
    include_directories(
        ${DumpRenderTree_INCLUDE_DIRECTORIES}
        ${DumpRenderTree_LOCAL_INCLUDE_DIRECTORIES}
    )
ENDIF (HAIKU)

add_executable(DumpRenderTree ${DumpRenderTree_SOURCES})
target_link_libraries(DumpRenderTree ${DumpRenderTree_LIBRARIES})
add_dependencies(DumpRenderTree DumpRenderTreeBindings)

if (ENABLE_NETSCAPE_PLUGIN_API)
    add_library(TestNetscapePlugIn SHARED ${TestNetscapePlugIn_SOURCES})
    target_link_libraries(TestNetscapePlugIn ${TestNetscapePlugIn_LIBRARIES})
endif ()

if (WIN32)
    add_dependencies(DumpRenderTree DumpRenderTreeLib)
endif ()<|MERGE_RESOLUTION|>--- conflicted
+++ resolved
@@ -26,43 +26,6 @@
 )
 
 set(DumpRenderTree_INCLUDE_DIRECTORIES
-<<<<<<< HEAD
-    ${WEBCORE_DIR}
-    ${WEBCORE_DIR}/bindings
-    ${WEBCORE_DIR}/bridge
-    ${WEBCORE_DIR}/bridge/jsc
-    ${WEBCORE_DIR}/editing
-    ${WEBCORE_DIR}/history
-    ${WEBCORE_DIR}/html
-    ${WEBCORE_DIR}/inspector
-    ${WEBCORE_DIR}/loader
-    ${WEBCORE_DIR}/loader/cache
-    ${WEBCORE_DIR}/loader/icon
-    ${WEBCORE_DIR}/page
-    ${WEBCORE_DIR}/page/animation
-    ${WEBCORE_DIR}/platform/animation
-    ${WEBCORE_DIR}/platform/network
-    ${WEBCORE_DIR}/platform/text
-    ${WEBCORE_DIR}/plugins
-    ${WEBCORE_DIR}/rendering
-    ${WEBCORE_DIR}/rendering/style
-    ${JAVASCRIPTCORE_DIR}
-    ${JAVASCRIPTCORE_DIR}/API
-    ${JAVASCRIPTCORE_DIR}/assembler
-    ${JAVASCRIPTCORE_DIR}/bytecode
-    ${JAVASCRIPTCORE_DIR}/dfg
-    ${JAVASCRIPTCORE_DIR}/disassembler
-    ${JAVASCRIPTCORE_DIR}/domjit
-    ${JAVASCRIPTCORE_DIR}/interpreter
-    ${JAVASCRIPTCORE_DIR}/jit
-    ${JAVASCRIPTCORE_DIR}/llint
-    ${JAVASCRIPTCORE_DIR}/profiler
-    ${JAVASCRIPTCORE_DIR}/runtime
-    ${JAVASCRIPTCORE_DIR}/ForwardingHeaders
-    ${DERIVED_SOURCES_DIR}/ForwardingHeaders
-    ${DERIVED_SOURCES_JAVASCRIPTCORE_DIR}
-=======
->>>>>>> dd74a942
     ${DERIVED_SOURCES_DIR}/DumpRenderTree
     ${WEBKIT_TESTRUNNER_UISCRIPTCONTEXT_DIR}
     ${WEBKIT_TESTRUNNER_SHARED_DIR}/Bindings
