set(WEBKIT_TESTRUNNER_SHARED_DIR "${TOOLS_DIR}/TestRunnerShared/")
set(WEBKIT_TESTRUNNER_UISCRIPTCONTEXT_DIR "${TOOLS_DIR}/TestRunnerShared/UIScriptContext")
set(DUMP_RENDER_TREE_BINDINGS_DIR "${TOOLS_DIR}/DumpRenderTree/Bindings")

file(MAKE_DIRECTORY ${DERIVED_SOURCES_DIR}/DumpRenderTree)

set(DumpRenderTree_SOURCES
    AccessibilityController.cpp
    AccessibilityTextMarker.cpp
    AccessibilityUIElement.cpp
    CyclicRedundancyCheck.cpp
    DumpRenderTreeCommon.cpp
    GCController.cpp
    JavaScriptThreading.cpp
    PixelDumpSupport.cpp
    TestRunner.cpp
    WorkQueue.cpp
    ${WEBKIT_TESTRUNNER_UISCRIPTCONTEXT_DIR}/UIScriptContext.cpp
    ${WEBKIT_TESTRUNNER_UISCRIPTCONTEXT_DIR}/UIScriptController.cpp
    ${WEBKIT_TESTRUNNER_SHARED_DIR}/Bindings/JSWrapper.cpp
)

set(DumpRenderTree_LIBRARIES
    JavaScriptCore
    WebCoreTestSupport
)

set(DumpRenderTree_INCLUDE_DIRECTORIES
    ${WEBCORE_DIR}
    ${WEBCORE_DIR}/bindings
    ${WEBCORE_DIR}/bridge
    ${WEBCORE_DIR}/bridge/jsc
    ${WEBCORE_DIR}/editing
    ${WEBCORE_DIR}/history
    ${WEBCORE_DIR}/html
    ${WEBCORE_DIR}/inspector
    ${WEBCORE_DIR}/loader
    ${WEBCORE_DIR}/loader/cache
    ${WEBCORE_DIR}/loader/icon
    ${WEBCORE_DIR}/page
    ${WEBCORE_DIR}/page/animation
    ${WEBCORE_DIR}/platform/animation
    ${WEBCORE_DIR}/platform/network
    ${WEBCORE_DIR}/platform/text
    ${WEBCORE_DIR}/plugins
    ${WEBCORE_DIR}/rendering
    ${WEBCORE_DIR}/rendering/style
    ${JAVASCRIPTCORE_DIR}
    ${JAVASCRIPTCORE_DIR}/API
    ${JAVASCRIPTCORE_DIR}/assembler
    ${JAVASCRIPTCORE_DIR}/bytecode
    ${JAVASCRIPTCORE_DIR}/dfg
    ${JAVASCRIPTCORE_DIR}/disassembler
<<<<<<< HEAD
=======
    ${JAVASCRIPTCORE_DIR}/domjit
    ${JAVASCRIPTCORE_DIR}/heap
>>>>>>> 1220451b
    ${JAVASCRIPTCORE_DIR}/interpreter
    ${JAVASCRIPTCORE_DIR}/jit
    ${JAVASCRIPTCORE_DIR}/llint
    ${JAVASCRIPTCORE_DIR}/profiler
    ${JAVASCRIPTCORE_DIR}/runtime
    ${JAVASCRIPTCORE_DIR}/ForwardingHeaders
    ${DERIVED_SOURCES_DIR}/ForwardingHeaders
    ${DERIVED_SOURCES_JAVASCRIPTCORE_DIR}
    ${DERIVED_SOURCES_DIR}/DumpRenderTree
    ${WEBKIT_TESTRUNNER_UISCRIPTCONTEXT_DIR}
    ${WEBKIT_TESTRUNNER_SHARED_DIR}/Bindings
    ${TOOLS_DIR}/DumpRenderTree
    ${WTF_DIR}
    ${CMAKE_SOURCE_DIR}/Source
    ${CMAKE_BINARY_DIR}
    ${DERIVED_SOURCES_DIR}
    ${DERIVED_SOURCES_WEBCORE_DIR}
    ${WEBCORE_DIR}/bindings/js
    ${WEBCORE_DIR}/testing/js
)

set(DumpRenderTree_LOCAL_INCLUDE_DIRECTORIES
    ${WEBCORE_DIR}/css
    ${WEBCORE_DIR}/dom
    ${WEBCORE_DIR}/platform
    ${WEBCORE_DIR}/platform/graphics
    ${WEBCORE_DIR}/platform/graphics/transforms
    ${WEBCORE_DIR}/rendering/shapes
    ${JAVASCRIPTCORE_DIR}/heap
    ${JAVASCRIPTCORE_DIR}/parser
)


set(DumpRenderTree_IDL_FILES
    "${WEBKIT_TESTRUNNER_UISCRIPTCONTEXT_DIR}/Bindings/UIScriptController.idl"
)

GENERATE_BINDINGS(
    OUTPUT_SOURCE DumpRenderTree_SOURCES
    INPUT_FILES ${DumpRenderTree_IDL_FILES}
    BASE_DIR ${DUMP_RENDER_TREE_BINDINGS_DIR}
    IDL_INCLUDES Bindings
    FEATURES ${FEATURE_DEFINES_WITH_SPACE_SEPARATOR}
    DESTINATION ${DERIVED_SOURCES_DIR}/DumpRenderTree
    GENERATOR DumpRenderTree)

WEBKIT_INCLUDE_CONFIG_FILES_IF_EXISTS()

IF (HAIKU)
    foreach(inc ${DumpRenderTree_LOCAL_INCLUDE_DIRECTORIES})
        ADD_DEFINITIONS(-iquote ${inc})
    endforeach(inc)

    include_directories(
        ${DumpRenderTree_INCLUDE_DIRECTORIES}
    )

LIST(APPEND DumpRenderTree_LIBRARIES WebCore translation)
ELSE (HAIKU)
    include_directories(
        ${DumpRenderTree_INCLUDE_DIRECTORIES}
        ${DumpRenderTree_LOCAL_INCLUDE_DIRECTORIES}
    )
ENDIF (HAIKU)

add_executable(DumpRenderTree ${DumpRenderTree_SOURCES})
target_link_libraries(DumpRenderTree ${DumpRenderTree_LIBRARIES})

if (ENABLE_NETSCAPE_PLUGIN_API)
    add_library(TestNetscapePlugin SHARED ${TestNetscapePlugin_SOURCES})
    target_link_libraries(TestNetscapePlugin ${TestNetscapePlugin_LIBRARIES})
endif ()

if (WIN32)
    add_dependencies(DumpRenderTree DumpRenderTreeLib)
endif ()<|MERGE_RESOLUTION|>--- conflicted
+++ resolved
@@ -51,11 +51,7 @@
     ${JAVASCRIPTCORE_DIR}/bytecode
     ${JAVASCRIPTCORE_DIR}/dfg
     ${JAVASCRIPTCORE_DIR}/disassembler
-<<<<<<< HEAD
-=======
     ${JAVASCRIPTCORE_DIR}/domjit
-    ${JAVASCRIPTCORE_DIR}/heap
->>>>>>> 1220451b
     ${JAVASCRIPTCORE_DIR}/interpreter
     ${JAVASCRIPTCORE_DIR}/jit
     ${JAVASCRIPTCORE_DIR}/llint
