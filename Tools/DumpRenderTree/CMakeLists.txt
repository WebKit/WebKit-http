set(DumpRenderTree_SOURCES
    AccessibilityController.cpp
    AccessibilityTextMarker.cpp
    AccessibilityUIElement.cpp
    CyclicRedundancyCheck.cpp
    DumpRenderTreeCommon.cpp
    GCController.cpp
    JavaScriptThreading.cpp
    PixelDumpSupport.cpp
    TestRunner.cpp
    WorkQueue.cpp
)

set(DumpRenderTree_LIBRARIES
    JavaScriptCore
    WTF
    WebCoreTestSupport
)

set(DumpRenderTree_INCLUDE_DIRECTORIES
    ${WEBCORE_DIR}
    ${WEBCORE_DIR}/bindings
    ${WEBCORE_DIR}/bridge
    ${WEBCORE_DIR}/bridge/jsc
    ${WEBCORE_DIR}/editing
    ${WEBCORE_DIR}/history
    ${WEBCORE_DIR}/html
    ${WEBCORE_DIR}/inspector
    ${WEBCORE_DIR}/loader
    ${WEBCORE_DIR}/loader/cache
    ${WEBCORE_DIR}/loader/icon
    ${WEBCORE_DIR}/page
    ${WEBCORE_DIR}/page/animation
    ${WEBCORE_DIR}/platform/animation
    ${WEBCORE_DIR}/platform/network
    ${WEBCORE_DIR}/platform/text
    ${WEBCORE_DIR}/plugins
    ${WEBCORE_DIR}/rendering
    ${WEBCORE_DIR}/rendering/style
    ${JAVASCRIPTCORE_DIR}
    ${JAVASCRIPTCORE_DIR}/API
    ${JAVASCRIPTCORE_DIR}/assembler
    ${JAVASCRIPTCORE_DIR}/bytecode
    ${JAVASCRIPTCORE_DIR}/dfg
    ${JAVASCRIPTCORE_DIR}/disassembler
    ${JAVASCRIPTCORE_DIR}/interpreter
    ${JAVASCRIPTCORE_DIR}/jit
    ${JAVASCRIPTCORE_DIR}/llint
    ${JAVASCRIPTCORE_DIR}/profiler
    ${JAVASCRIPTCORE_DIR}/runtime
    ${JAVASCRIPTCORE_DIR}/ForwardingHeaders
    ${DERIVED_SOURCES_DIR}/ForwardingHeaders
    ${DERIVED_SOURCES_JAVASCRIPTCORE_DIR}
    ${TOOLS_DIR}/DumpRenderTree
    ${WTF_DIR}
    ${CMAKE_SOURCE_DIR}/Source
    ${CMAKE_BINARY_DIR}
    ${DERIVED_SOURCES_DIR}
    ${DERIVED_SOURCES_WEBCORE_DIR}
    ${WEBCORE_DIR}/bindings/js
    ${WEBCORE_DIR}/testing/js
)

<<<<<<< HEAD
set(DumpRenderTree_LOCAL_INCLUDE_DIRECTORIES
    ${WEBCORE_DIR}/css
    ${WEBCORE_DIR}/dom
    ${WEBCORE_DIR}/platform
    ${WEBCORE_DIR}/platform/graphics
    ${WEBCORE_DIR}/platform/graphics/transforms
    ${WEBCORE_DIR}/rendering/shapes
    ${JAVASCRIPTCORE_DIR}/heap
    ${JAVASCRIPTCORE_DIR}/parser
)

=======
set(TestNetscapePlugin_SOURCES
    TestNetscapePlugin/PluginObject.cpp
    TestNetscapePlugin/PluginTest.cpp
    TestNetscapePlugin/TestObject.cpp
    TestNetscapePlugin/main.cpp

    TestNetscapePlugin/Tests/DocumentOpenInDestroyStream.cpp
    TestNetscapePlugin/Tests/EvaluateJSAfterRemovingPluginElement.cpp
    TestNetscapePlugin/Tests/FormValue.cpp
    TestNetscapePlugin/Tests/GetURLNotifyWithURLThatFailsToLoad.cpp
    TestNetscapePlugin/Tests/GetURLWithJavaScriptURL.cpp
    TestNetscapePlugin/Tests/GetURLWithJavaScriptURLDestroyingPlugin.cpp
    TestNetscapePlugin/Tests/GetUserAgentWithNullNPPFromNPPNew.cpp
    TestNetscapePlugin/Tests/LogNPPSetWindow.cpp
    TestNetscapePlugin/Tests/NPDeallocateCalledBeforeNPShutdown.cpp
    TestNetscapePlugin/Tests/NPPNewFails.cpp
    TestNetscapePlugin/Tests/NPPSetWindowCalledDuringDestruction.cpp
    TestNetscapePlugin/Tests/NPRuntimeCallsWithNullNPP.cpp
    TestNetscapePlugin/Tests/NPRuntimeObjectFromDestroyedPlugin.cpp
    TestNetscapePlugin/Tests/NPRuntimeRemoveProperty.cpp
    TestNetscapePlugin/Tests/NullNPPGetValuePointer.cpp
    TestNetscapePlugin/Tests/PassDifferentNPPStruct.cpp
    TestNetscapePlugin/Tests/PluginScriptableNPObjectInvokeDefault.cpp
    TestNetscapePlugin/Tests/PluginScriptableObjectOverridesAllProperties.cpp
    TestNetscapePlugin/Tests/PrivateBrowsing.cpp
    TestNetscapePlugin/Tests/ToStringAndValueOfObject.cpp
    TestNetscapePlugin/Tests/URLRedirect.cpp
)

set(TestNetscapePlugin_LIBRARIES
    JavaScriptCore
    WTF
    WebCoreTestSupport
)
>>>>>>> 2aedcb91

WEBKIT_INCLUDE_CONFIG_FILES_IF_EXISTS()

IF (HAIKU)
    foreach(inc ${DumpRenderTree_LOCAL_INCLUDE_DIRECTORIES})
        ADD_DEFINITIONS(-iquote ${inc})
    endforeach(inc)

    include_directories(
        ${DumpRenderTree_INCLUDE_DIRECTORIES}
    )

LIST(APPEND DumpRenderTree_LIBRARIES WebCore translation)
ELSE (HAIKU)
    include_directories(
        ${DumpRenderTree_INCLUDE_DIRECTORIES}
        ${DumpRenderTree_LOCAL_INCLUDE_DIRECTORIES}
    )
ENDIF (HAIKU)

add_executable(DumpRenderTree ${DumpRenderTree_SOURCES})
target_link_libraries(DumpRenderTree ${DumpRenderTree_LIBRARIES})
set_target_properties(DumpRenderTree PROPERTIES FOLDER "Tools")

if(NOT HAIKU)
    add_library(TestNetscapePlugin SHARED ${TestNetscapePlugin_SOURCES})
    target_link_libraries(TestNetscapePlugin ${TestNetscapePlugin_LIBRARIES})
    set_target_properties(TestNetscapePlugin PROPERTIES FOLDER "Tools")
endif()

if (WIN32)
    add_dependencies(DumpRenderTree DumpRenderTreeLib)
endif ()<|MERGE_RESOLUTION|>--- conflicted
+++ resolved
@@ -61,7 +61,6 @@
     ${WEBCORE_DIR}/testing/js
 )
 
-<<<<<<< HEAD
 set(DumpRenderTree_LOCAL_INCLUDE_DIRECTORIES
     ${WEBCORE_DIR}/css
     ${WEBCORE_DIR}/dom
@@ -73,42 +72,6 @@
     ${JAVASCRIPTCORE_DIR}/parser
 )
 
-=======
-set(TestNetscapePlugin_SOURCES
-    TestNetscapePlugin/PluginObject.cpp
-    TestNetscapePlugin/PluginTest.cpp
-    TestNetscapePlugin/TestObject.cpp
-    TestNetscapePlugin/main.cpp
-
-    TestNetscapePlugin/Tests/DocumentOpenInDestroyStream.cpp
-    TestNetscapePlugin/Tests/EvaluateJSAfterRemovingPluginElement.cpp
-    TestNetscapePlugin/Tests/FormValue.cpp
-    TestNetscapePlugin/Tests/GetURLNotifyWithURLThatFailsToLoad.cpp
-    TestNetscapePlugin/Tests/GetURLWithJavaScriptURL.cpp
-    TestNetscapePlugin/Tests/GetURLWithJavaScriptURLDestroyingPlugin.cpp
-    TestNetscapePlugin/Tests/GetUserAgentWithNullNPPFromNPPNew.cpp
-    TestNetscapePlugin/Tests/LogNPPSetWindow.cpp
-    TestNetscapePlugin/Tests/NPDeallocateCalledBeforeNPShutdown.cpp
-    TestNetscapePlugin/Tests/NPPNewFails.cpp
-    TestNetscapePlugin/Tests/NPPSetWindowCalledDuringDestruction.cpp
-    TestNetscapePlugin/Tests/NPRuntimeCallsWithNullNPP.cpp
-    TestNetscapePlugin/Tests/NPRuntimeObjectFromDestroyedPlugin.cpp
-    TestNetscapePlugin/Tests/NPRuntimeRemoveProperty.cpp
-    TestNetscapePlugin/Tests/NullNPPGetValuePointer.cpp
-    TestNetscapePlugin/Tests/PassDifferentNPPStruct.cpp
-    TestNetscapePlugin/Tests/PluginScriptableNPObjectInvokeDefault.cpp
-    TestNetscapePlugin/Tests/PluginScriptableObjectOverridesAllProperties.cpp
-    TestNetscapePlugin/Tests/PrivateBrowsing.cpp
-    TestNetscapePlugin/Tests/ToStringAndValueOfObject.cpp
-    TestNetscapePlugin/Tests/URLRedirect.cpp
-)
-
-set(TestNetscapePlugin_LIBRARIES
-    JavaScriptCore
-    WTF
-    WebCoreTestSupport
-)
->>>>>>> 2aedcb91
 
 WEBKIT_INCLUDE_CONFIG_FILES_IF_EXISTS()
 
