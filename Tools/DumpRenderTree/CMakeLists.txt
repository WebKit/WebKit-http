--- conflicted
+++ resolved
@@ -73,7 +73,6 @@
     ${WEBCORE_DIR}/testing/js
 )
 
-<<<<<<< HEAD
 set(DumpRenderTree_LOCAL_INCLUDE_DIRECTORIES
     ${WEBCORE_DIR}/css
     ${WEBCORE_DIR}/dom
@@ -85,7 +84,6 @@
     ${JAVASCRIPTCORE_DIR}/parser
 )
 
-=======
 set(TestNetscapePlugIn_SOURCES
     TestNetscapePlugIn/PluginObject.cpp
     TestNetscapePlugIn/PluginTest.cpp
@@ -120,7 +118,6 @@
     WTF
     WebCoreTestSupport
 )
->>>>>>> 2d598a45
 
 set(DumpRenderTree_IDL_FILES
     "${WEBKIT_TESTRUNNER_UISCRIPTCONTEXT_DIR}/Bindings/UIScriptController.idl"
